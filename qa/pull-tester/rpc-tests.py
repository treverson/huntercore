--- conflicted
+++ resolved
@@ -144,13 +144,10 @@
     #'segwit.py',
     'importprunedfunds.py',
     'signmessages.py',
-<<<<<<< HEAD
+    'p2p-compactblocks.py',
 
     # auxpow tests
     'getauxblock.py',
-=======
-    'p2p-compactblocks.py',
->>>>>>> 6e6ab2c3
 ]
 if ENABLE_ZMQ:
     testScripts.append('zmq_test.py')
