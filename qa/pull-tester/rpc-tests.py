--- conflicted
+++ resolved
@@ -116,16 +116,12 @@
     'invalidblockrequest.py',
     'invalidtxrequest.py',
     'abandonconflict.py',
-<<<<<<< HEAD
     # FIXME: Reenable and possibly fix once the BIP9 mining is activated.
     #'p2p-versionbits-warning.py',
+    'importprunedfunds.py',
 
     # auxpow tests
     'getauxblock.py',
-=======
-    'p2p-versionbits-warning.py',
-    'importprunedfunds.py',
->>>>>>> 30c2dd8d
 ]
 testScriptsExt = [
     'bip9-softforks.py',
