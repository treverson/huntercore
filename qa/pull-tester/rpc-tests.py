#!/usr/bin/env python3
# Copyright (c) 2014-2016 The Bitcoin Core developers
# Distributed under the MIT software license, see the accompanying
# file COPYING or http://www.opensource.org/licenses/mit-license.php.

"""
Run Regression Test Suite

This module calls down into individual test cases via subprocess. It will
forward all unrecognized arguments onto the individual test scripts, other
than:

    - `-extended`: run the "extended" test suite in addition to the basic one.
    - `-win`: signal that this is running in a Windows environment, and we
      should run the tests.
    - `--coverage`: this generates a basic coverage report for the RPC
      interface.

For a description of arguments recognized by test scripts, see
`qa/pull-tester/test_framework/test_framework.py:BitcoinTestFramework.main`.

"""

import os
import time
import shutil
import sys
import subprocess
import tempfile
import re

sys.path.append("qa/pull-tester/")
from tests_config import *

BOLD = ("","")
if os.name == 'posix':
    # primitive formatting on supported
    # terminal via ANSI escape sequences:
    BOLD = ('\033[0m', '\033[1m')

RPC_TESTS_DIR = SRCDIR + '/qa/rpc-tests/'

#If imported values are not defined then set to zero (or disabled)
if 'ENABLE_WALLET' not in vars():
    ENABLE_WALLET=0
if 'ENABLE_BITCOIND' not in vars():
    ENABLE_BITCOIND=0
if 'ENABLE_UTILS' not in vars():
    ENABLE_UTILS=0
if 'ENABLE_ZMQ' not in vars():
    ENABLE_ZMQ=0

ENABLE_COVERAGE=0

#Create a set to store arguments and create the passon string
opts = set()
passon_args = []
PASSON_REGEX = re.compile("^--")
PARALLEL_REGEX = re.compile('^-parallel=')

print_help = False
run_parallel = 4

for arg in sys.argv[1:]:
    if arg == "--help" or arg == "-h" or arg == "-?":
        print_help = True
        break
    if arg == '--coverage':
        ENABLE_COVERAGE = 1
    elif PASSON_REGEX.match(arg):
        passon_args.append(arg)
    elif PARALLEL_REGEX.match(arg):
        run_parallel = int(arg.split(sep='=', maxsplit=1)[1])
    else:
        opts.add(arg)

#Set env vars
if "BITCOIND" not in os.environ:
    os.environ["BITCOIND"] = BUILDDIR + '/src/bitcoind' + EXEEXT

if EXEEXT == ".exe" and "-win" not in opts:
    # https://github.com/bitcoin/bitcoin/commit/d52802551752140cf41f0d9a225a43e84404d3e9
    # https://github.com/bitcoin/bitcoin/pull/5677#issuecomment-136646964
    print("Win tests currently disabled by default.  Use -win option to enable")
    sys.exit(0)

if not (ENABLE_WALLET == 1 and ENABLE_UTILS == 1 and ENABLE_BITCOIND == 1):
    print("No rpc tests to run. Wallet, utils, and bitcoind must all be enabled")
    sys.exit(0)

# python3-zmq may not be installed. Handle this gracefully and with some helpful info
if ENABLE_ZMQ:
    try:
        import zmq
    except ImportError:
        print("ERROR: \"import zmq\" failed. Set ENABLE_ZMQ=0 or "
              "to run zmq tests, see dependency info in /qa/README.md.")
        # ENABLE_ZMQ=0
        raise

testScripts = [
    # longest test should go first, to favor running tests in parallel
    'wallet-hd.py',
    'walletbackup.py',
<<<<<<< HEAD
    # FIXME: Enable once we activate BIP9.
    #'bip68-112-113-p2p.py',
=======
    # vv Tests less than 5m vv
    'p2p-fullblocktest.py',
    'fundrawtransaction.py',
    'p2p-compactblocks.py',
    'segwit.py',
    # vv Tests less than 2m vv
>>>>>>> 72bf1b3d
    'wallet.py',
    'wallet-accounts.py',
    'p2p-segwit.py',
    'wallet-dump.py',
    'listtransactions.py',
    # vv Tests less than 60s vv
    'sendheaders.py',
    'zapwallettxes.py',
    'importmulti.py',
    'mempool_limit.py',
    'merkle_blocks.py',
    'receivedby.py',
    'abandonconflict.py',
    'bip68-112-113-p2p.py',
    'rawtransactions.py',
    'reindex.py',
    # vv Tests less than 30s vv
    'mempool_resurrect_test.py',
    'txn_doublespend.py --mineblock',
<<<<<<< HEAD
    # FIXME: Reenable and possibly fix once the BIP9 mining is activated.
    #'p2p-segwit.py',
    #'segwit.py',
=======
>>>>>>> 72bf1b3d
    'txn_clone.py',
    'getchaintips.py',
    'rest.py',
    'mempool_spendcoinbase.py',
    'mempool_reorg.py',
    'httpbasics.py',
    'multi_rpc.py',
    'proxy_test.py',
    'signrawtransactions.py',
    'nodehandling.py',
    'decodescript.py',
    'blockchain.py',
    'disablewallet.py',
    'keypool.py',
    'p2p-mempool.py',
    'prioritise_transaction.py',
    'invalidblockrequest.py',
    'invalidtxrequest.py',
<<<<<<< HEAD
    'abandonconflict.py',
    # FIXME: Reenable and possibly fix once the BIP9 mining is activated.
    #'p2p-versionbits-warning.py',
    'preciousblock.py',
    'importprunedfunds.py',
    'signmessages.py',
    'p2p-compactblocks.py',
    # FIXME: Reenable and possibly fix once the BIP9 mining is activated.
    #'nulldummy.py',
    'importmulti.py',

    # auxpow tests
    'getauxblock.py',
=======
    'p2p-versionbits-warning.py',
    'preciousblock.py',
    'importprunedfunds.py',
    'signmessages.py',
    'nulldummy.py',
>>>>>>> 72bf1b3d
]
if ENABLE_ZMQ:
    testScripts.append('zmq_test.py')

testScriptsExt = [
    'pruning.py',
    # vv Tests less than 20m vv
    'smartfees.py',
    # vv Tests less than 5m vv
    'maxuploadtarget.py',
    'mempool_packages.py',
    # vv Tests less than 2m vv
    'bip68-sequence.py',
    'getblocktemplate_longpoll.py',
    # vv Tests less than 60s vv
    'bip9-softforks.py',
    'p2p-feefilter.py',
    'rpcbind_test.py',
    # vv Tests less than 30s vv
    'bip65-cltv.py',
    'bip65-cltv-p2p.py',
    'bipdersig-p2p.py',
    'bipdersig.py',
<<<<<<< HEAD
=======
    'getblocktemplate_proposals.py',
>>>>>>> 72bf1b3d
    'txn_doublespend.py',
    'txn_clone.py --mineblock',
    'forknotify.py',
    'invalidateblock.py',
    'maxblocksinflight.py',
    'p2p-acceptblock.py',
    'replace-by-fee.py',
]


def runtests():
    test_list = []
    if '-extended' in opts:
        test_list = testScripts + testScriptsExt
    elif len(opts) == 0 or (len(opts) == 1 and "-win" in opts):
        test_list = testScripts
    else:
        for t in testScripts + testScriptsExt:
            if t in opts or re.sub(".py$", "", t) in opts:
                test_list.append(t)

    if print_help:
        # Only print help of the first script and exit
        subprocess.check_call((RPC_TESTS_DIR + test_list[0]).split() + ['-h'])
        sys.exit(0)

    coverage = None

    if ENABLE_COVERAGE:
        coverage = RPCCoverage()
        print("Initializing coverage directory at %s\n" % coverage.dir)
    flags = ["--srcdir=%s/src" % BUILDDIR] + passon_args
    flags.append("--cachedir=%s/qa/cache" % BUILDDIR)
    if coverage:
        flags.append(coverage.flag)

    if len(test_list) > 1 and run_parallel > 1:
        # Populate cache
        subprocess.check_output([RPC_TESTS_DIR + 'create_cache.py'] + flags)

    #Run Tests
    max_len_name = len(max(test_list, key=len))
    time_sum = 0
    time0 = time.time()
    job_queue = RPCTestHandler(run_parallel, test_list, flags)
    results = BOLD[1] + "%s | %s | %s\n\n" % ("TEST".ljust(max_len_name), "PASSED", "DURATION") + BOLD[0]
    all_passed = True
    for _ in range(len(test_list)):
        (name, stdout, stderr, passed, duration) = job_queue.get_next()
        all_passed = all_passed and passed
        time_sum += duration

        print('\n' + BOLD[1] + name + BOLD[0] + ":")
        print('' if passed else stdout + '\n', end='')
        print('' if stderr == '' else 'stderr:\n' + stderr + '\n', end='')
        results += "%s | %s | %s s\n" % (name.ljust(max_len_name), str(passed).ljust(6), duration)
        print("Pass: %s%s%s, Duration: %s s\n" % (BOLD[1], passed, BOLD[0], duration))
    results += BOLD[1] + "\n%s | %s | %s s (accumulated)" % ("ALL".ljust(max_len_name), str(all_passed).ljust(6), time_sum) + BOLD[0]
    print(results)
    print("\nRuntime: %s s" % (int(time.time() - time0)))

    if coverage:
        coverage.report_rpc_coverage()

        print("Cleaning up coverage data")
        coverage.cleanup()

    sys.exit(not all_passed)


class RPCTestHandler:
    """
    Trigger the testscrips passed in via the list.
    """

    def __init__(self, num_tests_parallel, test_list=None, flags=None):
        assert(num_tests_parallel >= 1)
        self.num_jobs = num_tests_parallel
        self.test_list = test_list
        self.flags = flags
        self.num_running = 0
        # In case there is a graveyard of zombie bitcoinds, we can apply a
        # pseudorandom offset to hopefully jump over them.
        # (625 is PORT_RANGE/MAX_NODES)
        self.portseed_offset = int(time.time() * 1000) % 625
        self.jobs = []

    def get_next(self):
        while self.num_running < self.num_jobs and self.test_list:
            # Add tests
            self.num_running += 1
            t = self.test_list.pop(0)
            port_seed = ["--portseed={}".format(len(self.test_list) + self.portseed_offset)]
            log_stdout = tempfile.SpooledTemporaryFile(max_size=2**16)
            log_stderr = tempfile.SpooledTemporaryFile(max_size=2**16)
            self.jobs.append((t,
                              time.time(),
                              subprocess.Popen((RPC_TESTS_DIR + t).split() + self.flags + port_seed,
                                               universal_newlines=True,
                                               stdout=log_stdout,
                                               stderr=log_stderr),
                              log_stdout,
                              log_stderr))
        if not self.jobs:
            raise IndexError('pop from empty list')
        while True:
            # Return first proc that finishes
            time.sleep(.5)
            for j in self.jobs:
                (name, time0, proc, log_out, log_err) = j
                if proc.poll() is not None:
                    log_out.seek(0), log_err.seek(0)
                    [stdout, stderr] = [l.read().decode('utf-8') for l in (log_out, log_err)]
                    log_out.close(), log_err.close()
                    passed = stderr == "" and proc.returncode == 0
                    self.num_running -= 1
                    self.jobs.remove(j)
                    return name, stdout, stderr, passed, int(time.time() - time0)
            print('.', end='', flush=True)


class RPCCoverage(object):
    """
    Coverage reporting utilities for pull-tester.

    Coverage calculation works by having each test script subprocess write
    coverage files into a particular directory. These files contain the RPC
    commands invoked during testing, as well as a complete listing of RPC
    commands per `bitcoin-cli help` (`rpc_interface.txt`).

    After all tests complete, the commands run are combined and diff'd against
    the complete list to calculate uncovered RPC commands.

    See also: qa/rpc-tests/test_framework/coverage.py

    """
    def __init__(self):
        self.dir = tempfile.mkdtemp(prefix="coverage")
        self.flag = '--coveragedir=%s' % self.dir

    def report_rpc_coverage(self):
        """
        Print out RPC commands that were unexercised by tests.

        """
        uncovered = self._get_uncovered_rpc_commands()

        if uncovered:
            print("Uncovered RPC commands:")
            print("".join(("  - %s\n" % i) for i in sorted(uncovered)))
        else:
            print("All RPC commands covered.")

    def cleanup(self):
        return shutil.rmtree(self.dir)

    def _get_uncovered_rpc_commands(self):
        """
        Return a set of currently untested RPC commands.

        """
        # This is shared from `qa/rpc-tests/test-framework/coverage.py`
        REFERENCE_FILENAME = 'rpc_interface.txt'
        COVERAGE_FILE_PREFIX = 'coverage.'

        coverage_ref_filename = os.path.join(self.dir, REFERENCE_FILENAME)
        coverage_filenames = set()
        all_cmds = set()
        covered_cmds = set()

        if not os.path.isfile(coverage_ref_filename):
            raise RuntimeError("No coverage reference found")

        with open(coverage_ref_filename, 'r') as f:
            all_cmds.update([i.strip() for i in f.readlines()])

        for root, dirs, files in os.walk(self.dir):
            for filename in files:
                if filename.startswith(COVERAGE_FILE_PREFIX):
                    coverage_filenames.add(os.path.join(root, filename))

        for filename in coverage_filenames:
            with open(filename, 'r') as f:
                covered_cmds.update([i.strip() for i in f.readlines()])

        return all_cmds - covered_cmds


if __name__ == '__main__':
    runtests()<|MERGE_RESOLUTION|>--- conflicted
+++ resolved
@@ -102,20 +102,17 @@
     # longest test should go first, to favor running tests in parallel
     'wallet-hd.py',
     'walletbackup.py',
-<<<<<<< HEAD
-    # FIXME: Enable once we activate BIP9.
-    #'bip68-112-113-p2p.py',
-=======
     # vv Tests less than 5m vv
     'p2p-fullblocktest.py',
     'fundrawtransaction.py',
     'p2p-compactblocks.py',
-    'segwit.py',
+    # FIXME: Reenable and possibly fix once the BIP9 mining is activated.
+    #'segwit.py',
     # vv Tests less than 2m vv
->>>>>>> 72bf1b3d
     'wallet.py',
     'wallet-accounts.py',
-    'p2p-segwit.py',
+    # FIXME: Reenable and possibly fix once the BIP9 mining is activated.
+    #'p2p-segwit.py',
     'wallet-dump.py',
     'listtransactions.py',
     # vv Tests less than 60s vv
@@ -126,18 +123,13 @@
     'merkle_blocks.py',
     'receivedby.py',
     'abandonconflict.py',
-    'bip68-112-113-p2p.py',
+    # FIXME: Enable once we activate BIP9.
+    #'bip68-112-113-p2p.py',
     'rawtransactions.py',
     'reindex.py',
     # vv Tests less than 30s vv
     'mempool_resurrect_test.py',
     'txn_doublespend.py --mineblock',
-<<<<<<< HEAD
-    # FIXME: Reenable and possibly fix once the BIP9 mining is activated.
-    #'p2p-segwit.py',
-    #'segwit.py',
-=======
->>>>>>> 72bf1b3d
     'txn_clone.py',
     'getchaintips.py',
     'rest.py',
@@ -156,27 +148,16 @@
     'prioritise_transaction.py',
     'invalidblockrequest.py',
     'invalidtxrequest.py',
-<<<<<<< HEAD
-    'abandonconflict.py',
     # FIXME: Reenable and possibly fix once the BIP9 mining is activated.
     #'p2p-versionbits-warning.py',
     'preciousblock.py',
     'importprunedfunds.py',
     'signmessages.py',
-    'p2p-compactblocks.py',
     # FIXME: Reenable and possibly fix once the BIP9 mining is activated.
     #'nulldummy.py',
-    'importmulti.py',
 
     # auxpow tests
     'getauxblock.py',
-=======
-    'p2p-versionbits-warning.py',
-    'preciousblock.py',
-    'importprunedfunds.py',
-    'signmessages.py',
-    'nulldummy.py',
->>>>>>> 72bf1b3d
 ]
 if ENABLE_ZMQ:
     testScripts.append('zmq_test.py')
@@ -190,7 +171,6 @@
     'mempool_packages.py',
     # vv Tests less than 2m vv
     'bip68-sequence.py',
-    'getblocktemplate_longpoll.py',
     # vv Tests less than 60s vv
     'bip9-softforks.py',
     'p2p-feefilter.py',
@@ -200,10 +180,6 @@
     'bip65-cltv-p2p.py',
     'bipdersig-p2p.py',
     'bipdersig.py',
-<<<<<<< HEAD
-=======
-    'getblocktemplate_proposals.py',
->>>>>>> 72bf1b3d
     'txn_doublespend.py',
     'txn_clone.py --mineblock',
     'forknotify.py',
