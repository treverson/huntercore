--- conflicted
+++ resolved
@@ -147,11 +147,7 @@
     #'p2p-versionbits-warning.py',
     'importprunedfunds.py',
     'signmessages.py',
-<<<<<<< HEAD
-    'getstatsforheight.py',
-=======
     'p2p-compactblocks.py',
->>>>>>> 79c28247
 
     # auxpow tests
     'getauxblock.py',
@@ -176,6 +172,9 @@
     'game_kills.py',
     'game_mempool.py',
     'game_minertaxes.py',
+
+    # Other new tests for Huntercoin.
+    'getstatsforheight.py',
 ]
 if ENABLE_ZMQ:
     testScripts.append('zmq_test.py')
