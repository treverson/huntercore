<<<<<<< HEAD
* extend unit tests for HUC-specific stuff

* add REST functions for accessing game state info
=======
* implement proper size computation for name cache
>>>>>>> 7f97cc07

* apply (possibly upstream?) fix for redundant getheaders requests

* think about what to do with atomic name trading

* use estimate of real memory usage for game state cache and tune the
  parameters in general?

<<<<<<< HEAD
* test Qt for game tx in wallet?

* re-introduce tagging?

* fully get rid of name database?

* re-instate checks for initial blockchain download?

* disallow JSON obj followed by garbage in a move with softfork?
=======
* dropexpirednames=1 to also remove expired names from the name database?

* simplify regtests with reduced number of nodes?
>>>>>>> 7f97cc07
<|MERGE_RESOLUTION|>--- conflicted
+++ resolved
@@ -1,19 +1,12 @@
-<<<<<<< HEAD
 * extend unit tests for HUC-specific stuff
 
 * add REST functions for accessing game state info
-=======
-* implement proper size computation for name cache
->>>>>>> 7f97cc07
-
-* apply (possibly upstream?) fix for redundant getheaders requests
 
 * think about what to do with atomic name trading
 
 * use estimate of real memory usage for game state cache and tune the
   parameters in general?
 
-<<<<<<< HEAD
 * test Qt for game tx in wallet?
 
 * re-introduce tagging?
@@ -23,8 +16,5 @@
 * re-instate checks for initial blockchain download?
 
 * disallow JSON obj followed by garbage in a move with softfork?
-=======
-* dropexpirednames=1 to also remove expired names from the name database?
 
-* simplify regtests with reduced number of nodes?
->>>>>>> 7f97cc07
+* simplify regtests with reduced number of nodes?