--- conflicted
+++ resolved
@@ -363,14 +363,10 @@
     strUsage += HelpMessageOpt("-onion=<ip:port>", strprintf(_("Use separate SOCKS5 proxy to reach peers via Tor hidden services (default: %s)"), "-proxy"));
     strUsage += HelpMessageOpt("-onlynet=<net>", _("Only connect to nodes in network <net> (ipv4, ipv6 or onion)"));
     strUsage += HelpMessageOpt("-permitbaremultisig", strprintf(_("Relay non-P2SH multisig (default: %u)"), 1));
-<<<<<<< HEAD
-    strUsage += HelpMessageOpt("-port=<port>", strprintf(_("Listen for connections on <port> (default: %u or testnet: %u)"), 8334, 18334));
-=======
     strUsage += HelpMessageOpt("-peerbloomfilters", strprintf(_("Support filtering of blocks and transaction with bloom filters (default: %u)"), 1));
     if (showDebug)
         strUsage += HelpMessageOpt("-enforcenodebloom", strprintf("Enforce minimum protocol version to limit use of bloom filters (default: %u)", 0));
-    strUsage += HelpMessageOpt("-port=<port>", strprintf(_("Listen for connections on <port> (default: %u or testnet: %u)"), 8333, 18333));
->>>>>>> c5f06172
+    strUsage += HelpMessageOpt("-port=<port>", strprintf(_("Listen for connections on <port> (default: %u or testnet: %u)"), 8334, 18334));
     strUsage += HelpMessageOpt("-proxy=<ip:port>", _("Connect through SOCKS5 proxy"));
     strUsage += HelpMessageOpt("-proxyrandomize", strprintf(_("Randomize credentials for every proxy connection. This enables Tor stream isolation (default: %u)"), 1));
     strUsage += HelpMessageOpt("-seednode=<ip>", _("Connect to a node to retrieve peer addresses, and disconnect"));
@@ -443,11 +439,7 @@
         strUsage += HelpMessageOpt("-limitdescendantcount=<n>", strprintf("Do not accept transactions if any ancestor would have <n> or more in-mempool descendants (default: %u)", DEFAULT_DESCENDANT_LIMIT));
         strUsage += HelpMessageOpt("-limitdescendantsize=<n>", strprintf("Do not accept transactions if any ancestor would have more than <n> kilobytes of in-mempool descendants (default: %u).", DEFAULT_DESCENDANT_SIZE_LIMIT));
     }
-<<<<<<< HEAD
-    string debugCategories = "addrman, alert, bench, coindb, db, lock, rand, rpc, selectcoins, mempool, mempoolrej, net, proxy, prune, http, libevent, names"; // Don't translate these and qt below
-=======
-    string debugCategories = "addrman, alert, bench, coindb, db, lock, rand, rpc, selectcoins, mempool, mempoolrej, net, proxy, prune, http, libevent, zmq"; // Don't translate these and qt below
->>>>>>> c5f06172
+    string debugCategories = "addrman, alert, bench, coindb, db, lock, rand, rpc, selectcoins, mempool, mempoolrej, net, proxy, prune, http, libevent, zmq, names"; // Don't translate these and qt below
     if (mode == HMM_BITCOIN_QT)
         debugCategories += ", qt";
     strUsage += HelpMessageOpt("-debug=<category>", strprintf(_("Output debugging information (default: %u, supplying <category> is optional)"), 0) + ". " +
@@ -602,12 +594,8 @@
 
 void ThreadImport(std::vector<boost::filesystem::path> vImportFiles)
 {
-<<<<<<< HEAD
+    const CChainParams& chainparams = Params();
     RenameThread("namecoin-loadblk");
-=======
-    const CChainParams& chainparams = Params();
-    RenameThread("bitcoin-loadblk");
->>>>>>> c5f06172
     // -reindex
     if (fReindex) {
         CImportingNow imp;
@@ -778,7 +766,7 @@
     fLogIPs = GetBoolArg("-logips", false);
 
     LogPrintf("\n\n\n\n\n\n\n\n\n\n\n\n\n\n\n\n\n\n\n\n");
-    LogPrintf("Bitcoin version %s (%s)\n", FormatFullVersion(), CLIENT_DATE);
+    LogPrintf("Namecoin version %s (%s)\n", FormatFullVersion(), CLIENT_DATE);
 }
 
 /** Initialize bitcoin.
@@ -845,72 +833,6 @@
     // ********************************************************* Step 2: parameter interactions
     const CChainParams& chainparams = Params();
 
-
-<<<<<<< HEAD
-    LogPrintf("\n\n\n\n\n\n\n\n\n\n\n\n\n\n\n\n\n\n\n\n");
-    LogPrintf("Namecoin version %s (%s)\n", FormatFullVersion(), CLIENT_DATE);
-
-    // when specifying an explicit binding address, you want to listen on it
-    // even when -connect or -proxy is specified
-    if (mapArgs.count("-bind")) {
-        if (SoftSetBoolArg("-listen", true))
-            LogPrintf("%s: parameter interaction: -bind set -> setting -listen=1\n", __func__);
-    }
-    if (mapArgs.count("-whitebind")) {
-        if (SoftSetBoolArg("-listen", true))
-            LogPrintf("%s: parameter interaction: -whitebind set -> setting -listen=1\n", __func__);
-    }
-
-    if (mapArgs.count("-connect") && mapMultiArgs["-connect"].size() > 0) {
-        // when only connecting to trusted nodes, do not seed via DNS, or listen by default
-        if (SoftSetBoolArg("-dnsseed", false))
-            LogPrintf("%s: parameter interaction: -connect set -> setting -dnsseed=0\n", __func__);
-        if (SoftSetBoolArg("-listen", false))
-            LogPrintf("%s: parameter interaction: -connect set -> setting -listen=0\n", __func__);
-    }
-
-    if (mapArgs.count("-proxy")) {
-        // to protect privacy, do not listen by default if a default proxy server is specified
-        if (SoftSetBoolArg("-listen", false))
-            LogPrintf("%s: parameter interaction: -proxy set -> setting -listen=0\n", __func__);
-        // to protect privacy, do not use UPNP when a proxy is set. The user may still specify -listen=1
-        // to listen locally, so don't rely on this happening through -listen below.
-        if (SoftSetBoolArg("-upnp", false))
-            LogPrintf("%s: parameter interaction: -proxy set -> setting -upnp=0\n", __func__);
-        // to protect privacy, do not discover addresses by default
-        if (SoftSetBoolArg("-discover", false))
-            LogPrintf("%s: parameter interaction: -proxy set -> setting -discover=0\n", __func__);
-    }
-
-    if (!GetBoolArg("-listen", DEFAULT_LISTEN)) {
-        // do not map ports or try to retrieve public IP when not listening (pointless)
-        if (SoftSetBoolArg("-upnp", false))
-            LogPrintf("%s: parameter interaction: -listen=0 -> setting -upnp=0\n", __func__);
-        if (SoftSetBoolArg("-discover", false))
-            LogPrintf("%s: parameter interaction: -listen=0 -> setting -discover=0\n", __func__);
-        if (SoftSetBoolArg("-listenonion", false))
-            LogPrintf("%s: parameter interaction: -listen=0 -> setting -listenonion=0\n", __func__);
-    }
-
-    if (mapArgs.count("-externalip")) {
-        // if an explicit public IP is specified, do not try to find others
-        if (SoftSetBoolArg("-discover", false))
-            LogPrintf("%s: parameter interaction: -externalip set -> setting -discover=0\n", __func__);
-    }
-
-    if (GetBoolArg("-salvagewallet", false)) {
-        // Rewrite just private keys: rescan to find transactions
-        if (SoftSetBoolArg("-rescan", true))
-            LogPrintf("%s: parameter interaction: -salvagewallet=1 -> setting -rescan=1\n", __func__);
-    }
-
-    // -zapwallettx implies a rescan
-    if (GetBoolArg("-zapwallettxes", false)) {
-        if (SoftSetBoolArg("-rescan", true))
-            LogPrintf("%s: parameter interaction: -zapwallettxes=<mode> -> setting -rescan=1\n", __func__);
-    }
-=======
->>>>>>> c5f06172
 
     // if using block pruning, then disable txindex
     if (GetArg("-prune", 0)) {
