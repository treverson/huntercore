--- conflicted
+++ resolved
@@ -164,7 +164,16 @@
     return true;
 }
 
-<<<<<<< HEAD
+int64_t GetVirtualTransactionSize(int64_t nCost)
+{
+    return (nCost + WITNESS_SCALE_FACTOR - 1) / WITNESS_SCALE_FACTOR;
+}
+
+int64_t GetVirtualTransactionSize(const CTransaction& tx)
+{
+    return GetVirtualTransactionSize(GetTransactionCost(tx));
+}
+
 CAmount
 GetHuntercoinMinFee (const CTransaction& tx)
 {
@@ -185,14 +194,4 @@
     }
 
   return res;
-=======
-int64_t GetVirtualTransactionSize(int64_t nCost)
-{
-    return (nCost + WITNESS_SCALE_FACTOR - 1) / WITNESS_SCALE_FACTOR;
-}
-
-int64_t GetVirtualTransactionSize(const CTransaction& tx)
-{
-    return GetVirtualTransactionSize(GetTransactionCost(tx));
->>>>>>> 38d71f5c
 }