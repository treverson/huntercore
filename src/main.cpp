--- conflicted
+++ resolved
@@ -1468,22 +1468,10 @@
 
 int GetSpendHeight(const CCoinsViewCache& inputs)
 {
-<<<<<<< HEAD
-    // While checking, GetBestBlock() refers to the parent block.
-    // This is also true for mempool checks.
-    const CBlockIndex *pindexPrev = mapBlockIndex.find(inputs.GetBestBlock())->second;
-    const int nSpendHeight = pindexPrev->nHeight + 1;
-
-    if (!tx.IsCoinBase())
-    {
-        if (pvChecks)
-            pvChecks->reserve(tx.vin.size());
-=======
     LOCK(cs_main);
     CBlockIndex* pindexPrev = mapBlockIndex.find(inputs.GetBestBlock())->second;
     return pindexPrev->nHeight + 1;
 }
->>>>>>> 03bf8713
 
 namespace Consensus {
 bool CheckTxInputs(const CTransaction& tx, CValidationState& state, const CCoinsViewCache& inputs, int nSpendHeight)
@@ -1537,9 +1525,11 @@
 
 bool CheckInputs(const CTransaction& tx, CValidationState &state, const CCoinsViewCache &inputs, bool fScriptChecks, unsigned int flags, bool cacheStore, std::vector<CScriptCheck> *pvChecks)
 {
+    const int nSpendHeight = GetSpendHeight(inputs);
+
     if (!tx.IsCoinBase())
     {
-        if (!Consensus::CheckTxInputs(tx, state, inputs, GetSpendHeight(inputs)))
+        if (!Consensus::CheckTxInputs(tx, state, inputs, nSpendHeight))
             return false;
 
         if (pvChecks)
