// Copyright (c) 2009-2010 Satoshi Nakamoto
// Copyright (c) 2009-2015 The Bitcoin Core developers
// Distributed under the MIT software license, see the accompanying
// file COPYING or http://www.opensource.org/licenses/mit-license.php.

#include "main.h"

#include "addrman.h"
#include "alert.h"
#include "arith_uint256.h"
#include "auxpow.h"
#include "chainparams.h"
#include "checkpoints.h"
#include "checkqueue.h"
#include "consensus/consensus.h"
#include "consensus/merkle.h"
#include "consensus/validation.h"
#include "hash.h"
#include "init.h"
#include "merkleblock.h"
#include "net.h"
#include "policy/policy.h"
#include "pow.h"
#include "primitives/block.h"
#include "primitives/transaction.h"
#include "script/script.h"
#include "script/sigcache.h"
#include "script/standard.h"
#include "tinyformat.h"
#include "txdb.h"
#include "txmempool.h"
#include "ui_interface.h"
#include "undo.h"
#include "util.h"
#include "utilmoneystr.h"
#include "utilstrencodings.h"
#include "validationinterface.h"
#include "versionbits.h"

#include <sstream>

#include <boost/algorithm/string/replace.hpp>
#include <boost/filesystem.hpp>
#include <boost/filesystem/fstream.hpp>
#include <boost/math/distributions/poisson.hpp>
#include <boost/thread.hpp>

using namespace std;

#if defined(NDEBUG)
# error "Bitcoin cannot be compiled without assertions."
#endif

/**
 * Global state
 */

CCriticalSection cs_main;

BlockMap mapBlockIndex;
CChain chainActive;
CBlockIndex *pindexBestHeader = NULL;
int64_t nTimeBestReceived = 0;
CWaitableCriticalSection csBestBlock;
CConditionVariable cvBlockChange;
int nScriptCheckThreads = 0;
bool fImporting = false;
bool fReindex = false;
bool fTxIndex = false;
bool fHavePruned = false;
bool fPruneMode = false;
bool fIsBareMultisigStd = DEFAULT_PERMIT_BAREMULTISIG;
bool fRequireStandard = true;
unsigned int nBytesPerSigOp = DEFAULT_BYTES_PER_SIGOP;
bool fCheckBlockIndex = false;
bool fCheckpointsEnabled = DEFAULT_CHECKPOINTS_ENABLED;
size_t nCoinCacheUsage = 5000 * 300;
uint64_t nPruneTarget = 0;
bool fAlerts = DEFAULT_ALERTS;
int64_t nMaxTipAge = DEFAULT_MAX_TIP_AGE;
bool fEnableReplacement = DEFAULT_ENABLE_REPLACEMENT;

CFeeRate minRelayTxFee = CFeeRate(DEFAULT_MIN_RELAY_TX_FEE);
CAmount maxTxFee = DEFAULT_TRANSACTION_MAXFEE;

CTxMemPool mempool(::minRelayTxFee);

struct COrphanTx {
    CTransaction tx;
    NodeId fromPeer;
};
map<uint256, COrphanTx> mapOrphanTransactions GUARDED_BY(cs_main);
map<uint256, set<uint256> > mapOrphanTransactionsByPrev GUARDED_BY(cs_main);
void EraseOrphansFor(NodeId peer) EXCLUSIVE_LOCKS_REQUIRED(cs_main);

/**
 * Returns true if there are nRequired or more blocks of minVersion or above
 * in the last Consensus::Params::nMajorityWindow blocks, starting at pstart and going backwards.
 */
static bool IsSuperMajority(int minVersion, const CBlockIndex* pstart, unsigned nRequired, const Consensus::Params& consensusParams);
static void CheckBlockIndex(const Consensus::Params& consensusParams);

/** Constant stuff for coinbase transactions we create: */
CScript COINBASE_FLAGS;

const string strMessageMagic = "Bitcoin Signed Message:\n";

// Internal stuff
namespace {

    struct CBlockIndexWorkComparator
    {
        bool operator()(CBlockIndex *pa, CBlockIndex *pb) const {
            // First sort by most total work, ...
            if (pa->nChainWork > pb->nChainWork) return false;
            if (pa->nChainWork < pb->nChainWork) return true;

            // ... then by earliest time received, ...
            if (pa->nSequenceId < pb->nSequenceId) return false;
            if (pa->nSequenceId > pb->nSequenceId) return true;

            // Use pointer address as tie breaker (should only happen with blocks
            // loaded from disk, as those all have id 0).
            if (pa < pb) return false;
            if (pa > pb) return true;

            // Identical blocks.
            return false;
        }
    };

    CBlockIndex *pindexBestInvalid;

    /**
     * The set of all CBlockIndex entries with BLOCK_VALID_TRANSACTIONS (for itself and all ancestors) and
     * as good as our current tip or better. Entries may be failed, though, and pruning nodes may be
     * missing the data for the block.
     */
    set<CBlockIndex*, CBlockIndexWorkComparator> setBlockIndexCandidates;
    /** Number of nodes with fSyncStarted. */
    int nSyncStarted = 0;
    /** All pairs A->B, where A (or one of its ancestors) misses transactions, but B has transactions.
     * Pruned nodes may have entries where B is missing data.
     */
    multimap<CBlockIndex*, CBlockIndex*> mapBlocksUnlinked;

    CCriticalSection cs_LastBlockFile;
    std::vector<CBlockFileInfo> vinfoBlockFile;
    int nLastBlockFile = 0;
    /** Global flag to indicate we should check to see if there are
     *  block/undo files that should be deleted.  Set on startup
     *  or if we allocate more file space when we're in prune mode
     */
    bool fCheckForPruning = false;

    /**
     * Every received block is assigned a unique and increasing identifier, so we
     * know which one to give priority in case of a fork.
     */
    CCriticalSection cs_nBlockSequenceId;
    /** Blocks loaded from disk are assigned id 0, so start the counter at 1. */
    uint32_t nBlockSequenceId = 1;

    /**
     * Sources of received blocks, saved to be able to send them reject
     * messages or ban them when processing happens afterwards. Protected by
     * cs_main.
     */
    map<uint256, NodeId> mapBlockSource;

    /**
     * Filter for transactions that were recently rejected by
     * AcceptToMemoryPool. These are not rerequested until the chain tip
     * changes, at which point the entire filter is reset. Protected by
     * cs_main.
     *
     * Without this filter we'd be re-requesting txs from each of our peers,
     * increasing bandwidth consumption considerably. For instance, with 100
     * peers, half of which relay a tx we don't accept, that might be a 50x
     * bandwidth increase. A flooding attacker attempting to roll-over the
     * filter using minimum-sized, 60byte, transactions might manage to send
     * 1000/sec if we have fast peers, so we pick 120,000 to give our peers a
     * two minute window to send invs to us.
     *
     * Decreasing the false positive rate is fairly cheap, so we pick one in a
     * million to make it highly unlikely for users to have issues with this
     * filter.
     *
     * Memory used: 1.3 MB
     */
    boost::scoped_ptr<CRollingBloomFilter> recentRejects;
    uint256 hashRecentRejectsChainTip;

    /** Blocks that are in flight, and that are in the queue to be downloaded. Protected by cs_main. */
    struct QueuedBlock {
        uint256 hash;
        CBlockIndex *pindex;  //! Optional.
        int64_t nTime;  //! Time of "getdata" request in microseconds.
        bool fValidatedHeaders;  //! Whether this block has validated headers at the time of request.
        int64_t nTimeDisconnect; //! The timeout for this block request (for disconnecting a slow peer)
    };
    map<uint256, pair<NodeId, list<QueuedBlock>::iterator> > mapBlocksInFlight;

    /** Number of blocks in flight with validated headers. */
    int nQueuedValidatedHeaders = 0;

    /** Number of preferable block download peers. */
    int nPreferredDownload = 0;

    /** Dirty block index entries. */
    set<CBlockIndex*> setDirtyBlockIndex;

    /** Dirty block file entries. */
    set<int> setDirtyFileInfo;
} // anon namespace

//////////////////////////////////////////////////////////////////////////////
//
// Registration of network node signals.
//

namespace {

struct CBlockReject {
    unsigned char chRejectCode;
    string strRejectReason;
    uint256 hashBlock;
};

/**
 * Maintain validation-specific state about nodes, protected by cs_main, instead
 * by CNode's own locks. This simplifies asynchronous operation, where
 * processing of incoming data is done after the ProcessMessage call returns,
 * and we're no longer holding the node's locks.
 */
struct CNodeState {
    //! The peer's address
    CService address;
    //! Whether we have a fully established connection.
    bool fCurrentlyConnected;
    //! Accumulated misbehaviour score for this peer.
    int nMisbehavior;
    //! Whether this peer should be disconnected and banned (unless whitelisted).
    bool fShouldBan;
    //! String name of this peer (debugging/logging purposes).
    std::string name;
    //! List of asynchronously-determined block rejections to notify this peer about.
    std::vector<CBlockReject> rejects;
    //! The best known block we know this peer has announced.
    CBlockIndex *pindexBestKnownBlock;
    //! The hash of the last unknown block this peer has announced.
    uint256 hashLastUnknownBlock;
    //! The last full block we both have.
    CBlockIndex *pindexLastCommonBlock;
    //! The best header we have sent our peer.
    CBlockIndex *pindexBestHeaderSent;
    //! Whether we've started headers synchronization with this peer.
    bool fSyncStarted;
    //! Since when we're stalling block download progress (in microseconds), or 0.
    int64_t nStallingSince;
    list<QueuedBlock> vBlocksInFlight;
    int nBlocksInFlight;
    int nBlocksInFlightValidHeaders;
    //! Whether we consider this a preferred download peer.
    bool fPreferredDownload;
    //! Whether this peer wants invs or headers (when possible) for block announcements.
    bool fPreferHeaders;

    CNodeState() {
        fCurrentlyConnected = false;
        nMisbehavior = 0;
        fShouldBan = false;
        pindexBestKnownBlock = NULL;
        hashLastUnknownBlock.SetNull();
        pindexLastCommonBlock = NULL;
        pindexBestHeaderSent = NULL;
        fSyncStarted = false;
        nStallingSince = 0;
        nBlocksInFlight = 0;
        nBlocksInFlightValidHeaders = 0;
        fPreferredDownload = false;
        fPreferHeaders = false;
    }
};

/** Map maintaining per-node state. Requires cs_main. */
map<NodeId, CNodeState> mapNodeState;

// Requires cs_main.
CNodeState *State(NodeId pnode) {
    map<NodeId, CNodeState>::iterator it = mapNodeState.find(pnode);
    if (it == mapNodeState.end())
        return NULL;
    return &it->second;
}

int GetHeight()
{
    LOCK(cs_main);
    return chainActive.Height();
}

void UpdatePreferredDownload(CNode* node, CNodeState* state)
{
    nPreferredDownload -= state->fPreferredDownload;

    // Whether this node should be marked as a preferred download node.
    state->fPreferredDownload = (!node->fInbound || node->fWhitelisted) && !node->fOneShot && !node->fClient;

    nPreferredDownload += state->fPreferredDownload;
}

// Returns time at which to timeout block request (nTime in microseconds)
int64_t GetBlockTimeout(int64_t nTime, int nValidatedQueuedBefore, const Consensus::Params &consensusParams)
{
    return nTime + 500000 * consensusParams.nPowTargetSpacing * (4 + nValidatedQueuedBefore);
}

void InitializeNode(NodeId nodeid, const CNode *pnode) {
    LOCK(cs_main);
    CNodeState &state = mapNodeState.insert(std::make_pair(nodeid, CNodeState())).first->second;
    state.name = pnode->addrName;
    state.address = pnode->addr;
}

void FinalizeNode(NodeId nodeid) {
    LOCK(cs_main);
    CNodeState *state = State(nodeid);

    if (state->fSyncStarted)
        nSyncStarted--;

    if (state->nMisbehavior == 0 && state->fCurrentlyConnected) {
        AddressCurrentlyConnected(state->address);
    }

    BOOST_FOREACH(const QueuedBlock& entry, state->vBlocksInFlight) {
        nQueuedValidatedHeaders -= entry.fValidatedHeaders;
        mapBlocksInFlight.erase(entry.hash);
    }
    EraseOrphansFor(nodeid);
    nPreferredDownload -= state->fPreferredDownload;

    mapNodeState.erase(nodeid);
}

// Requires cs_main.
// Returns a bool indicating whether we requested this block.
bool MarkBlockAsReceived(const uint256& hash) {
    map<uint256, pair<NodeId, list<QueuedBlock>::iterator> >::iterator itInFlight = mapBlocksInFlight.find(hash);
    if (itInFlight != mapBlocksInFlight.end()) {
        CNodeState *state = State(itInFlight->second.first);
        nQueuedValidatedHeaders -= itInFlight->second.second->fValidatedHeaders;
        state->nBlocksInFlightValidHeaders -= itInFlight->second.second->fValidatedHeaders;
        state->vBlocksInFlight.erase(itInFlight->second.second);
        state->nBlocksInFlight--;
        state->nStallingSince = 0;
        mapBlocksInFlight.erase(itInFlight);
        return true;
    }
    return false;
}

// Requires cs_main.
void MarkBlockAsInFlight(NodeId nodeid, const uint256& hash, const Consensus::Params& consensusParams, CBlockIndex *pindex = NULL) {
    CNodeState *state = State(nodeid);
    assert(state != NULL);

    // Make sure it's not listed somewhere already.
    MarkBlockAsReceived(hash);

    int64_t nNow = GetTimeMicros();
    QueuedBlock newentry = {hash, pindex, nNow, pindex != NULL, GetBlockTimeout(nNow, nQueuedValidatedHeaders, consensusParams)};
    nQueuedValidatedHeaders += newentry.fValidatedHeaders;
    list<QueuedBlock>::iterator it = state->vBlocksInFlight.insert(state->vBlocksInFlight.end(), newentry);
    state->nBlocksInFlight++;
    state->nBlocksInFlightValidHeaders += newentry.fValidatedHeaders;
    mapBlocksInFlight[hash] = std::make_pair(nodeid, it);
}

/** Check whether the last unknown block a peer advertised is not yet known. */
void ProcessBlockAvailability(NodeId nodeid) {
    CNodeState *state = State(nodeid);
    assert(state != NULL);

    if (!state->hashLastUnknownBlock.IsNull()) {
        BlockMap::iterator itOld = mapBlockIndex.find(state->hashLastUnknownBlock);
        if (itOld != mapBlockIndex.end() && itOld->second->nChainWork > 0) {
            if (state->pindexBestKnownBlock == NULL || itOld->second->nChainWork >= state->pindexBestKnownBlock->nChainWork)
                state->pindexBestKnownBlock = itOld->second;
            state->hashLastUnknownBlock.SetNull();
        }
    }
}

/** Update tracking information about which blocks a peer is assumed to have. */
void UpdateBlockAvailability(NodeId nodeid, const uint256 &hash) {
    CNodeState *state = State(nodeid);
    assert(state != NULL);

    ProcessBlockAvailability(nodeid);

    BlockMap::iterator it = mapBlockIndex.find(hash);
    if (it != mapBlockIndex.end() && it->second->nChainWork > 0) {
        // An actually better block was announced.
        if (state->pindexBestKnownBlock == NULL || it->second->nChainWork >= state->pindexBestKnownBlock->nChainWork)
            state->pindexBestKnownBlock = it->second;
    } else {
        // An unknown block was announced; just assume that the latest one is the best one.
        state->hashLastUnknownBlock = hash;
    }
}

// Requires cs_main
bool CanDirectFetch(const Consensus::Params &consensusParams)
{
    return chainActive.Tip()->GetBlockTime() > GetAdjustedTime() - consensusParams.nPowTargetSpacing * 20;
}

// Requires cs_main
bool PeerHasHeader(CNodeState *state, CBlockIndex *pindex)
{
    if (state->pindexBestKnownBlock && pindex == state->pindexBestKnownBlock->GetAncestor(pindex->nHeight))
        return true;
    if (state->pindexBestHeaderSent && pindex == state->pindexBestHeaderSent->GetAncestor(pindex->nHeight))
        return true;
    return false;
}

/** Find the last common ancestor two blocks have.
 *  Both pa and pb must be non-NULL. */
CBlockIndex* LastCommonAncestor(CBlockIndex* pa, CBlockIndex* pb) {
    if (pa->nHeight > pb->nHeight) {
        pa = pa->GetAncestor(pb->nHeight);
    } else if (pb->nHeight > pa->nHeight) {
        pb = pb->GetAncestor(pa->nHeight);
    }

    while (pa != pb && pa && pb) {
        pa = pa->pprev;
        pb = pb->pprev;
    }

    // Eventually all chain branches meet at the genesis block.
    assert(pa == pb);
    return pa;
}

/** Update pindexLastCommonBlock and add not-in-flight missing successors to vBlocks, until it has
 *  at most count entries. */
void FindNextBlocksToDownload(NodeId nodeid, unsigned int count, std::vector<CBlockIndex*>& vBlocks, NodeId& nodeStaller) {
    if (count == 0)
        return;

    vBlocks.reserve(vBlocks.size() + count);
    CNodeState *state = State(nodeid);
    assert(state != NULL);

    // Make sure pindexBestKnownBlock is up to date, we'll need it.
    ProcessBlockAvailability(nodeid);

    if (state->pindexBestKnownBlock == NULL || state->pindexBestKnownBlock->nChainWork < chainActive.Tip()->nChainWork) {
        // This peer has nothing interesting.
        return;
    }

    if (state->pindexLastCommonBlock == NULL) {
        // Bootstrap quickly by guessing a parent of our best tip is the forking point.
        // Guessing wrong in either direction is not a problem.
        state->pindexLastCommonBlock = chainActive[std::min(state->pindexBestKnownBlock->nHeight, chainActive.Height())];
    }

    // If the peer reorganized, our previous pindexLastCommonBlock may not be an ancestor
    // of its current tip anymore. Go back enough to fix that.
    state->pindexLastCommonBlock = LastCommonAncestor(state->pindexLastCommonBlock, state->pindexBestKnownBlock);
    if (state->pindexLastCommonBlock == state->pindexBestKnownBlock)
        return;

    std::vector<CBlockIndex*> vToFetch;
    CBlockIndex *pindexWalk = state->pindexLastCommonBlock;
    // Never fetch further than the best block we know the peer has, or more than BLOCK_DOWNLOAD_WINDOW + 1 beyond the last
    // linked block we have in common with this peer. The +1 is so we can detect stalling, namely if we would be able to
    // download that next block if the window were 1 larger.
    int nWindowEnd = state->pindexLastCommonBlock->nHeight + BLOCK_DOWNLOAD_WINDOW;
    int nMaxHeight = std::min<int>(state->pindexBestKnownBlock->nHeight, nWindowEnd + 1);
    NodeId waitingfor = -1;
    while (pindexWalk->nHeight < nMaxHeight) {
        // Read up to 128 (or more, if more blocks than that are needed) successors of pindexWalk (towards
        // pindexBestKnownBlock) into vToFetch. We fetch 128, because CBlockIndex::GetAncestor may be as expensive
        // as iterating over ~100 CBlockIndex* entries anyway.
        int nToFetch = std::min(nMaxHeight - pindexWalk->nHeight, std::max<int>(count - vBlocks.size(), 128));
        vToFetch.resize(nToFetch);
        pindexWalk = state->pindexBestKnownBlock->GetAncestor(pindexWalk->nHeight + nToFetch);
        vToFetch[nToFetch - 1] = pindexWalk;
        for (unsigned int i = nToFetch - 1; i > 0; i--) {
            vToFetch[i - 1] = vToFetch[i]->pprev;
        }

        // Iterate over those blocks in vToFetch (in forward direction), adding the ones that
        // are not yet downloaded and not in flight to vBlocks. In the mean time, update
        // pindexLastCommonBlock as long as all ancestors are already downloaded, or if it's
        // already part of our chain (and therefore don't need it even if pruned).
        BOOST_FOREACH(CBlockIndex* pindex, vToFetch) {
            if (!pindex->IsValid(BLOCK_VALID_TREE)) {
                // We consider the chain that this peer is on invalid.
                return;
            }
            if (pindex->nStatus & BLOCK_HAVE_DATA || chainActive.Contains(pindex)) {
                if (pindex->nChainTx)
                    state->pindexLastCommonBlock = pindex;
            } else if (mapBlocksInFlight.count(pindex->GetBlockHash()) == 0) {
                // The block is not already downloaded, and not yet in flight.
                if (pindex->nHeight > nWindowEnd) {
                    // We reached the end of the window.
                    if (vBlocks.size() == 0 && waitingfor != nodeid) {
                        // We aren't able to fetch anything, but we would be if the download window was one larger.
                        nodeStaller = waitingfor;
                    }
                    return;
                }
                vBlocks.push_back(pindex);
                if (vBlocks.size() == count) {
                    return;
                }
            } else if (waitingfor == -1) {
                // This is the first already-in-flight block.
                waitingfor = mapBlocksInFlight[pindex->GetBlockHash()].first;
            }
        }
    }
}

} // anon namespace

bool GetNodeStateStats(NodeId nodeid, CNodeStateStats &stats) {
    LOCK(cs_main);
    CNodeState *state = State(nodeid);
    if (state == NULL)
        return false;
    stats.nMisbehavior = state->nMisbehavior;
    stats.nSyncHeight = state->pindexBestKnownBlock ? state->pindexBestKnownBlock->nHeight : -1;
    stats.nCommonHeight = state->pindexLastCommonBlock ? state->pindexLastCommonBlock->nHeight : -1;
    BOOST_FOREACH(const QueuedBlock& queue, state->vBlocksInFlight) {
        if (queue.pindex)
            stats.vHeightInFlight.push_back(queue.pindex->nHeight);
    }
    return true;
}

void RegisterNodeSignals(CNodeSignals& nodeSignals)
{
    nodeSignals.GetHeight.connect(&GetHeight);
    nodeSignals.ProcessMessages.connect(&ProcessMessages);
    nodeSignals.SendMessages.connect(&SendMessages);
    nodeSignals.InitializeNode.connect(&InitializeNode);
    nodeSignals.FinalizeNode.connect(&FinalizeNode);
}

void UnregisterNodeSignals(CNodeSignals& nodeSignals)
{
    nodeSignals.GetHeight.disconnect(&GetHeight);
    nodeSignals.ProcessMessages.disconnect(&ProcessMessages);
    nodeSignals.SendMessages.disconnect(&SendMessages);
    nodeSignals.InitializeNode.disconnect(&InitializeNode);
    nodeSignals.FinalizeNode.disconnect(&FinalizeNode);
}

CBlockIndex* FindForkInGlobalIndex(const CChain& chain, const CBlockLocator& locator)
{
    // Find the first block the caller has in the main chain
    BOOST_FOREACH(const uint256& hash, locator.vHave) {
        BlockMap::iterator mi = mapBlockIndex.find(hash);
        if (mi != mapBlockIndex.end())
        {
            CBlockIndex* pindex = (*mi).second;
            if (chain.Contains(pindex))
                return pindex;
        }
    }
    return chain.Genesis();
}

CCoinsViewCache *pcoinsTip = NULL;
CBlockTreeDB *pblocktree = NULL;

//////////////////////////////////////////////////////////////////////////////
//
// mapOrphanTransactions
//

bool AddOrphanTx(const CTransaction& tx, NodeId peer) EXCLUSIVE_LOCKS_REQUIRED(cs_main)
{
    uint256 hash = tx.GetHash();
    if (mapOrphanTransactions.count(hash))
        return false;

    // Ignore big transactions, to avoid a
    // send-big-orphans memory exhaustion attack. If a peer has a legitimate
    // large transaction with a missing parent then we assume
    // it will rebroadcast it later, after the parent transaction(s)
    // have been mined or received.
    // 10,000 orphans, each of which is at most 5,000 bytes big is
    // at most 500 megabytes of orphans:
    unsigned int sz = tx.GetSerializeSize(SER_NETWORK, CTransaction::CURRENT_VERSION);
    if (sz > 5000)
    {
        LogPrint("mempool", "ignoring large orphan tx (size: %u, hash: %s)\n", sz, hash.ToString());
        return false;
    }

    mapOrphanTransactions[hash].tx = tx;
    mapOrphanTransactions[hash].fromPeer = peer;
    BOOST_FOREACH(const CTxIn& txin, tx.vin)
        mapOrphanTransactionsByPrev[txin.prevout.hash].insert(hash);

    LogPrint("mempool", "stored orphan tx %s (mapsz %u prevsz %u)\n", hash.ToString(),
             mapOrphanTransactions.size(), mapOrphanTransactionsByPrev.size());
    return true;
}

void static EraseOrphanTx(uint256 hash) EXCLUSIVE_LOCKS_REQUIRED(cs_main)
{
    map<uint256, COrphanTx>::iterator it = mapOrphanTransactions.find(hash);
    if (it == mapOrphanTransactions.end())
        return;
    BOOST_FOREACH(const CTxIn& txin, it->second.tx.vin)
    {
        map<uint256, set<uint256> >::iterator itPrev = mapOrphanTransactionsByPrev.find(txin.prevout.hash);
        if (itPrev == mapOrphanTransactionsByPrev.end())
            continue;
        itPrev->second.erase(hash);
        if (itPrev->second.empty())
            mapOrphanTransactionsByPrev.erase(itPrev);
    }
    mapOrphanTransactions.erase(it);
}

void EraseOrphansFor(NodeId peer)
{
    int nErased = 0;
    map<uint256, COrphanTx>::iterator iter = mapOrphanTransactions.begin();
    while (iter != mapOrphanTransactions.end())
    {
        map<uint256, COrphanTx>::iterator maybeErase = iter++; // increment to avoid iterator becoming invalid
        if (maybeErase->second.fromPeer == peer)
        {
            EraseOrphanTx(maybeErase->second.tx.GetHash());
            ++nErased;
        }
    }
    if (nErased > 0) LogPrint("mempool", "Erased %d orphan tx from peer %d\n", nErased, peer);
}


unsigned int LimitOrphanTxSize(unsigned int nMaxOrphans) EXCLUSIVE_LOCKS_REQUIRED(cs_main)
{
    unsigned int nEvicted = 0;
    while (mapOrphanTransactions.size() > nMaxOrphans)
    {
        // Evict a random orphan:
        uint256 randomhash = GetRandHash();
        map<uint256, COrphanTx>::iterator it = mapOrphanTransactions.lower_bound(randomhash);
        if (it == mapOrphanTransactions.end())
            it = mapOrphanTransactions.begin();
        EraseOrphanTx(it->first);
        ++nEvicted;
    }
    return nEvicted;
}

bool IsFinalTx(const CTransaction &tx, int nBlockHeight, int64_t nBlockTime)
{
    if (tx.nLockTime == 0)
        return true;
    if ((int64_t)tx.nLockTime < ((int64_t)tx.nLockTime < LOCKTIME_THRESHOLD ? (int64_t)nBlockHeight : nBlockTime))
        return true;
    BOOST_FOREACH(const CTxIn& txin, tx.vin) {
        if (!(txin.nSequence == CTxIn::SEQUENCE_FINAL))
            return false;
    }
    return true;
}

bool CheckFinalTx(const CTransaction &tx, int flags)
{
    AssertLockHeld(cs_main);

    // By convention a negative value for flags indicates that the
    // current network-enforced consensus rules should be used. In
    // a future soft-fork scenario that would mean checking which
    // rules would be enforced for the next block and setting the
    // appropriate flags. At the present time no soft-forks are
    // scheduled, so no flags are set.
    flags = std::max(flags, 0);

    // CheckFinalTx() uses chainActive.Height()+1 to evaluate
    // nLockTime because when IsFinalTx() is called within
    // CBlock::AcceptBlock(), the height of the block *being*
    // evaluated is what is used. Thus if we want to know if a
    // transaction can be part of the *next* block, we need to call
    // IsFinalTx() with one more than chainActive.Height().
    const int nBlockHeight = chainActive.Height() + 1;

    // BIP113 will require that time-locked transactions have nLockTime set to
    // less than the median time of the previous block they're contained in.
    // When the next block is created its previous block will be the current
    // chain tip, so we use that to calculate the median time passed to
    // IsFinalTx() if LOCKTIME_MEDIAN_TIME_PAST is set.
    const int64_t nBlockTime = (flags & LOCKTIME_MEDIAN_TIME_PAST)
                             ? chainActive.Tip()->GetMedianTimePast()
                             : GetAdjustedTime();

    return IsFinalTx(tx, nBlockHeight, nBlockTime);
}

/**
 * Calculates the block height and previous block's median time past at
 * which the transaction will be considered final in the context of BIP 68.
 * Also removes from the vector of input heights any entries which did not
 * correspond to sequence locked inputs as they do not affect the calculation.
 */
static std::pair<int, int64_t> CalculateSequenceLocks(const CTransaction &tx, int flags, std::vector<int>* prevHeights, const CBlockIndex& block)
{
    assert(prevHeights->size() == tx.vin.size());

    // Will be set to the equivalent height- and time-based nLockTime
    // values that would be necessary to satisfy all relative lock-
    // time constraints given our view of block chain history.
    // The semantics of nLockTime are the last invalid height/time, so
    // use -1 to have the effect of any height or time being valid.
    int nMinHeight = -1;
    int64_t nMinTime = -1;

    // tx.nVersion is signed integer so requires cast to unsigned otherwise
    // we would be doing a signed comparison and half the range of nVersion
    // wouldn't support BIP 68.
    bool fEnforceBIP68 = static_cast<uint32_t>(tx.nVersion) >= 2
                      && flags & LOCKTIME_VERIFY_SEQUENCE;

    // Do not enforce sequence numbers as a relative lock time
    // unless we have been instructed to
    if (!fEnforceBIP68) {
        return std::make_pair(nMinHeight, nMinTime);
    }

    for (size_t txinIndex = 0; txinIndex < tx.vin.size(); txinIndex++) {
        const CTxIn& txin = tx.vin[txinIndex];

        // Sequence numbers with the most significant bit set are not
        // treated as relative lock-times, nor are they given any
        // consensus-enforced meaning at this point.
        if (txin.nSequence & CTxIn::SEQUENCE_LOCKTIME_DISABLE_FLAG) {
            // The height of this input is not relevant for sequence locks
            (*prevHeights)[txinIndex] = 0;
            continue;
        }

        int nCoinHeight = (*prevHeights)[txinIndex];

        if (txin.nSequence & CTxIn::SEQUENCE_LOCKTIME_TYPE_FLAG) {
            int64_t nCoinTime = block.GetAncestor(std::max(nCoinHeight-1, 0))->GetMedianTimePast();
            // NOTE: Subtract 1 to maintain nLockTime semantics
            // BIP 68 relative lock times have the semantics of calculating
            // the first block or time at which the transaction would be
            // valid. When calculating the effective block time or height
            // for the entire transaction, we switch to using the
            // semantics of nLockTime which is the last invalid block
            // time or height.  Thus we subtract 1 from the calculated
            // time or height.

            // Time-based relative lock-times are measured from the
            // smallest allowed timestamp of the block containing the
            // txout being spent, which is the median time past of the
            // block prior.
            nMinTime = std::max(nMinTime, nCoinTime + (int64_t)((txin.nSequence & CTxIn::SEQUENCE_LOCKTIME_MASK) << CTxIn::SEQUENCE_LOCKTIME_GRANULARITY) - 1);
        } else {
            nMinHeight = std::max(nMinHeight, nCoinHeight + (int)(txin.nSequence & CTxIn::SEQUENCE_LOCKTIME_MASK) - 1);
        }
    }

    return std::make_pair(nMinHeight, nMinTime);
}

static bool EvaluateSequenceLocks(const CBlockIndex& block, std::pair<int, int64_t> lockPair)
{
    assert(block.pprev);
    int64_t nBlockTime = block.pprev->GetMedianTimePast();
    if (lockPair.first >= block.nHeight || lockPair.second >= nBlockTime)
        return false;

    return true;
}

bool SequenceLocks(const CTransaction &tx, int flags, std::vector<int>* prevHeights, const CBlockIndex& block)
{
    return EvaluateSequenceLocks(block, CalculateSequenceLocks(tx, flags, prevHeights, block));
}

bool TestLockPointValidity(const LockPoints* lp)
{
    AssertLockHeld(cs_main);
    assert(lp);
    // If there are relative lock times then the maxInputBlock will be set
    // If there are no relative lock times, the LockPoints don't depend on the chain
    if (lp->maxInputBlock) {
        // Check whether chainActive is an extension of the block at which the LockPoints
        // calculation was valid.  If not LockPoints are no longer valid
        if (!chainActive.Contains(lp->maxInputBlock)) {
            return false;
        }
    }

    // LockPoints still valid
    return true;
}

bool CheckSequenceLocks(const CTransaction &tx, int flags, LockPoints* lp, bool useExistingLockPoints)
{
    AssertLockHeld(cs_main);
    AssertLockHeld(mempool.cs);

    CBlockIndex* tip = chainActive.Tip();
    CBlockIndex index;
    index.pprev = tip;
    // CheckSequenceLocks() uses chainActive.Height()+1 to evaluate
    // height based locks because when SequenceLocks() is called within
    // ConnectBlock(), the height of the block *being*
    // evaluated is what is used.
    // Thus if we want to know if a transaction can be part of the
    // *next* block, we need to use one more than chainActive.Height()
    index.nHeight = tip->nHeight + 1;

    std::pair<int, int64_t> lockPair;
    if (useExistingLockPoints) {
        assert(lp);
        lockPair.first = lp->height;
        lockPair.second = lp->time;
    }
    else {
        // pcoinsTip contains the UTXO set for chainActive.Tip()
        CCoinsViewMemPool viewMemPool(pcoinsTip, mempool);
        std::vector<int> prevheights;
        prevheights.resize(tx.vin.size());
        for (size_t txinIndex = 0; txinIndex < tx.vin.size(); txinIndex++) {
            const CTxIn& txin = tx.vin[txinIndex];
            CCoins coins;
            if (!viewMemPool.GetCoins(txin.prevout.hash, coins)) {
                return error("%s: Missing input", __func__);
            }
            if (coins.nHeight == MEMPOOL_HEIGHT) {
                // Assume all mempool transaction confirm in the next block
                prevheights[txinIndex] = tip->nHeight + 1;
            } else {
                prevheights[txinIndex] = coins.nHeight;
            }
        }
        lockPair = CalculateSequenceLocks(tx, flags, &prevheights, index);
        if (lp) {
            lp->height = lockPair.first;
            lp->time = lockPair.second;
            // Also store the hash of the block with the highest height of
            // all the blocks which have sequence locked prevouts.
            // This hash needs to still be on the chain
            // for these LockPoint calculations to be valid
            // Note: It is impossible to correctly calculate a maxInputBlock
            // if any of the sequence locked inputs depend on unconfirmed txs,
            // except in the special case where the relative lock time/height
            // is 0, which is equivalent to no sequence lock. Since we assume
            // input height of tip+1 for mempool txs and test the resulting
            // lockPair from CalculateSequenceLocks against tip+1.  We know
            // EvaluateSequenceLocks will fail if there was a non-zero sequence
            // lock on a mempool input, so we can use the return value of
            // CheckSequenceLocks to indicate the LockPoints validity
            int maxInputHeight = 0;
            BOOST_FOREACH(int height, prevheights) {
                // Can ignore mempool inputs since we'll fail if they had non-zero locks
                if (height != tip->nHeight+1) {
                    maxInputHeight = std::max(maxInputHeight, height);
                }
            }
            lp->maxInputBlock = tip->GetAncestor(maxInputHeight);
        }
    }
    return EvaluateSequenceLocks(index, lockPair);
}


unsigned int GetLegacySigOpCount(const CTransaction& tx)
{
    unsigned int nSigOps = 0;
    BOOST_FOREACH(const CTxIn& txin, tx.vin)
    {
        nSigOps += txin.scriptSig.GetSigOpCount(false);
    }
    BOOST_FOREACH(const CTxOut& txout, tx.vout)
    {
        nSigOps += txout.scriptPubKey.GetSigOpCount(false);
    }
    return nSigOps;
}

unsigned int GetP2SHSigOpCount(const CTransaction& tx, const CCoinsViewCache& inputs)
{
    if (tx.IsCoinBase())
        return 0;

    unsigned int nSigOps = 0;
    for (unsigned int i = 0; i < tx.vin.size(); i++)
    {
        const CTxOut &prevout = inputs.GetOutputFor(tx.vin[i]);
        if (prevout.scriptPubKey.IsPayToScriptHash())
            nSigOps += prevout.scriptPubKey.GetSigOpCount(tx.vin[i].scriptSig);
    }
    return nSigOps;
}








bool CheckTransaction(const CTransaction& tx, CValidationState &state)
{
    // Basic checks that don't depend on any context
    if (tx.vin.empty())
        return state.DoS(10, false, REJECT_INVALID, "bad-txns-vin-empty");
    if (tx.vout.empty())
        return state.DoS(10, false, REJECT_INVALID, "bad-txns-vout-empty");
    // Size limits
    if (::GetSerializeSize(tx, SER_NETWORK, PROTOCOL_VERSION) > MAX_BLOCK_SIZE)
        return state.DoS(100, false, REJECT_INVALID, "bad-txns-oversize");

    // Check for negative or overflow output values
    CAmount nValueOut = 0;
    BOOST_FOREACH(const CTxOut& txout, tx.vout)
    {
        if (txout.nValue < 0)
            return state.DoS(100, false, REJECT_INVALID, "bad-txns-vout-negative");
        if (txout.nValue > MAX_MONEY)
            return state.DoS(100, false, REJECT_INVALID, "bad-txns-vout-toolarge");
        nValueOut += txout.nValue;
        if (!MoneyRange(nValueOut))
            return state.DoS(100, false, REJECT_INVALID, "bad-txns-txouttotal-toolarge");
    }

    // Check for duplicate inputs
    set<COutPoint> vInOutPoints;
    BOOST_FOREACH(const CTxIn& txin, tx.vin)
    {
        if (vInOutPoints.count(txin.prevout))
            return state.DoS(100, false, REJECT_INVALID, "bad-txns-inputs-duplicate");
        vInOutPoints.insert(txin.prevout);
    }

    if (tx.IsCoinBase())
    {
        if (tx.vin[0].scriptSig.size() < 2 || tx.vin[0].scriptSig.size() > 100)
            return state.DoS(100, false, REJECT_INVALID, "bad-cb-length");
    }
    else
    {
        BOOST_FOREACH(const CTxIn& txin, tx.vin)
            if (txin.prevout.IsNull())
                return state.DoS(10, false, REJECT_INVALID, "bad-txns-prevout-null");
    }

    return true;
}

void LimitMempoolSize(CTxMemPool& pool, size_t limit, unsigned long age) {
    int expired = pool.Expire(GetTime() - age);
    if (expired != 0)
        LogPrint("mempool", "Expired %i transactions from the memory pool\n", expired);

    std::vector<uint256> vNoSpendsRemaining;
    pool.TrimToSize(limit, &vNoSpendsRemaining);
    BOOST_FOREACH(const uint256& removed, vNoSpendsRemaining)
        pcoinsTip->Uncache(removed);
}

/** Convert CValidationState to a human-readable message for logging */
std::string FormatStateMessage(const CValidationState &state)
{
    return strprintf("%s%s (code %i)",
        state.GetRejectReason(),
        state.GetDebugMessage().empty() ? "" : ", "+state.GetDebugMessage(),
        state.GetRejectCode());
}

bool AcceptToMemoryPoolWorker(CTxMemPool& pool, CValidationState& state, const CTransaction& tx, bool fLimitFree,
                              bool* pfMissingInputs, bool fOverrideMempoolLimit, const CAmount nAbsurdFee,
                              std::vector<uint256>& vHashTxnToUncache)
{
    const uint256 hash = tx.GetHash();
    AssertLockHeld(cs_main);
    if (pfMissingInputs)
        *pfMissingInputs = false;

    if (!CheckTransaction(tx, state))
        return false; // state filled in by CheckTransaction

    // Coinbase is only valid in a block, not as a loose transaction
    if (tx.IsCoinBase())
        return state.DoS(100, false, REJECT_INVALID, "coinbase");

    // Rather not work on nonstandard transactions (unless -testnet/-regtest)
    string reason;
    if (fRequireStandard && !IsStandardTx(tx, reason))
        return state.DoS(0, false, REJECT_NONSTANDARD, reason);

    // Only accept nLockTime-using transactions that can be mined in the next
    // block; we don't want our mempool filled up with transactions that can't
    // be mined yet.
    if (!CheckFinalTx(tx, STANDARD_LOCKTIME_VERIFY_FLAGS))
        return state.DoS(0, false, REJECT_NONSTANDARD, "non-final");

    // is it already in the memory pool?
    if (pool.exists(hash))
        return state.Invalid(false, REJECT_ALREADY_KNOWN, "txn-already-in-mempool");

    // Check for conflicts with in-memory transactions
    set<uint256> setConflicts;
    {
    LOCK(pool.cs); // protect pool.mapNextTx
    BOOST_FOREACH(const CTxIn &txin, tx.vin)
    {
        if (pool.mapNextTx.count(txin.prevout))
        {
            const CTransaction *ptxConflicting = pool.mapNextTx[txin.prevout].ptx;
            if (!setConflicts.count(ptxConflicting->GetHash()))
            {
                // Allow opt-out of transaction replacement by setting
                // nSequence >= maxint-1 on all inputs.
                //
                // maxint-1 is picked to still allow use of nLockTime by
                // non-replacable transactions. All inputs rather than just one
                // is for the sake of multi-party protocols, where we don't
                // want a single party to be able to disable replacement.
                //
                // The opt-out ignores descendants as anyone relying on
                // first-seen mempool behavior should be checking all
                // unconfirmed ancestors anyway; doing otherwise is hopelessly
                // insecure.
                bool fReplacementOptOut = true;
                if (fEnableReplacement)
                {
                    BOOST_FOREACH(const CTxIn &txin, ptxConflicting->vin)
                    {
                        if (txin.nSequence < std::numeric_limits<unsigned int>::max()-1)
                        {
                            fReplacementOptOut = false;
                            break;
                        }
                    }
                }
                if (fReplacementOptOut)
                    return state.Invalid(false, REJECT_CONFLICT, "txn-mempool-conflict");

                setConflicts.insert(ptxConflicting->GetHash());
            }
        }
    }
    }

    {
        CCoinsView dummy;
        CCoinsViewCache view(&dummy);

        CAmount nValueIn = 0;
        LockPoints lp;
        {
        LOCK(pool.cs);
        CCoinsViewMemPool viewMemPool(pcoinsTip, pool);
        view.SetBackend(viewMemPool);

        // do we already have it?
        bool fHadTxInCache = pcoinsTip->HaveCoinsInCache(hash);
        if (view.HaveCoins(hash)) {
            if (!fHadTxInCache)
                vHashTxnToUncache.push_back(hash);
            return state.Invalid(false, REJECT_ALREADY_KNOWN, "txn-already-known");
        }

        // do all inputs exist?
        // Note that this does not check for the presence of actual outputs (see the next check for that),
        // and only helps with filling in pfMissingInputs (to determine missing vs spent).
        BOOST_FOREACH(const CTxIn txin, tx.vin) {
            if (!pcoinsTip->HaveCoinsInCache(txin.prevout.hash))
                vHashTxnToUncache.push_back(txin.prevout.hash);
            if (!view.HaveCoins(txin.prevout.hash)) {
                if (pfMissingInputs)
                    *pfMissingInputs = true;
                return false; // fMissingInputs and !state.IsInvalid() is used to detect this condition, don't set state.Invalid()
            }
        }

        // are the actual inputs available?
        if (!view.HaveInputs(tx))
            return state.Invalid(false, REJECT_DUPLICATE, "bad-txns-inputs-spent");

        // Bring the best block into scope
        view.GetBestBlock();

        nValueIn = view.GetValueIn(tx);

        // we have all inputs cached now, so switch back to dummy, so we don't need to keep lock on mempool
        view.SetBackend(dummy);

        // Only accept BIP68 sequence locked transactions that can be mined in the next
        // block; we don't want our mempool filled up with transactions that can't
        // be mined yet.
        // Must keep pool.cs for this unless we change CheckSequenceLocks to take a
        // CoinsViewCache instead of create its own
        if (!CheckSequenceLocks(tx, STANDARD_LOCKTIME_VERIFY_FLAGS, &lp))
            return state.DoS(0, false, REJECT_NONSTANDARD, "non-BIP68-final");
        }

        // Check for non-standard pay-to-script-hash in inputs
        if (fRequireStandard && !AreInputsStandard(tx, view))
            return state.Invalid(false, REJECT_NONSTANDARD, "bad-txns-nonstandard-inputs");

        unsigned int nSigOps = GetLegacySigOpCount(tx);
        nSigOps += GetP2SHSigOpCount(tx, view);

        CAmount nValueOut = tx.GetValueOut();
        CAmount nFees = nValueIn-nValueOut;
        // nModifiedFees includes any fee deltas from PrioritiseTransaction
        CAmount nModifiedFees = nFees;
        double nPriorityDummy = 0;
        pool.ApplyDeltas(hash, nPriorityDummy, nModifiedFees);

        CAmount inChainInputValue;
        double dPriority = view.GetPriority(tx, chainActive.Height(), inChainInputValue);

        // Keep track of transactions that spend a coinbase, which we re-scan
        // during reorgs to ensure COINBASE_MATURITY is still met.
        bool fSpendsCoinbase = false;
        BOOST_FOREACH(const CTxIn &txin, tx.vin) {
            const CCoins *coins = view.AccessCoins(txin.prevout.hash);
            if (coins->IsCoinBase()) {
                fSpendsCoinbase = true;
                break;
            }
        }

        CTxMemPoolEntry entry(tx, nFees, GetTime(), dPriority, chainActive.Height(), pool.HasNoInputsOf(tx), inChainInputValue, fSpendsCoinbase, nSigOps, lp);
        unsigned int nSize = entry.GetTxSize();

        // Check that the transaction doesn't have an excessive number of
        // sigops, making it impossible to mine. Since the coinbase transaction
        // itself can contain sigops MAX_STANDARD_TX_SIGOPS is less than
        // MAX_BLOCK_SIGOPS; we still consider this an invalid rather than
        // merely non-standard transaction.
        if ((nSigOps > MAX_STANDARD_TX_SIGOPS) || (nBytesPerSigOp && nSigOps > nSize / nBytesPerSigOp))
            return state.DoS(0, false, REJECT_NONSTANDARD, "bad-txns-too-many-sigops", false,
                strprintf("%d", nSigOps));

        CAmount mempoolRejectFee = pool.GetMinFee(GetArg("-maxmempool", DEFAULT_MAX_MEMPOOL_SIZE) * 1000000).GetFee(nSize);
        if (mempoolRejectFee > 0 && nModifiedFees < mempoolRejectFee) {
            return state.DoS(0, false, REJECT_INSUFFICIENTFEE, "mempool min fee not met", false, strprintf("%d < %d", nFees, mempoolRejectFee));
        } else if (GetBoolArg("-relaypriority", DEFAULT_RELAYPRIORITY) && nModifiedFees < ::minRelayTxFee.GetFee(nSize) && !AllowFree(entry.GetPriority(chainActive.Height() + 1))) {
            // Require that free transactions have sufficient priority to be mined in the next block.
            return state.DoS(0, false, REJECT_INSUFFICIENTFEE, "insufficient priority");
        }

        // Continuously rate-limit free (really, very-low-fee) transactions
        // This mitigates 'penny-flooding' -- sending thousands of free transactions just to
        // be annoying or make others' transactions take longer to confirm.
        if (fLimitFree && nModifiedFees < ::minRelayTxFee.GetFee(nSize))
        {
            static CCriticalSection csFreeLimiter;
            static double dFreeCount;
            static int64_t nLastTime;
            int64_t nNow = GetTime();

            LOCK(csFreeLimiter);

            // Use an exponentially decaying ~10-minute window:
            dFreeCount *= pow(1.0 - 1.0/600.0, (double)(nNow - nLastTime));
            nLastTime = nNow;
            // -limitfreerelay unit is thousand-bytes-per-minute
            // At default rate it would take over a month to fill 1GB
            if (dFreeCount + nSize >= GetArg("-limitfreerelay", DEFAULT_LIMITFREERELAY) * 10 * 1000)
                return state.DoS(0, false, REJECT_INSUFFICIENTFEE, "rate limited free transaction");
            LogPrint("mempool", "Rate limit dFreeCount: %g => %g\n", dFreeCount, dFreeCount+nSize);
            dFreeCount += nSize;
        }

        if (nAbsurdFee && nFees > nAbsurdFee)
            return state.Invalid(false,
                REJECT_HIGHFEE, "absurdly-high-fee",
                strprintf("%d > %d", nFees, nAbsurdFee));

        // Calculate in-mempool ancestors, up to a limit.
        CTxMemPool::setEntries setAncestors;
        size_t nLimitAncestors = GetArg("-limitancestorcount", DEFAULT_ANCESTOR_LIMIT);
        size_t nLimitAncestorSize = GetArg("-limitancestorsize", DEFAULT_ANCESTOR_SIZE_LIMIT)*1000;
        size_t nLimitDescendants = GetArg("-limitdescendantcount", DEFAULT_DESCENDANT_LIMIT);
        size_t nLimitDescendantSize = GetArg("-limitdescendantsize", DEFAULT_DESCENDANT_SIZE_LIMIT)*1000;
        std::string errString;
        if (!pool.CalculateMemPoolAncestors(entry, setAncestors, nLimitAncestors, nLimitAncestorSize, nLimitDescendants, nLimitDescendantSize, errString)) {
            return state.DoS(0, false, REJECT_NONSTANDARD, "too-long-mempool-chain", false, errString);
        }

        // A transaction that spends outputs that would be replaced by it is invalid. Now
        // that we have the set of all ancestors we can detect this
        // pathological case by making sure setConflicts and setAncestors don't
        // intersect.
        BOOST_FOREACH(CTxMemPool::txiter ancestorIt, setAncestors)
        {
            const uint256 &hashAncestor = ancestorIt->GetTx().GetHash();
            if (setConflicts.count(hashAncestor))
            {
                return state.DoS(10, false,
                                 REJECT_INVALID, "bad-txns-spends-conflicting-tx", false,
                                 strprintf("%s spends conflicting transaction %s",
                                           hash.ToString(),
                                           hashAncestor.ToString()));
            }
        }

        // Check if it's economically rational to mine this transaction rather
        // than the ones it replaces.
        CAmount nConflictingFees = 0;
        size_t nConflictingSize = 0;
        uint64_t nConflictingCount = 0;
        CTxMemPool::setEntries allConflicting;

        // If we don't hold the lock allConflicting might be incomplete; the
        // subsequent RemoveStaged() and addUnchecked() calls don't guarantee
        // mempool consistency for us.
        LOCK(pool.cs);
        if (setConflicts.size())
        {
            CFeeRate newFeeRate(nModifiedFees, nSize);
            set<uint256> setConflictsParents;
            const int maxDescendantsToVisit = 100;
            CTxMemPool::setEntries setIterConflicting;
            BOOST_FOREACH(const uint256 &hashConflicting, setConflicts)
            {
                CTxMemPool::txiter mi = pool.mapTx.find(hashConflicting);
                if (mi == pool.mapTx.end())
                    continue;

                // Save these to avoid repeated lookups
                setIterConflicting.insert(mi);

                // Don't allow the replacement to reduce the feerate of the
                // mempool.
                //
                // We usually don't want to accept replacements with lower
                // feerates than what they replaced as that would lower the
                // feerate of the next block. Requiring that the feerate always
                // be increased is also an easy-to-reason about way to prevent
                // DoS attacks via replacements.
                //
                // The mining code doesn't (currently) take children into
                // account (CPFP) so we only consider the feerates of
                // transactions being directly replaced, not their indirect
                // descendants. While that does mean high feerate children are
                // ignored when deciding whether or not to replace, we do
                // require the replacement to pay more overall fees too,
                // mitigating most cases.
                CFeeRate oldFeeRate(mi->GetModifiedFee(), mi->GetTxSize());
                if (newFeeRate <= oldFeeRate)
                {
                    return state.DoS(0, false,
                            REJECT_INSUFFICIENTFEE, "insufficient fee", false,
                            strprintf("rejecting replacement %s; new feerate %s <= old feerate %s",
                                  hash.ToString(),
                                  newFeeRate.ToString(),
                                  oldFeeRate.ToString()));
                }

                BOOST_FOREACH(const CTxIn &txin, mi->GetTx().vin)
                {
                    setConflictsParents.insert(txin.prevout.hash);
                }

                nConflictingCount += mi->GetCountWithDescendants();
            }
            // This potentially overestimates the number of actual descendants
            // but we just want to be conservative to avoid doing too much
            // work.
            if (nConflictingCount <= maxDescendantsToVisit) {
                // If not too many to replace, then calculate the set of
                // transactions that would have to be evicted
                BOOST_FOREACH(CTxMemPool::txiter it, setIterConflicting) {
                    pool.CalculateDescendants(it, allConflicting);
                }
                BOOST_FOREACH(CTxMemPool::txiter it, allConflicting) {
                    nConflictingFees += it->GetModifiedFee();
                    nConflictingSize += it->GetTxSize();
                }
            } else {
                return state.DoS(0, false,
                        REJECT_NONSTANDARD, "too many potential replacements", false,
                        strprintf("rejecting replacement %s; too many potential replacements (%d > %d)\n",
                            hash.ToString(),
                            nConflictingCount,
                            maxDescendantsToVisit));
            }

            for (unsigned int j = 0; j < tx.vin.size(); j++)
            {
                // We don't want to accept replacements that require low
                // feerate junk to be mined first. Ideally we'd keep track of
                // the ancestor feerates and make the decision based on that,
                // but for now requiring all new inputs to be confirmed works.
                if (!setConflictsParents.count(tx.vin[j].prevout.hash))
                {
                    // Rather than check the UTXO set - potentially expensive -
                    // it's cheaper to just check if the new input refers to a
                    // tx that's in the mempool.
                    if (pool.mapTx.find(tx.vin[j].prevout.hash) != pool.mapTx.end())
                        return state.DoS(0, false,
                                         REJECT_NONSTANDARD, "replacement-adds-unconfirmed", false,
                                         strprintf("replacement %s adds unconfirmed input, idx %d",
                                                  hash.ToString(), j));
                }
            }

            // The replacement must pay greater fees than the transactions it
            // replaces - if we did the bandwidth used by those conflicting
            // transactions would not be paid for.
            if (nModifiedFees < nConflictingFees)
            {
                return state.DoS(0, false,
                                 REJECT_INSUFFICIENTFEE, "insufficient fee", false,
                                 strprintf("rejecting replacement %s, less fees than conflicting txs; %s < %s",
                                          hash.ToString(), FormatMoney(nModifiedFees), FormatMoney(nConflictingFees)));
            }

            // Finally in addition to paying more fees than the conflicts the
            // new transaction must pay for its own bandwidth.
            CAmount nDeltaFees = nModifiedFees - nConflictingFees;
            if (nDeltaFees < ::minRelayTxFee.GetFee(nSize))
            {
                return state.DoS(0, false,
                        REJECT_INSUFFICIENTFEE, "insufficient fee", false,
                        strprintf("rejecting replacement %s, not enough additional fees to relay; %s < %s",
                              hash.ToString(),
                              FormatMoney(nDeltaFees),
                              FormatMoney(::minRelayTxFee.GetFee(nSize))));
            }
        }

        // Check against previous transactions
        // This is done last to help prevent CPU exhaustion denial-of-service attacks.
        if (!CheckInputs(tx, state, view, true, STANDARD_SCRIPT_VERIFY_FLAGS, true))
            return false; // state filled in by CheckInputs

        // Check again against just the consensus-critical mandatory script
        // verification flags, in case of bugs in the standard flags that cause
        // transactions to pass as valid when they're actually invalid. For
        // instance the STRICTENC flag was incorrectly allowing certain
        // CHECKSIG NOT scripts to pass, even though they were invalid.
        //
        // There is a similar check in CreateNewBlock() to prevent creating
        // invalid blocks, however allowing such transactions into the mempool
        // can be exploited as a DoS attack.
        if (!CheckInputs(tx, state, view, true, MANDATORY_SCRIPT_VERIFY_FLAGS, true))
        {
            return error("%s: BUG! PLEASE REPORT THIS! ConnectInputs failed against MANDATORY but not STANDARD flags %s, %s",
                __func__, hash.ToString(), FormatStateMessage(state));
        }

        // Remove conflicting transactions from the mempool
        BOOST_FOREACH(const CTxMemPool::txiter it, allConflicting)
        {
            LogPrint("mempool", "replacing tx %s with %s for %s BTC additional fees, %d delta bytes\n",
                    it->GetTx().GetHash().ToString(),
                    hash.ToString(),
                    FormatMoney(nModifiedFees - nConflictingFees),
                    (int)nSize - (int)nConflictingSize);
        }
        pool.RemoveStaged(allConflicting, false);

        // Store transaction in memory
        pool.addUnchecked(hash, entry, setAncestors, !IsInitialBlockDownload());

        // trim mempool and check if tx was trimmed
        if (!fOverrideMempoolLimit) {
            LimitMempoolSize(pool, GetArg("-maxmempool", DEFAULT_MAX_MEMPOOL_SIZE) * 1000000, GetArg("-mempoolexpiry", DEFAULT_MEMPOOL_EXPIRY) * 60 * 60);
            if (!pool.exists(hash))
                return state.DoS(0, false, REJECT_INSUFFICIENTFEE, "mempool full");
        }
    }

    SyncWithWallets(tx, NULL, NULL);

    return true;
}

bool AcceptToMemoryPool(CTxMemPool& pool, CValidationState &state, const CTransaction &tx, bool fLimitFree,
                        bool* pfMissingInputs, bool fOverrideMempoolLimit, const CAmount nAbsurdFee)
{
    std::vector<uint256> vHashTxToUncache;
    bool res = AcceptToMemoryPoolWorker(pool, state, tx, fLimitFree, pfMissingInputs, fOverrideMempoolLimit, nAbsurdFee, vHashTxToUncache);
    if (!res) {
        BOOST_FOREACH(const uint256& hashTx, vHashTxToUncache)
            pcoinsTip->Uncache(hashTx);
    }
    return res;
}

/** Return transaction in tx, and if it was found inside a block, its hash is placed in hashBlock */
bool GetTransaction(const uint256 &hash, CTransaction &txOut, const Consensus::Params& consensusParams, uint256 &hashBlock, bool fAllowSlow)
{
    CBlockIndex *pindexSlow = NULL;

    LOCK(cs_main);

    if (mempool.lookup(hash, txOut))
    {
        return true;
    }

    if (fTxIndex) {
        CDiskTxPos postx;
        if (pblocktree->ReadTxIndex(hash, postx)) {
            CAutoFile file(OpenBlockFile(postx, true), SER_DISK, CLIENT_VERSION);
            if (file.IsNull())
                return error("%s: OpenBlockFile failed", __func__);
            CBlockHeader header;
            try {
                file >> header;
                fseek(file.Get(), postx.nTxOffset, SEEK_CUR);
                file >> txOut;
            } catch (const std::exception& e) {
                return error("%s: Deserialize or I/O error - %s", __func__, e.what());
            }
            hashBlock = header.GetHash();
            if (txOut.GetHash() != hash)
                return error("%s: txid mismatch", __func__);
            return true;
        }
    }

    if (fAllowSlow) { // use coin database to locate block that contains transaction, and scan it
        int nHeight = -1;
        {
            CCoinsViewCache &view = *pcoinsTip;
            const CCoins* coins = view.AccessCoins(hash);
            if (coins)
                nHeight = coins->nHeight;
        }
        if (nHeight > 0)
            pindexSlow = chainActive[nHeight];
    }

    if (pindexSlow) {
        CBlock block;
        if (ReadBlockFromDisk(block, pindexSlow, consensusParams)) {
            BOOST_FOREACH(const CTransaction &tx, block.vtx) {
                if (tx.GetHash() == hash) {
                    txOut = tx;
                    hashBlock = pindexSlow->GetBlockHash();
                    return true;
                }
            }
        }
    }

    return false;
}






//////////////////////////////////////////////////////////////////////////////
//
// CBlock and CBlockIndex
//

bool CheckProofOfWork(const CBlockHeader& block, const Consensus::Params& params)
{
    /* Except for legacy blocks with full version 1, ensure that
       the chain ID is correct.  Legacy blocks are not allowed since
       the merge-mining start, which is checked in AcceptBlockHeader
       where the height is known.  */
    if (!block.IsLegacy() && params.fStrictChainId
        && block.GetChainId() != params.nAuxpowChainId)
        return error("%s : block does not have our chain ID"
                     " (got %d, expected %d, full nVersion %d)",
                     __func__, block.GetChainId(),
                     params.nAuxpowChainId, block.nVersion);

    /* If there is no auxpow, just check the block hash.  */
    if (!block.auxpow)
    {
        if (block.IsAuxpow())
            return error("%s : no auxpow on block with auxpow version",
                         __func__);

        if (!CheckProofOfWork(block.GetHash(), block.nBits, params))
            return error("%s : non-AUX proof of work failed", __func__);

        return true;
    }

    /* We have auxpow.  Check it.  */
    if (!block.IsAuxpow())
        return error("%s : auxpow on block with non-auxpow version", __func__);

    if (!block.auxpow->check(block.GetHash(), block.GetChainId(), params))
        return error("%s : AUX POW is not valid", __func__);
    if (!CheckProofOfWork(block.auxpow->getParentBlockHash(), block.nBits, params))
        return error("%s : AUX proof of work failed", __func__);

    return true;
}

bool WriteBlockToDisk(const CBlock& block, CDiskBlockPos& pos, const CMessageHeader::MessageStartChars& messageStart)
{
    // Open history file to append
    CAutoFile fileout(OpenBlockFile(pos), SER_DISK, CLIENT_VERSION);
    if (fileout.IsNull())
        return error("WriteBlockToDisk: OpenBlockFile failed");

    // Write index header
    unsigned int nSize = fileout.GetSerializeSize(block);
    fileout << FLATDATA(messageStart) << nSize;

    // Write block
    long fileOutPos = ftell(fileout.Get());
    if (fileOutPos < 0)
        return error("WriteBlockToDisk: ftell failed");
    pos.nPos = (unsigned int)fileOutPos;
    fileout << block;

    return true;
}

/* Generic implementation of block reading that can handle
   both a block and its header.  */

template<typename T>
static bool ReadBlockOrHeader(T& block, const CDiskBlockPos& pos, const Consensus::Params& consensusParams)
{
    block.SetNull();

    // Open history file to read
    CAutoFile filein(OpenBlockFile(pos, true), SER_DISK, CLIENT_VERSION);
    if (filein.IsNull())
        return error("ReadBlockFromDisk: OpenBlockFile failed for %s", pos.ToString());

    // Read block
    try {
        filein >> block;
    }
    catch (const std::exception& e) {
        return error("%s: Deserialize or I/O error - %s at %s", __func__, e.what(), pos.ToString());
    }

    // Check the header
    if (!CheckProofOfWork(block, consensusParams))
        return error("ReadBlockFromDisk: Errors in block header at %s", pos.ToString());

    return true;
}

template<typename T>
static bool ReadBlockOrHeader(T& block, const CBlockIndex* pindex, const Consensus::Params& consensusParams)
{
    if (!ReadBlockOrHeader(block, pindex->GetBlockPos(), consensusParams))
        return false;
    if (block.GetHash() != pindex->GetBlockHash())
        return error("ReadBlockFromDisk(CBlock&, CBlockIndex*): GetHash() doesn't match index for %s at %s",
                pindex->ToString(), pindex->GetBlockPos().ToString());
    return true;
}

bool ReadBlockFromDisk(CBlock& block, const CDiskBlockPos& pos, const Consensus::Params& consensusParams)
{
    return ReadBlockOrHeader(block, pos, consensusParams);
}

bool ReadBlockFromDisk(CBlock& block, const CBlockIndex* pindex, const Consensus::Params& consensusParams)
{
    return ReadBlockOrHeader(block, pindex, consensusParams);
}

bool ReadBlockHeaderFromDisk(CBlockHeader& block, const CBlockIndex* pindex, const Consensus::Params& consensusParams)
{
    return ReadBlockOrHeader(block, pindex, consensusParams);
}

CAmount GetBlockSubsidy(int nHeight, const Consensus::Params& consensusParams)
{
    int halvings = nHeight / consensusParams.nSubsidyHalvingInterval;
    // Force block reward to zero when right shift is undefined.
    if (halvings >= 64)
        return 0;

    CAmount nSubsidy = 50 * COIN;
    // Subsidy is cut in half every 210,000 blocks which will occur approximately every 4 years.
    nSubsidy >>= halvings;
    return nSubsidy;
}

bool IsInitialBlockDownload()
{
    const CChainParams& chainParams = Params();
    LOCK(cs_main);
    if (fImporting || fReindex)
        return true;
    if (fCheckpointsEnabled && chainActive.Height() < Checkpoints::GetTotalBlocksEstimate(chainParams.Checkpoints()))
        return true;
    static bool lockIBDState = false;
    if (lockIBDState)
        return false;
    bool state = (chainActive.Height() < pindexBestHeader->nHeight - 24 * 6 ||
            pindexBestHeader->GetBlockTime() < GetTime() - nMaxTipAge);
    if (!state)
        lockIBDState = true;
    return state;
}

bool fLargeWorkForkFound = false;
bool fLargeWorkInvalidChainFound = false;
CBlockIndex *pindexBestForkTip = NULL, *pindexBestForkBase = NULL;

void CheckForkWarningConditions()
{
    AssertLockHeld(cs_main);
    // Before we get past initial download, we cannot reliably alert about forks
    // (we assume we don't get stuck on a fork before the last checkpoint)
    if (IsInitialBlockDownload())
        return;

    // If our best fork is no longer within 72 blocks (+/- 12 hours if no one mines it)
    // of our head, drop it
    if (pindexBestForkTip && chainActive.Height() - pindexBestForkTip->nHeight >= 72)
        pindexBestForkTip = NULL;

    if (pindexBestForkTip || (pindexBestInvalid && pindexBestInvalid->nChainWork > chainActive.Tip()->nChainWork + (GetBlockProof(*chainActive.Tip()) * 6)))
    {
        if (!fLargeWorkForkFound && pindexBestForkBase)
        {
            std::string warning = std::string("'Warning: Large-work fork detected, forking after block ") +
                pindexBestForkBase->phashBlock->ToString() + std::string("'");
            CAlert::Notify(warning, true);
        }
        if (pindexBestForkTip && pindexBestForkBase)
        {
            LogPrintf("%s: Warning: Large valid fork found\n  forking the chain at height %d (%s)\n  lasting to height %d (%s).\nChain state database corruption likely.\n", __func__,
                   pindexBestForkBase->nHeight, pindexBestForkBase->phashBlock->ToString(),
                   pindexBestForkTip->nHeight, pindexBestForkTip->phashBlock->ToString());
            fLargeWorkForkFound = true;
        }
        else
        {
            LogPrintf("%s: Warning: Found invalid chain at least ~6 blocks longer than our best chain.\nChain state database corruption likely.\n", __func__);
            fLargeWorkInvalidChainFound = true;
        }
    }
    else
    {
        fLargeWorkForkFound = false;
        fLargeWorkInvalidChainFound = false;
    }
}

void CheckForkWarningConditionsOnNewFork(CBlockIndex* pindexNewForkTip)
{
    AssertLockHeld(cs_main);
    // If we are on a fork that is sufficiently large, set a warning flag
    CBlockIndex* pfork = pindexNewForkTip;
    CBlockIndex* plonger = chainActive.Tip();
    while (pfork && pfork != plonger)
    {
        while (plonger && plonger->nHeight > pfork->nHeight)
            plonger = plonger->pprev;
        if (pfork == plonger)
            break;
        pfork = pfork->pprev;
    }

    // We define a condition where we should warn the user about as a fork of at least 7 blocks
    // with a tip within 72 blocks (+/- 12 hours if no one mines it) of ours
    // We use 7 blocks rather arbitrarily as it represents just under 10% of sustained network
    // hash rate operating on the fork.
    // or a chain that is entirely longer than ours and invalid (note that this should be detected by both)
    // We define it this way because it allows us to only store the highest fork tip (+ base) which meets
    // the 7-block condition and from this always have the most-likely-to-cause-warning fork
    if (pfork && (!pindexBestForkTip || (pindexBestForkTip && pindexNewForkTip->nHeight > pindexBestForkTip->nHeight)) &&
            pindexNewForkTip->nChainWork - pfork->nChainWork > (GetBlockProof(*pfork) * 7) &&
            chainActive.Height() - pindexNewForkTip->nHeight < 72)
    {
        pindexBestForkTip = pindexNewForkTip;
        pindexBestForkBase = pfork;
    }

    CheckForkWarningConditions();
}

// Requires cs_main.
void Misbehaving(NodeId pnode, int howmuch)
{
    if (howmuch == 0)
        return;

    CNodeState *state = State(pnode);
    if (state == NULL)
        return;

    state->nMisbehavior += howmuch;
    int banscore = GetArg("-banscore", DEFAULT_BANSCORE_THRESHOLD);
    if (state->nMisbehavior >= banscore && state->nMisbehavior - howmuch < banscore)
    {
        LogPrintf("%s: %s (%d -> %d) BAN THRESHOLD EXCEEDED\n", __func__, state->name, state->nMisbehavior-howmuch, state->nMisbehavior);
        state->fShouldBan = true;
    } else
        LogPrintf("%s: %s (%d -> %d)\n", __func__, state->name, state->nMisbehavior-howmuch, state->nMisbehavior);
}

void static InvalidChainFound(CBlockIndex* pindexNew)
{
    if (!pindexBestInvalid || pindexNew->nChainWork > pindexBestInvalid->nChainWork)
        pindexBestInvalid = pindexNew;

    LogPrintf("%s: invalid block=%s  height=%d  log2_work=%.8g  date=%s\n", __func__,
      pindexNew->GetBlockHash().ToString(), pindexNew->nHeight,
      log(pindexNew->nChainWork.getdouble())/log(2.0), DateTimeStrFormat("%Y-%m-%d %H:%M:%S",
      pindexNew->GetBlockTime()));
    CBlockIndex *tip = chainActive.Tip();
    assert (tip);
    LogPrintf("%s:  current best=%s  height=%d  log2_work=%.8g  date=%s\n", __func__,
      tip->GetBlockHash().ToString(), chainActive.Height(), log(tip->nChainWork.getdouble())/log(2.0),
      DateTimeStrFormat("%Y-%m-%d %H:%M:%S", tip->GetBlockTime()));
    CheckForkWarningConditions();
}

void static InvalidBlockFound(CBlockIndex *pindex, const CValidationState &state) {
    int nDoS = 0;
    if (state.IsInvalid(nDoS)) {
        std::map<uint256, NodeId>::iterator it = mapBlockSource.find(pindex->GetBlockHash());
        if (it != mapBlockSource.end() && State(it->second)) {
            assert (state.GetRejectCode() < REJECT_INTERNAL); // Blocks are never rejected with internal reject codes
            CBlockReject reject = {(unsigned char)state.GetRejectCode(), state.GetRejectReason().substr(0, MAX_REJECT_MESSAGE_LENGTH), pindex->GetBlockHash()};
            State(it->second)->rejects.push_back(reject);
            if (nDoS > 0)
                Misbehaving(it->second, nDoS);
        }
    }
    if (!state.CorruptionPossible()) {
        pindex->nStatus |= BLOCK_FAILED_VALID;
        setDirtyBlockIndex.insert(pindex);
        setBlockIndexCandidates.erase(pindex);
        InvalidChainFound(pindex);
    }
}

void UpdateCoins(const CTransaction& tx, CValidationState &state, CCoinsViewCache &inputs, CTxUndo &txundo, int nHeight)
{
    // mark inputs spent
    if (!tx.IsCoinBase()) {
        txundo.vprevout.reserve(tx.vin.size());
        BOOST_FOREACH(const CTxIn &txin, tx.vin) {
            CCoinsModifier coins = inputs.ModifyCoins(txin.prevout.hash);
            unsigned nPos = txin.prevout.n;

            if (nPos >= coins->vout.size() || coins->vout[nPos].IsNull())
                assert(false);
            // mark an outpoint spent, and construct undo information
            txundo.vprevout.push_back(CTxInUndo(coins->vout[nPos]));
            coins->Spend(nPos);
            if (coins->vout.size() == 0) {
                CTxInUndo& undo = txundo.vprevout.back();
                undo.nHeight = coins->nHeight;
                undo.fCoinBase = coins->fCoinBase;
                undo.nVersion = coins->nVersion;
            }
        }
    }
    // add outputs
    inputs.ModifyNewCoins(tx.GetHash(), tx.IsCoinBase())->FromTx(tx, nHeight);
}

void UpdateCoins(const CTransaction& tx, CValidationState &state, CCoinsViewCache &inputs, int nHeight)
{
    CTxUndo txundo;
    UpdateCoins(tx, state, inputs, txundo, nHeight);
}

bool CScriptCheck::operator()() {
    const CScript &scriptSig = ptxTo->vin[nIn].scriptSig;
    if (!VerifyScript(scriptSig, scriptPubKey, nFlags, CachingTransactionSignatureChecker(ptxTo, nIn, cacheStore), &error)) {
        return false;
    }
    return true;
}

int GetSpendHeight(const CCoinsViewCache& inputs)
{
    LOCK(cs_main);
    CBlockIndex* pindexPrev = mapBlockIndex.find(inputs.GetBestBlock())->second;
    return pindexPrev->nHeight + 1;
}

namespace Consensus {
bool CheckTxInputs(const CTransaction& tx, CValidationState& state, const CCoinsViewCache& inputs, int nSpendHeight)
{
        // This doesn't trigger the DoS code on purpose; if it did, it would make it easier
        // for an attacker to attempt to split the network.
        if (!inputs.HaveInputs(tx))
            return state.Invalid(false, 0, "", "Inputs unavailable");

        CAmount nValueIn = 0;
        CAmount nFees = 0;
        for (unsigned int i = 0; i < tx.vin.size(); i++)
        {
            const COutPoint &prevout = tx.vin[i].prevout;
            const CCoins *coins = inputs.AccessCoins(prevout.hash);
            assert(coins);

            // If prev is coinbase, check that it's matured
            if (coins->IsCoinBase()) {
                if (nSpendHeight - coins->nHeight < COINBASE_MATURITY)
                    return state.Invalid(false,
                        REJECT_INVALID, "bad-txns-premature-spend-of-coinbase",
                        strprintf("tried to spend coinbase at depth %d", nSpendHeight - coins->nHeight));
            }

            // Check for negative or overflow input values
            nValueIn += coins->vout[prevout.n].nValue;
            if (!MoneyRange(coins->vout[prevout.n].nValue) || !MoneyRange(nValueIn))
                return state.DoS(100, false, REJECT_INVALID, "bad-txns-inputvalues-outofrange");

        }

        if (nValueIn < tx.GetValueOut())
            return state.DoS(100, false, REJECT_INVALID, "bad-txns-in-belowout", false,
                strprintf("value in (%s) < value out (%s)", FormatMoney(nValueIn), FormatMoney(tx.GetValueOut())));

        // Tally transaction fees
        CAmount nTxFee = nValueIn - tx.GetValueOut();
        if (nTxFee < 0)
            return state.DoS(100, false, REJECT_INVALID, "bad-txns-fee-negative");
        nFees += nTxFee;
        if (!MoneyRange(nFees))
            return state.DoS(100, false, REJECT_INVALID, "bad-txns-fee-outofrange");
    return true;
}
}// namespace Consensus

bool CheckInputs(const CTransaction& tx, CValidationState &state, const CCoinsViewCache &inputs, bool fScriptChecks, unsigned int flags, bool cacheStore, std::vector<CScriptCheck> *pvChecks)
{
    if (!tx.IsCoinBase())
    {
        if (!Consensus::CheckTxInputs(tx, state, inputs, GetSpendHeight(inputs)))
            return false;

        if (pvChecks)
            pvChecks->reserve(tx.vin.size());

        // The first loop above does all the inexpensive checks.
        // Only if ALL inputs pass do we perform expensive ECDSA signature checks.
        // Helps prevent CPU exhaustion attacks.

        // Skip ECDSA signature verification when connecting blocks before the
        // last block chain checkpoint. Assuming the checkpoints are valid this
        // is safe because block merkle hashes are still computed and checked,
        // and any change will be caught at the next checkpoint. Of course, if
        // the checkpoint is for a chain that's invalid due to false scriptSigs
        // this optimisation would allow an invalid chain to be accepted.
        if (fScriptChecks) {
            for (unsigned int i = 0; i < tx.vin.size(); i++) {
                const COutPoint &prevout = tx.vin[i].prevout;
                const CCoins* coins = inputs.AccessCoins(prevout.hash);
                assert(coins);

                // Verify signature
                CScriptCheck check(*coins, tx, i, flags, cacheStore);
                if (pvChecks) {
                    pvChecks->push_back(CScriptCheck());
                    check.swap(pvChecks->back());
                } else if (!check()) {
                    if (flags & STANDARD_NOT_MANDATORY_VERIFY_FLAGS) {
                        // Check whether the failure was caused by a
                        // non-mandatory script verification check, such as
                        // non-standard DER encodings or non-null dummy
                        // arguments; if so, don't trigger DoS protection to
                        // avoid splitting the network between upgraded and
                        // non-upgraded nodes.
                        CScriptCheck check2(*coins, tx, i,
                                flags & ~STANDARD_NOT_MANDATORY_VERIFY_FLAGS, cacheStore);
                        if (check2())
                            return state.Invalid(false, REJECT_NONSTANDARD, strprintf("non-mandatory-script-verify-flag (%s)", ScriptErrorString(check.GetScriptError())));
                    }
                    // Failures of other flags indicate a transaction that is
                    // invalid in new blocks, e.g. a invalid P2SH. We DoS ban
                    // such nodes as they are not following the protocol. That
                    // said during an upgrade careful thought should be taken
                    // as to the correct behavior - we may want to continue
                    // peering with non-upgraded nodes even after a soft-fork
                    // super-majority vote has passed.
                    return state.DoS(100,false, REJECT_INVALID, strprintf("mandatory-script-verify-flag-failed (%s)", ScriptErrorString(check.GetScriptError())));
                }
            }
        }
    }

    return true;
}

namespace {

bool UndoWriteToDisk(const CBlockUndo& blockundo, CDiskBlockPos& pos, const uint256& hashBlock, const CMessageHeader::MessageStartChars& messageStart)
{
    // Open history file to append
    CAutoFile fileout(OpenUndoFile(pos), SER_DISK, CLIENT_VERSION);
    if (fileout.IsNull())
        return error("%s: OpenUndoFile failed", __func__);

    // Write index header
    unsigned int nSize = fileout.GetSerializeSize(blockundo);
    fileout << FLATDATA(messageStart) << nSize;

    // Write undo data
    long fileOutPos = ftell(fileout.Get());
    if (fileOutPos < 0)
        return error("%s: ftell failed", __func__);
    pos.nPos = (unsigned int)fileOutPos;
    fileout << blockundo;

    // calculate & write checksum
    CHashWriter hasher(SER_GETHASH, PROTOCOL_VERSION);
    hasher << hashBlock;
    hasher << blockundo;
    fileout << hasher.GetHash();

    return true;
}

bool UndoReadFromDisk(CBlockUndo& blockundo, const CDiskBlockPos& pos, const uint256& hashBlock)
{
    // Open history file to read
    CAutoFile filein(OpenUndoFile(pos, true), SER_DISK, CLIENT_VERSION);
    if (filein.IsNull())
        return error("%s: OpenBlockFile failed", __func__);

    // Read block
    uint256 hashChecksum;
    try {
        filein >> blockundo;
        filein >> hashChecksum;
    }
    catch (const std::exception& e) {
        return error("%s: Deserialize or I/O error - %s", __func__, e.what());
    }

    // Verify checksum
    CHashWriter hasher(SER_GETHASH, PROTOCOL_VERSION);
    hasher << hashBlock;
    hasher << blockundo;
    if (hashChecksum != hasher.GetHash())
        return error("%s: Checksum mismatch", __func__);

    return true;
}

/** Abort with a message */
bool AbortNode(const std::string& strMessage, const std::string& userMessage="")
{
    strMiscWarning = strMessage;
    LogPrintf("*** %s\n", strMessage);
    uiInterface.ThreadSafeMessageBox(
        userMessage.empty() ? _("Error: A fatal internal error occurred, see debug.log for details") : userMessage,
        "", CClientUIInterface::MSG_ERROR);
    StartShutdown();
    return false;
}

bool AbortNode(CValidationState& state, const std::string& strMessage, const std::string& userMessage="")
{
    AbortNode(strMessage, userMessage);
    return state.Error(strMessage);
}

} // anon namespace

/**
 * Apply the undo operation of a CTxInUndo to the given chain state.
 * @param undo The undo object.
 * @param view The coins view to which to apply the changes.
 * @param out The out point that corresponds to the tx input.
 * @return True on success.
 */
static bool ApplyTxInUndo(const CTxInUndo& undo, CCoinsViewCache& view, const COutPoint& out)
{
    bool fClean = true;

    CCoinsModifier coins = view.ModifyCoins(out.hash);
    if (undo.nHeight != 0) {
        // undo data contains height: this is the last output of the prevout tx being spent
        if (!coins->IsPruned())
            fClean = fClean && error("%s: undo data overwriting existing transaction", __func__);
        coins->Clear();
        coins->fCoinBase = undo.fCoinBase;
        coins->nHeight = undo.nHeight;
        coins->nVersion = undo.nVersion;
    } else {
        if (coins->IsPruned())
            fClean = fClean && error("%s: undo data adding output to missing transaction", __func__);
    }
    if (coins->IsAvailable(out.n))
        fClean = fClean && error("%s: undo data overwriting existing output", __func__);
    if (coins->vout.size() < out.n+1)
        coins->vout.resize(out.n+1);
    coins->vout[out.n] = undo.txout;

    return fClean;
}

bool DisconnectBlock(const CBlock& block, CValidationState& state, const CBlockIndex* pindex, CCoinsViewCache& view, bool* pfClean)
{
    assert(pindex->GetBlockHash() == view.GetBestBlock());

    if (pfClean)
        *pfClean = false;

    bool fClean = true;

    CBlockUndo blockUndo;
    CDiskBlockPos pos = pindex->GetUndoPos();
    if (pos.IsNull())
        return error("DisconnectBlock(): no undo data available");
    if (!UndoReadFromDisk(blockUndo, pos, pindex->pprev->GetBlockHash()))
        return error("DisconnectBlock(): failure reading undo data");

    if (blockUndo.vtxundo.size() + 1 != block.vtx.size())
        return error("DisconnectBlock(): block and undo data inconsistent");

    // undo transactions in reverse order
    for (int i = block.vtx.size() - 1; i >= 0; i--) {
        const CTransaction &tx = block.vtx[i];
        uint256 hash = tx.GetHash();

        // Check that all outputs are available and match the outputs in the block itself
        // exactly.
        {
        CCoinsModifier outs = view.ModifyCoins(hash);
        outs->ClearUnspendable();

        CCoins outsBlock(tx, pindex->nHeight);
        // The CCoins serialization does not serialize negative numbers.
        // No network rules currently depend on the version here, so an inconsistency is harmless
        // but it must be corrected before txout nversion ever influences a network rule.
        if (outsBlock.nVersion < 0)
            outs->nVersion = outsBlock.nVersion;
        if (*outs != outsBlock)
            fClean = fClean && error("DisconnectBlock(): added transaction mismatch? database corrupted");

        // remove outputs
        outs->Clear();
        }

        // restore inputs
        if (i > 0) { // not coinbases
            const CTxUndo &txundo = blockUndo.vtxundo[i-1];
            if (txundo.vprevout.size() != tx.vin.size())
                return error("DisconnectBlock(): transaction and undo data inconsistent");
            for (unsigned int j = tx.vin.size(); j-- > 0;) {
                const COutPoint &out = tx.vin[j].prevout;
                const CTxInUndo &undo = txundo.vprevout[j];
                if (!ApplyTxInUndo(undo, view, out))
                    fClean = false;
            }
        }
    }

    // move best block pointer to prevout block
    view.SetBestBlock(pindex->pprev->GetBlockHash());

    if (pfClean) {
        *pfClean = fClean;
        return true;
    }

    return fClean;
}

void static FlushBlockFile(bool fFinalize = false)
{
    LOCK(cs_LastBlockFile);

    CDiskBlockPos posOld(nLastBlockFile, 0);

    FILE *fileOld = OpenBlockFile(posOld);
    if (fileOld) {
        if (fFinalize)
            TruncateFile(fileOld, vinfoBlockFile[nLastBlockFile].nSize);
        FileCommit(fileOld);
        fclose(fileOld);
    }

    fileOld = OpenUndoFile(posOld);
    if (fileOld) {
        if (fFinalize)
            TruncateFile(fileOld, vinfoBlockFile[nLastBlockFile].nUndoSize);
        FileCommit(fileOld);
        fclose(fileOld);
    }
}

bool FindUndoPos(CValidationState &state, int nFile, CDiskBlockPos &pos, unsigned int nAddSize);

static CCheckQueue<CScriptCheck> scriptcheckqueue(128);

void ThreadScriptCheck() {
    RenameThread("bitcoin-scriptch");
    scriptcheckqueue.Thread();
}

//
// Called periodically asynchronously; alerts if it smells like
// we're being fed a bad chain (blocks being generated much
// too slowly or too quickly).
//
void PartitionCheck(bool (*initialDownloadCheck)(), CCriticalSection& cs, const CBlockIndex *const &bestHeader,
                    int64_t nPowTargetSpacing)
{
    if (bestHeader == NULL || initialDownloadCheck()) return;

    static int64_t lastAlertTime = 0;
    int64_t now = GetAdjustedTime();
    if (lastAlertTime > now-60*60*24) return; // Alert at most once per day

    const int SPAN_HOURS=4;
    const int SPAN_SECONDS=SPAN_HOURS*60*60;
    int BLOCKS_EXPECTED = SPAN_SECONDS / nPowTargetSpacing;

    boost::math::poisson_distribution<double> poisson(BLOCKS_EXPECTED);

    std::string strWarning;
    int64_t startTime = GetAdjustedTime()-SPAN_SECONDS;

    LOCK(cs);
    const CBlockIndex* i = bestHeader;
    int nBlocks = 0;
    while (i->GetBlockTime() >= startTime) {
        ++nBlocks;
        i = i->pprev;
        if (i == NULL) return; // Ran out of chain, we must not be fully sync'ed
    }

    // How likely is it to find that many by chance?
    double p = boost::math::pdf(poisson, nBlocks);

    LogPrint("partitioncheck", "%s: Found %d blocks in the last %d hours\n", __func__, nBlocks, SPAN_HOURS);
    LogPrint("partitioncheck", "%s: likelihood: %g\n", __func__, p);

    // Aim for one false-positive about every fifty years of normal running:
    const int FIFTY_YEARS = 50*365*24*60*60;
    double alertThreshold = 1.0 / (FIFTY_YEARS / SPAN_SECONDS);

    if (p <= alertThreshold && nBlocks < BLOCKS_EXPECTED)
    {
        // Many fewer blocks than expected: alert!
        strWarning = strprintf(_("WARNING: check your network connection, %d blocks received in the last %d hours (%d expected)"),
                               nBlocks, SPAN_HOURS, BLOCKS_EXPECTED);
    }
    else if (p <= alertThreshold && nBlocks > BLOCKS_EXPECTED)
    {
        // Many more blocks than expected: alert!
        strWarning = strprintf(_("WARNING: abnormally high number of blocks generated, %d blocks received in the last %d hours (%d expected)"),
                               nBlocks, SPAN_HOURS, BLOCKS_EXPECTED);
    }
    if (!strWarning.empty())
    {
        strMiscWarning = strWarning;
        CAlert::Notify(strWarning, true);
        lastAlertTime = now;
    }
}

// Protected by cs_main
static VersionBitsCache versionbitscache;

int32_t ComputeBlockVersion(const CBlockIndex* pindexPrev, const Consensus::Params& params)
{
    LOCK(cs_main);
    int32_t nVersion = VERSIONBITS_TOP_BITS;

    for (int i = 0; i < (int)Consensus::MAX_VERSION_BITS_DEPLOYMENTS; i++) {
        ThresholdState state = VersionBitsState(pindexPrev, params, (Consensus::DeploymentPos)i, versionbitscache);
        if (state == THRESHOLD_LOCKED_IN || state == THRESHOLD_STARTED) {
            nVersion |= VersionBitsMask(params, (Consensus::DeploymentPos)i);
        }
    }

    return nVersion;
}

/**
 * Threshold condition checker that triggers when unknown versionbits are seen on the network.
 */
class WarningBitsConditionChecker : public AbstractThresholdConditionChecker
{
private:
    int bit;

public:
    WarningBitsConditionChecker(int bitIn) : bit(bitIn) {}

    int64_t BeginTime(const Consensus::Params& params) const { return 0; }
    int64_t EndTime(const Consensus::Params& params) const { return std::numeric_limits<int64_t>::max(); }
    int Period(const Consensus::Params& params) const { return params.nMinerConfirmationWindow; }
    int Threshold(const Consensus::Params& params) const { return params.nRuleChangeActivationThreshold; }

    bool Condition(const CBlockIndex* pindex, const Consensus::Params& params) const
    {
        return ((pindex->nVersion & VERSIONBITS_TOP_MASK) == VERSIONBITS_TOP_BITS) &&
               ((pindex->nVersion >> bit) & 1) != 0 &&
               ((ComputeBlockVersion(pindex->pprev, params) >> bit) & 1) == 0;
    }
};

// Protected by cs_main
static ThresholdConditionCache warningcache[VERSIONBITS_NUM_BITS];

static int64_t nTimeCheck = 0;
static int64_t nTimeForks = 0;
static int64_t nTimeVerify = 0;
static int64_t nTimeConnect = 0;
static int64_t nTimeIndex = 0;
static int64_t nTimeCallbacks = 0;
static int64_t nTimeTotal = 0;

bool ConnectBlock(const CBlock& block, CValidationState& state, CBlockIndex* pindex, CCoinsViewCache& view, bool fJustCheck)
{
    const CChainParams& chainparams = Params();
    AssertLockHeld(cs_main);

    int64_t nTimeStart = GetTimeMicros();

    // Check it again in case a previous version let a bad block in
    if (!CheckBlock(block, state, !fJustCheck, !fJustCheck))
        return error("%s: Consensus::CheckBlock: %s", __func__, FormatStateMessage(state));

    // verify that the view's current state corresponds to the previous block
    uint256 hashPrevBlock = pindex->pprev == NULL ? uint256() : pindex->pprev->GetBlockHash();
    assert(hashPrevBlock == view.GetBestBlock());

    // Special case for the genesis block, skipping connection of its transactions
    // (its coinbase is unspendable)
    if (block.GetHash() == chainparams.GetConsensus().hashGenesisBlock) {
        if (!fJustCheck)
            view.SetBestBlock(pindex->GetBlockHash());
        return true;
    }

    bool fScriptChecks = true;
    if (fCheckpointsEnabled) {
        CBlockIndex *pindexLastCheckpoint = Checkpoints::GetLastCheckpoint(chainparams.Checkpoints());
        if (pindexLastCheckpoint && pindexLastCheckpoint->GetAncestor(pindex->nHeight) == pindex) {
            // This block is an ancestor of a checkpoint: disable script checks
            fScriptChecks = false;
        }
    }

    int64_t nTime1 = GetTimeMicros(); nTimeCheck += nTime1 - nTimeStart;
    LogPrint("bench", "    - Sanity checks: %.2fms [%.2fs]\n", 0.001 * (nTime1 - nTimeStart), nTimeCheck * 0.000001);

    // Do not allow blocks that contain transactions which 'overwrite' older transactions,
    // unless those are already completely spent.
    // If such overwrites are allowed, coinbases and transactions depending upon those
    // can be duplicated to remove the ability to spend the first instance -- even after
    // being sent to another address.
    // See BIP30 and http://r6.ca/blog/20120206T005236Z.html for more information.
    // This logic is not necessary for memory pool transactions, as AcceptToMemoryPool
    // already refuses previously-known transaction ids entirely.
    // This rule was originally applied to all blocks with a timestamp after March 15, 2012, 0:00 UTC.
    // Now that the whole chain is irreversibly beyond that time it is applied to all blocks except the
    // two in the chain that violate it. This prevents exploiting the issue against nodes during their
    // initial block download.
    bool fEnforceBIP30 = (!pindex->phashBlock) || // Enforce on CreateNewBlock invocations which don't have a hash.
                          !((pindex->nHeight==91842 && pindex->GetBlockHash() == uint256S("0x00000000000a4d0a398161ffc163c503763b1f4360639393e0e4c8e300e0caec")) ||
                           (pindex->nHeight==91880 && pindex->GetBlockHash() == uint256S("0x00000000000743f190a18c5577a3c2d2a1f610ae9601ac046a38084ccb7cd721")));

    // Once BIP34 activated it was not possible to create new duplicate coinbases and thus other than starting
    // with the 2 existing duplicate coinbase pairs, not possible to create overwriting txs.  But by the
    // time BIP34 activated, in each of the existing pairs the duplicate coinbase had overwritten the first
    // before the first had been spent.  Since those coinbases are sufficiently buried its no longer possible to create further
    // duplicate transactions descending from the known pairs either.
    // If we're on the known chain at height greater than where BIP34 activated, we can save the db accesses needed for the BIP30 check.
    CBlockIndex *pindexBIP34height = pindex->pprev->GetAncestor(chainparams.GetConsensus().BIP34Height);
    //Only continue to enforce if we're below BIP34 activation height or the block hash at that height doesn't correspond.
    fEnforceBIP30 = fEnforceBIP30 && (!pindexBIP34height || !(pindexBIP34height->GetBlockHash() == chainparams.GetConsensus().BIP34Hash));

    if (fEnforceBIP30) {
        BOOST_FOREACH(const CTransaction& tx, block.vtx) {
            const CCoins* coins = view.AccessCoins(tx.GetHash());
            if (coins && !coins->IsPruned())
                return state.DoS(100, error("ConnectBlock(): tried to overwrite transaction"),
                                 REJECT_INVALID, "bad-txns-BIP30");
        }
    }

    // BIP16 didn't become active until Apr 1 2012
    int64_t nBIP16SwitchTime = 1333238400;
    bool fStrictPayToScriptHash = (pindex->GetBlockTime() >= nBIP16SwitchTime);

    unsigned int flags = fStrictPayToScriptHash ? SCRIPT_VERIFY_P2SH : SCRIPT_VERIFY_NONE;

    // Start enforcing the DERSIG (BIP66) rules, for block.nVersion=3 blocks,
    // when 75% of the network has upgraded:
    if (block.GetBaseVersion() >= 3 && IsSuperMajority(3, pindex->pprev, chainparams.GetConsensus().nMajorityEnforceBlockUpgrade, chainparams.GetConsensus())) {
        flags |= SCRIPT_VERIFY_DERSIG;
    }

    // Start enforcing CHECKLOCKTIMEVERIFY, (BIP65) for block.nVersion=4
    // blocks, when 75% of the network has upgraded:
    if (block.GetBaseVersion() >= 4 && IsSuperMajority(4, pindex->pprev, chainparams.GetConsensus().nMajorityEnforceBlockUpgrade, chainparams.GetConsensus())) {
        flags |= SCRIPT_VERIFY_CHECKLOCKTIMEVERIFY;
    }

    int64_t nTime2 = GetTimeMicros(); nTimeForks += nTime2 - nTime1;
    LogPrint("bench", "    - Fork checks: %.2fms [%.2fs]\n", 0.001 * (nTime2 - nTime1), nTimeForks * 0.000001);

    CBlockUndo blockundo;

    CCheckQueueControl<CScriptCheck> control(fScriptChecks && nScriptCheckThreads ? &scriptcheckqueue : NULL);

    std::vector<int> prevheights;
    int nLockTimeFlags = 0;
    CAmount nFees = 0;
    int nInputs = 0;
    unsigned int nSigOps = 0;
    CDiskTxPos pos(pindex->GetBlockPos(), GetSizeOfCompactSize(block.vtx.size()));
    std::vector<std::pair<uint256, CDiskTxPos> > vPos;
    vPos.reserve(block.vtx.size());
    blockundo.vtxundo.reserve(block.vtx.size() - 1);
    for (unsigned int i = 0; i < block.vtx.size(); i++)
    {
        const CTransaction &tx = block.vtx[i];

        nInputs += tx.vin.size();
        nSigOps += GetLegacySigOpCount(tx);
        if (nSigOps > MAX_BLOCK_SIGOPS)
            return state.DoS(100, error("ConnectBlock(): too many sigops"),
                             REJECT_INVALID, "bad-blk-sigops");

        if (!tx.IsCoinBase())
        {
            if (!view.HaveInputs(tx))
                return state.DoS(100, error("ConnectBlock(): inputs missing/spent"),
                                 REJECT_INVALID, "bad-txns-inputs-missingorspent");

            // Check that transaction is BIP68 final
            // BIP68 lock checks (as opposed to nLockTime checks) must
            // be in ConnectBlock because they require the UTXO set
            prevheights.resize(tx.vin.size());
            for (size_t j = 0; j < tx.vin.size(); j++) {
                prevheights[j] = view.AccessCoins(tx.vin[j].prevout.hash)->nHeight;
            }

            if (!SequenceLocks(tx, nLockTimeFlags, &prevheights, *pindex)) {
                return state.DoS(100, error("%s: contains a non-BIP68-final transaction", __func__),
                                 REJECT_INVALID, "bad-txns-nonfinal");
            }

            if (fStrictPayToScriptHash)
            {
                // Add in sigops done by pay-to-script-hash inputs;
                // this is to prevent a "rogue miner" from creating
                // an incredibly-expensive-to-validate block.
                nSigOps += GetP2SHSigOpCount(tx, view);
                if (nSigOps > MAX_BLOCK_SIGOPS)
                    return state.DoS(100, error("ConnectBlock(): too many sigops"),
                                     REJECT_INVALID, "bad-blk-sigops");
            }

            nFees += view.GetValueIn(tx)-tx.GetValueOut();

            std::vector<CScriptCheck> vChecks;
            bool fCacheResults = fJustCheck; /* Don't cache results if we're actually connecting blocks (still consult the cache, though) */
            if (!CheckInputs(tx, state, view, fScriptChecks, flags, fCacheResults, nScriptCheckThreads ? &vChecks : NULL))
                return error("ConnectBlock(): CheckInputs on %s failed with %s",
                    tx.GetHash().ToString(), FormatStateMessage(state));
            control.Add(vChecks);
        }

        CTxUndo undoDummy;
        if (i > 0) {
            blockundo.vtxundo.push_back(CTxUndo());
        }
        UpdateCoins(tx, state, view, i == 0 ? undoDummy : blockundo.vtxundo.back(), pindex->nHeight);

        vPos.push_back(std::make_pair(tx.GetHash(), pos));
        pos.nTxOffset += ::GetSerializeSize(tx, SER_DISK, CLIENT_VERSION);
    }
    int64_t nTime3 = GetTimeMicros(); nTimeConnect += nTime3 - nTime2;
    LogPrint("bench", "      - Connect %u transactions: %.2fms (%.3fms/tx, %.3fms/txin) [%.2fs]\n", (unsigned)block.vtx.size(), 0.001 * (nTime3 - nTime2), 0.001 * (nTime3 - nTime2) / block.vtx.size(), nInputs <= 1 ? 0 : 0.001 * (nTime3 - nTime2) / (nInputs-1), nTimeConnect * 0.000001);

    CAmount blockReward = nFees + GetBlockSubsidy(pindex->nHeight, chainparams.GetConsensus());
    if (block.vtx[0].GetValueOut() > blockReward)
        return state.DoS(100,
                         error("ConnectBlock(): coinbase pays too much (actual=%d vs limit=%d)",
                               block.vtx[0].GetValueOut(), blockReward),
                               REJECT_INVALID, "bad-cb-amount");

    if (!control.Wait())
        return state.DoS(100, false);
    int64_t nTime4 = GetTimeMicros(); nTimeVerify += nTime4 - nTime2;
    LogPrint("bench", "    - Verify %u txins: %.2fms (%.3fms/txin) [%.2fs]\n", nInputs - 1, 0.001 * (nTime4 - nTime2), nInputs <= 1 ? 0 : 0.001 * (nTime4 - nTime2) / (nInputs-1), nTimeVerify * 0.000001);

    if (fJustCheck)
        return true;

    // Write undo information to disk
    if (pindex->GetUndoPos().IsNull() || !pindex->IsValid(BLOCK_VALID_SCRIPTS))
    {
        if (pindex->GetUndoPos().IsNull()) {
            CDiskBlockPos pos;
            if (!FindUndoPos(state, pindex->nFile, pos, ::GetSerializeSize(blockundo, SER_DISK, CLIENT_VERSION) + 40))
                return error("ConnectBlock(): FindUndoPos failed");
            if (!UndoWriteToDisk(blockundo, pos, pindex->pprev->GetBlockHash(), chainparams.MessageStart()))
                return AbortNode(state, "Failed to write undo data");

            // update nUndoPos in block index
            pindex->nUndoPos = pos.nPos;
            pindex->nStatus |= BLOCK_HAVE_UNDO;
        }

        pindex->RaiseValidity(BLOCK_VALID_SCRIPTS);
        setDirtyBlockIndex.insert(pindex);
    }

    if (fTxIndex)
        if (!pblocktree->WriteTxIndex(vPos))
            return AbortNode(state, "Failed to write transaction index");

    // add this block to the view's block chain
    view.SetBestBlock(pindex->GetBlockHash());

    int64_t nTime5 = GetTimeMicros(); nTimeIndex += nTime5 - nTime4;
    LogPrint("bench", "    - Index writing: %.2fms [%.2fs]\n", 0.001 * (nTime5 - nTime4), nTimeIndex * 0.000001);

    // Watch for changes to the previous coinbase transaction.
    static uint256 hashPrevBestCoinBase;
    GetMainSignals().UpdatedTransaction(hashPrevBestCoinBase);
    hashPrevBestCoinBase = block.vtx[0].GetHash();

    int64_t nTime6 = GetTimeMicros(); nTimeCallbacks += nTime6 - nTime5;
    LogPrint("bench", "    - Callbacks: %.2fms [%.2fs]\n", 0.001 * (nTime6 - nTime5), nTimeCallbacks * 0.000001);

    return true;
}

enum FlushStateMode {
    FLUSH_STATE_NONE,
    FLUSH_STATE_IF_NEEDED,
    FLUSH_STATE_PERIODIC,
    FLUSH_STATE_ALWAYS
};

/**
 * Update the on-disk chain state.
 * The caches and indexes are flushed depending on the mode we're called with
 * if they're too large, if it's been a while since the last write,
 * or always and in all cases if we're in prune mode and are deleting files.
 */
bool static FlushStateToDisk(CValidationState &state, FlushStateMode mode) {
    const CChainParams& chainparams = Params();
    LOCK2(cs_main, cs_LastBlockFile);
    static int64_t nLastWrite = 0;
    static int64_t nLastFlush = 0;
    static int64_t nLastSetChain = 0;
    std::set<int> setFilesToPrune;
    bool fFlushForPrune = false;
    try {
    if (fPruneMode && fCheckForPruning && !fReindex) {
        FindFilesToPrune(setFilesToPrune, chainparams.PruneAfterHeight());
        fCheckForPruning = false;
        if (!setFilesToPrune.empty()) {
            fFlushForPrune = true;
            if (!fHavePruned) {
                pblocktree->WriteFlag("prunedblockfiles", true);
                fHavePruned = true;
            }
        }
    }
    int64_t nNow = GetTimeMicros();
    // Avoid writing/flushing immediately after startup.
    if (nLastWrite == 0) {
        nLastWrite = nNow;
    }
    if (nLastFlush == 0) {
        nLastFlush = nNow;
    }
    if (nLastSetChain == 0) {
        nLastSetChain = nNow;
    }
    size_t cacheSize = pcoinsTip->DynamicMemoryUsage();
    // The cache is large and close to the limit, but we have time now (not in the middle of a block processing).
    bool fCacheLarge = mode == FLUSH_STATE_PERIODIC && cacheSize * (10.0/9) > nCoinCacheUsage;
    // The cache is over the limit, we have to write now.
    bool fCacheCritical = mode == FLUSH_STATE_IF_NEEDED && cacheSize > nCoinCacheUsage;
    // It's been a while since we wrote the block index to disk. Do this frequently, so we don't need to redownload after a crash.
    bool fPeriodicWrite = mode == FLUSH_STATE_PERIODIC && nNow > nLastWrite + (int64_t)DATABASE_WRITE_INTERVAL * 1000000;
    // It's been very long since we flushed the cache. Do this infrequently, to optimize cache usage.
    bool fPeriodicFlush = mode == FLUSH_STATE_PERIODIC && nNow > nLastFlush + (int64_t)DATABASE_FLUSH_INTERVAL * 1000000;
    // Combine all conditions that result in a full cache flush.
    bool fDoFullFlush = (mode == FLUSH_STATE_ALWAYS) || fCacheLarge || fCacheCritical || fPeriodicFlush || fFlushForPrune;
    // Write blocks and block index to disk.
    if (fDoFullFlush || fPeriodicWrite) {
        // Depend on nMinDiskSpace to ensure we can write block index
        if (!CheckDiskSpace(0))
            return state.Error("out of disk space");
        // First make sure all block and undo data is flushed to disk.
        FlushBlockFile();
        // Then update all block file information (which may refer to block and undo files).
        {
            std::vector<std::pair<int, const CBlockFileInfo*> > vFiles;
            vFiles.reserve(setDirtyFileInfo.size());
            for (set<int>::iterator it = setDirtyFileInfo.begin(); it != setDirtyFileInfo.end(); ) {
                vFiles.push_back(make_pair(*it, &vinfoBlockFile[*it]));
                setDirtyFileInfo.erase(it++);
            }
            std::vector<const CBlockIndex*> vBlocks;
            vBlocks.reserve(setDirtyBlockIndex.size());
            for (set<CBlockIndex*>::iterator it = setDirtyBlockIndex.begin(); it != setDirtyBlockIndex.end(); ) {
                vBlocks.push_back(*it);
                setDirtyBlockIndex.erase(it++);
            }
            if (!pblocktree->WriteBatchSync(vFiles, nLastBlockFile, vBlocks)) {
                return AbortNode(state, "Files to write to block index database");
            }
        }
        // Finally remove any pruned files
        if (fFlushForPrune)
            UnlinkPrunedFiles(setFilesToPrune);
        nLastWrite = nNow;
    }
    // Flush best chain related state. This can only be done if the blocks / block index write was also done.
    if (fDoFullFlush) {
        // Typical CCoins structures on disk are around 128 bytes in size.
        // Pushing a new one to the database can cause it to be written
        // twice (once in the log, and once in the tables). This is already
        // an overestimation, as most will delete an existing entry or
        // overwrite one. Still, use a conservative safety factor of 2.
        if (!CheckDiskSpace(128 * 2 * 2 * pcoinsTip->GetCacheSize()))
            return state.Error("out of disk space");
        // Flush the chainstate (which may refer to block index entries).
        if (!pcoinsTip->Flush())
            return AbortNode(state, "Failed to write to coin database");
        nLastFlush = nNow;
    }
    if (fDoFullFlush || ((mode == FLUSH_STATE_ALWAYS || mode == FLUSH_STATE_PERIODIC) && nNow > nLastSetChain + (int64_t)DATABASE_WRITE_INTERVAL * 1000000)) {
        // Update best block in wallet (so we can detect restored wallets).
        GetMainSignals().SetBestChain(chainActive.GetLocator());
        nLastSetChain = nNow;
    }
    } catch (const std::runtime_error& e) {
        return AbortNode(state, std::string("System error while flushing: ") + e.what());
    }
    return true;
}

void FlushStateToDisk() {
    CValidationState state;
    FlushStateToDisk(state, FLUSH_STATE_ALWAYS);
}

void PruneAndFlush() {
    CValidationState state;
    fCheckForPruning = true;
    FlushStateToDisk(state, FLUSH_STATE_NONE);
}

/** Update chainActive and related internal data structures. */
void static UpdateTip(CBlockIndex *pindexNew) {
    const CChainParams& chainParams = Params();
    chainActive.SetTip(pindexNew);

    // New best block
    nTimeBestReceived = GetTime();
    mempool.AddTransactionsUpdated(1);

    LogPrintf("%s: new best=%s  height=%d bits=%d log2_work=%.8g  tx=%lu  date=%s progress=%f  cache=%.1fMiB(%utx)\n", __func__,
      chainActive.Tip()->GetBlockHash().ToString(), chainActive.Height(), chainActive.Tip()->nBits,
      log(chainActive.Tip()->nChainWork.getdouble())/log(2.0), (unsigned long)chainActive.Tip()->nChainTx,
      DateTimeStrFormat("%Y-%m-%d %H:%M:%S", chainActive.Tip()->GetBlockTime()),
      Checkpoints::GuessVerificationProgress(chainParams.Checkpoints(), chainActive.Tip()), pcoinsTip->DynamicMemoryUsage() * (1.0 / (1<<20)), pcoinsTip->GetCacheSize());

    cvBlockChange.notify_all();

    // Check the version of the last 100 blocks to see if we need to upgrade:
    static bool fWarned = false;
    if (!IsInitialBlockDownload())
    {
        int nUpgraded = 0;
        const CBlockIndex* pindex = chainActive.Tip();
        for (int bit = 0; bit < VERSIONBITS_NUM_BITS; bit++) {
            WarningBitsConditionChecker checker(bit);
            ThresholdState state = checker.GetStateFor(pindex, chainParams.GetConsensus(), warningcache[bit]);
            if (state == THRESHOLD_ACTIVE || state == THRESHOLD_LOCKED_IN) {
                if (state == THRESHOLD_ACTIVE) {
                    strMiscWarning = strprintf(_("Warning: unknown new rules activated (versionbit %i)"), bit);
                    if (!fWarned) {
                        CAlert::Notify(strMiscWarning, true);
                        fWarned = true;
                    }
                } else {
                    LogPrintf("%s: unknown new rules are about to activate (versionbit %i)\n", __func__, bit);
                }
            }
        }
        for (int i = 0; i < 100 && pindex != NULL; i++)
        {
<<<<<<< HEAD
            if (pindex->GetBaseVersion() > CBlock::CURRENT_VERSION)
=======
            int32_t nExpectedVersion = ComputeBlockVersion(pindex->pprev, chainParams.GetConsensus());
            if (pindex->nVersion > VERSIONBITS_LAST_OLD_BLOCK_VERSION && (pindex->nVersion & ~nExpectedVersion) != 0)
>>>>>>> 29e1131c
                ++nUpgraded;
            pindex = pindex->pprev;
        }
        if (nUpgraded > 0)
            LogPrintf("%s: %d of last 100 blocks have unexpected version\n", __func__, nUpgraded);
        if (nUpgraded > 100/2)
        {
            // strMiscWarning is read by GetWarnings(), called by Qt and the JSON-RPC code to warn the user:
            strMiscWarning = _("Warning: Unknown block versions being mined! It's possible unknown rules are in effect");
            if (!fWarned) {
                CAlert::Notify(strMiscWarning, true);
                fWarned = true;
            }
        }
    }
}

/** Disconnect chainActive's tip. You probably want to call mempool.removeForReorg and manually re-limit mempool size after this, with cs_main held. */
bool static DisconnectTip(CValidationState& state, const Consensus::Params& consensusParams)
{
    CBlockIndex *pindexDelete = chainActive.Tip();
    assert(pindexDelete);
    // Read block from disk.
    CBlock block;
    if (!ReadBlockFromDisk(block, pindexDelete, consensusParams))
        return AbortNode(state, "Failed to read block");
    // Apply the block atomically to the chain state.
    int64_t nStart = GetTimeMicros();
    {
        CCoinsViewCache view(pcoinsTip);
        if (!DisconnectBlock(block, state, pindexDelete, view))
            return error("DisconnectTip(): DisconnectBlock %s failed", pindexDelete->GetBlockHash().ToString());
        assert(view.Flush());
    }
    LogPrint("bench", "- Disconnect block: %.2fms\n", (GetTimeMicros() - nStart) * 0.001);
    // Write the chain state to disk, if necessary.
    if (!FlushStateToDisk(state, FLUSH_STATE_IF_NEEDED))
        return false;
    // Resurrect mempool transactions from the disconnected block.
    std::vector<uint256> vHashUpdate;
    BOOST_FOREACH(const CTransaction &tx, block.vtx) {
        // ignore validation errors in resurrected transactions
        list<CTransaction> removed;
        CValidationState stateDummy;
        if (tx.IsCoinBase() || !AcceptToMemoryPool(mempool, stateDummy, tx, false, NULL, true)) {
            mempool.removeRecursive(tx, removed);
        } else if (mempool.exists(tx.GetHash())) {
            vHashUpdate.push_back(tx.GetHash());
        }
    }
    // AcceptToMemoryPool/addUnchecked all assume that new mempool entries have
    // no in-mempool children, which is generally not true when adding
    // previously-confirmed transactions back to the mempool.
    // UpdateTransactionsFromBlock finds descendants of any transactions in this
    // block that were added back and cleans up the mempool state.
    mempool.UpdateTransactionsFromBlock(vHashUpdate);
    // Update chainActive and related variables.
    UpdateTip(pindexDelete->pprev);
    // Let wallets know transactions went from 1-confirmed to
    // 0-confirmed or conflicted:
    BOOST_FOREACH(const CTransaction &tx, block.vtx) {
        SyncWithWallets(tx, pindexDelete->pprev, NULL);
    }
    return true;
}

static int64_t nTimeReadFromDisk = 0;
static int64_t nTimeConnectTotal = 0;
static int64_t nTimeFlush = 0;
static int64_t nTimeChainState = 0;
static int64_t nTimePostConnect = 0;

/**
 * Connect a new block to chainActive. pblock is either NULL or a pointer to a CBlock
 * corresponding to pindexNew, to bypass loading it again from disk.
 */
bool static ConnectTip(CValidationState& state, const CChainParams& chainparams, CBlockIndex* pindexNew, const CBlock* pblock)
{
    assert(pindexNew->pprev == chainActive.Tip());
    // Read block from disk.
    int64_t nTime1 = GetTimeMicros();
    CBlock block;
    if (!pblock) {
        if (!ReadBlockFromDisk(block, pindexNew, chainparams.GetConsensus()))
            return AbortNode(state, "Failed to read block");
        pblock = &block;
    }
    // Apply the block atomically to the chain state.
    int64_t nTime2 = GetTimeMicros(); nTimeReadFromDisk += nTime2 - nTime1;
    int64_t nTime3;
    LogPrint("bench", "  - Load block from disk: %.2fms [%.2fs]\n", (nTime2 - nTime1) * 0.001, nTimeReadFromDisk * 0.000001);
    {
        CCoinsViewCache view(pcoinsTip);
        bool rv = ConnectBlock(*pblock, state, pindexNew, view);
        GetMainSignals().BlockChecked(*pblock, state);
        if (!rv) {
            if (state.IsInvalid())
                InvalidBlockFound(pindexNew, state);
            return error("ConnectTip(): ConnectBlock %s failed", pindexNew->GetBlockHash().ToString());
        }
        mapBlockSource.erase(pindexNew->GetBlockHash());
        nTime3 = GetTimeMicros(); nTimeConnectTotal += nTime3 - nTime2;
        LogPrint("bench", "  - Connect total: %.2fms [%.2fs]\n", (nTime3 - nTime2) * 0.001, nTimeConnectTotal * 0.000001);
        assert(view.Flush());
    }
    int64_t nTime4 = GetTimeMicros(); nTimeFlush += nTime4 - nTime3;
    LogPrint("bench", "  - Flush: %.2fms [%.2fs]\n", (nTime4 - nTime3) * 0.001, nTimeFlush * 0.000001);
    // Write the chain state to disk, if necessary.
    if (!FlushStateToDisk(state, FLUSH_STATE_IF_NEEDED))
        return false;
    int64_t nTime5 = GetTimeMicros(); nTimeChainState += nTime5 - nTime4;
    LogPrint("bench", "  - Writing chainstate: %.2fms [%.2fs]\n", (nTime5 - nTime4) * 0.001, nTimeChainState * 0.000001);
    // Remove conflicting transactions from the mempool.
    list<CTransaction> txConflicted;
    mempool.removeForBlock(pblock->vtx, pindexNew->nHeight, txConflicted, !IsInitialBlockDownload());
    // Update chainActive & related variables.
    UpdateTip(pindexNew);
    // Tell wallet about transactions that went from mempool
    // to conflicted:
    BOOST_FOREACH(const CTransaction &tx, txConflicted) {
        SyncWithWallets(tx, pindexNew, NULL);
    }
    // ... and about transactions that got confirmed:
    BOOST_FOREACH(const CTransaction &tx, pblock->vtx) {
        SyncWithWallets(tx, pindexNew, pblock);
    }

    int64_t nTime6 = GetTimeMicros(); nTimePostConnect += nTime6 - nTime5; nTimeTotal += nTime6 - nTime1;
    LogPrint("bench", "  - Connect postprocess: %.2fms [%.2fs]\n", (nTime6 - nTime5) * 0.001, nTimePostConnect * 0.000001);
    LogPrint("bench", "- Connect block: %.2fms [%.2fs]\n", (nTime6 - nTime1) * 0.001, nTimeTotal * 0.000001);
    return true;
}

/**
 * Return the tip of the chain with the most work in it, that isn't
 * known to be invalid (it's however far from certain to be valid).
 */
static CBlockIndex* FindMostWorkChain() {
    do {
        CBlockIndex *pindexNew = NULL;

        // Find the best candidate header.
        {
            std::set<CBlockIndex*, CBlockIndexWorkComparator>::reverse_iterator it = setBlockIndexCandidates.rbegin();
            if (it == setBlockIndexCandidates.rend())
                return NULL;
            pindexNew = *it;
        }

        // Check whether all blocks on the path between the currently active chain and the candidate are valid.
        // Just going until the active chain is an optimization, as we know all blocks in it are valid already.
        CBlockIndex *pindexTest = pindexNew;
        bool fInvalidAncestor = false;
        while (pindexTest && !chainActive.Contains(pindexTest)) {
            assert(pindexTest->nChainTx || pindexTest->nHeight == 0);

            // Pruned nodes may have entries in setBlockIndexCandidates for
            // which block files have been deleted.  Remove those as candidates
            // for the most work chain if we come across them; we can't switch
            // to a chain unless we have all the non-active-chain parent blocks.
            bool fFailedChain = pindexTest->nStatus & BLOCK_FAILED_MASK;
            bool fMissingData = !(pindexTest->nStatus & BLOCK_HAVE_DATA);
            if (fFailedChain || fMissingData) {
                // Candidate chain is not usable (either invalid or missing data)
                if (fFailedChain && (pindexBestInvalid == NULL || pindexNew->nChainWork > pindexBestInvalid->nChainWork))
                    pindexBestInvalid = pindexNew;
                CBlockIndex *pindexFailed = pindexNew;
                // Remove the entire chain from the set.
                while (pindexTest != pindexFailed) {
                    if (fFailedChain) {
                        pindexFailed->nStatus |= BLOCK_FAILED_CHILD;
                    } else if (fMissingData) {
                        // If we're missing data, then add back to mapBlocksUnlinked,
                        // so that if the block arrives in the future we can try adding
                        // to setBlockIndexCandidates again.
                        mapBlocksUnlinked.insert(std::make_pair(pindexFailed->pprev, pindexFailed));
                    }
                    setBlockIndexCandidates.erase(pindexFailed);
                    pindexFailed = pindexFailed->pprev;
                }
                setBlockIndexCandidates.erase(pindexTest);
                fInvalidAncestor = true;
                break;
            }
            pindexTest = pindexTest->pprev;
        }
        if (!fInvalidAncestor)
            return pindexNew;
    } while(true);
}

/** Delete all entries in setBlockIndexCandidates that are worse than the current tip. */
static void PruneBlockIndexCandidates() {
    // Note that we can't delete the current block itself, as we may need to return to it later in case a
    // reorganization to a better block fails.
    std::set<CBlockIndex*, CBlockIndexWorkComparator>::iterator it = setBlockIndexCandidates.begin();
    while (it != setBlockIndexCandidates.end() && setBlockIndexCandidates.value_comp()(*it, chainActive.Tip())) {
        setBlockIndexCandidates.erase(it++);
    }
    // Either the current tip or a successor of it we're working towards is left in setBlockIndexCandidates.
    assert(!setBlockIndexCandidates.empty());
}

/**
 * Try to make some progress towards making pindexMostWork the active block.
 * pblock is either NULL or a pointer to a CBlock corresponding to pindexMostWork.
 */
static bool ActivateBestChainStep(CValidationState& state, const CChainParams& chainparams, CBlockIndex* pindexMostWork, const CBlock* pblock)
{
    AssertLockHeld(cs_main);
    bool fInvalidFound = false;
    const CBlockIndex *pindexOldTip = chainActive.Tip();
    const CBlockIndex *pindexFork = chainActive.FindFork(pindexMostWork);

    // Disconnect active blocks which are no longer in the best chain.
    bool fBlocksDisconnected = false;
    while (chainActive.Tip() && chainActive.Tip() != pindexFork) {
        if (!DisconnectTip(state, chainparams.GetConsensus()))
            return false;
        fBlocksDisconnected = true;
    }

    // Build list of new blocks to connect.
    std::vector<CBlockIndex*> vpindexToConnect;
    bool fContinue = true;
    int nHeight = pindexFork ? pindexFork->nHeight : -1;
    while (fContinue && nHeight != pindexMostWork->nHeight) {
        // Don't iterate the entire list of potential improvements toward the best tip, as we likely only need
        // a few blocks along the way.
        int nTargetHeight = std::min(nHeight + 32, pindexMostWork->nHeight);
        vpindexToConnect.clear();
        vpindexToConnect.reserve(nTargetHeight - nHeight);
        CBlockIndex *pindexIter = pindexMostWork->GetAncestor(nTargetHeight);
        while (pindexIter && pindexIter->nHeight != nHeight) {
            vpindexToConnect.push_back(pindexIter);
            pindexIter = pindexIter->pprev;
        }
        nHeight = nTargetHeight;

        // Connect new blocks.
        BOOST_REVERSE_FOREACH(CBlockIndex *pindexConnect, vpindexToConnect) {
            if (!ConnectTip(state, chainparams, pindexConnect, pindexConnect == pindexMostWork ? pblock : NULL)) {
                if (state.IsInvalid()) {
                    // The block violates a consensus rule.
                    if (!state.CorruptionPossible())
                        InvalidChainFound(vpindexToConnect.back());
                    state = CValidationState();
                    fInvalidFound = true;
                    fContinue = false;
                    break;
                } else {
                    // A system error occurred (disk space, database error, ...).
                    return false;
                }
            } else {
                PruneBlockIndexCandidates();
                if (!pindexOldTip || chainActive.Tip()->nChainWork > pindexOldTip->nChainWork) {
                    // We're in a better position than we were. Return temporarily to release the lock.
                    fContinue = false;
                    break;
                }
            }
        }
    }

    if (fBlocksDisconnected) {
        mempool.removeForReorg(pcoinsTip, chainActive.Tip()->nHeight + 1, STANDARD_LOCKTIME_VERIFY_FLAGS);
        LimitMempoolSize(mempool, GetArg("-maxmempool", DEFAULT_MAX_MEMPOOL_SIZE) * 1000000, GetArg("-mempoolexpiry", DEFAULT_MEMPOOL_EXPIRY) * 60 * 60);
    }
    mempool.check(pcoinsTip);

    // Callbacks/notifications for a new best chain.
    if (fInvalidFound)
        CheckForkWarningConditionsOnNewFork(vpindexToConnect.back());
    else
        CheckForkWarningConditions();

    return true;
}

/**
 * Make the best chain active, in multiple steps. The result is either failure
 * or an activated best chain. pblock is either NULL or a pointer to a block
 * that is already loaded (to avoid loading it again from disk).
 */
bool ActivateBestChain(CValidationState &state, const CChainParams& chainparams, const CBlock *pblock) {
    CBlockIndex *pindexMostWork = NULL;
    do {
        boost::this_thread::interruption_point();

        CBlockIndex *pindexNewTip = NULL;
        const CBlockIndex *pindexFork;
        bool fInitialDownload;
        {
            LOCK(cs_main);
            CBlockIndex *pindexOldTip = chainActive.Tip();
            pindexMostWork = FindMostWorkChain();

            // Whether we have anything to do at all.
            if (pindexMostWork == NULL || pindexMostWork == chainActive.Tip())
                return true;

            if (!ActivateBestChainStep(state, chainparams, pindexMostWork, pblock && pblock->GetHash() == pindexMostWork->GetBlockHash() ? pblock : NULL))
                return false;

            pindexNewTip = chainActive.Tip();
            pindexFork = chainActive.FindFork(pindexOldTip);
            fInitialDownload = IsInitialBlockDownload();
        }
        // When we reach this point, we switched to a new tip (stored in pindexNewTip).

        // Notifications/callbacks that can run without cs_main
        // Always notify the UI if a new block tip was connected
        if (pindexFork != pindexNewTip) {
            uiInterface.NotifyBlockTip(fInitialDownload, pindexNewTip);

            if (!fInitialDownload) {
                // Find the hashes of all blocks that weren't previously in the best chain.
                std::vector<uint256> vHashes;
                CBlockIndex *pindexToAnnounce = pindexNewTip;
                while (pindexToAnnounce != pindexFork) {
                    vHashes.push_back(pindexToAnnounce->GetBlockHash());
                    pindexToAnnounce = pindexToAnnounce->pprev;
                    if (vHashes.size() == MAX_BLOCKS_TO_ANNOUNCE) {
                        // Limit announcements in case of a huge reorganization.
                        // Rely on the peer's synchronization mechanism in that case.
                        break;
                    }
                }
                // Relay inventory, but don't relay old inventory during initial block download.
                int nBlockEstimate = 0;
                if (fCheckpointsEnabled)
                    nBlockEstimate = Checkpoints::GetTotalBlocksEstimate(chainparams.Checkpoints());
                {
                    LOCK(cs_vNodes);
                    BOOST_FOREACH(CNode* pnode, vNodes) {
                        if (chainActive.Height() > (pnode->nStartingHeight != -1 ? pnode->nStartingHeight - 2000 : nBlockEstimate)) {
                            BOOST_REVERSE_FOREACH(const uint256& hash, vHashes) {
                                pnode->PushBlockHash(hash);
                            }
                        }
                    }
                }
                // Notify external listeners about the new tip.
                if (!vHashes.empty()) {
                    GetMainSignals().UpdatedBlockTip(pindexNewTip);
                }
            }
        }
    } while(pindexMostWork != chainActive.Tip());
    CheckBlockIndex(chainparams.GetConsensus());

    // Write changes periodically to disk, after relay.
    if (!FlushStateToDisk(state, FLUSH_STATE_PERIODIC)) {
        return false;
    }

    return true;
}

bool InvalidateBlock(CValidationState& state, const Consensus::Params& consensusParams, CBlockIndex *pindex)
{
    AssertLockHeld(cs_main);

    // Mark the block itself as invalid.
    pindex->nStatus |= BLOCK_FAILED_VALID;
    setDirtyBlockIndex.insert(pindex);
    setBlockIndexCandidates.erase(pindex);

    while (chainActive.Contains(pindex)) {
        CBlockIndex *pindexWalk = chainActive.Tip();
        pindexWalk->nStatus |= BLOCK_FAILED_CHILD;
        setDirtyBlockIndex.insert(pindexWalk);
        setBlockIndexCandidates.erase(pindexWalk);
        // ActivateBestChain considers blocks already in chainActive
        // unconditionally valid already, so force disconnect away from it.
        if (!DisconnectTip(state, consensusParams)) {
            mempool.removeForReorg(pcoinsTip, chainActive.Tip()->nHeight + 1, STANDARD_LOCKTIME_VERIFY_FLAGS);
            return false;
        }
    }

    LimitMempoolSize(mempool, GetArg("-maxmempool", DEFAULT_MAX_MEMPOOL_SIZE) * 1000000, GetArg("-mempoolexpiry", DEFAULT_MEMPOOL_EXPIRY) * 60 * 60);

    // The resulting new best tip may not be in setBlockIndexCandidates anymore, so
    // add it again.
    BlockMap::iterator it = mapBlockIndex.begin();
    while (it != mapBlockIndex.end()) {
        if (it->second->IsValid(BLOCK_VALID_TRANSACTIONS) && it->second->nChainTx && !setBlockIndexCandidates.value_comp()(it->second, chainActive.Tip())) {
            setBlockIndexCandidates.insert(it->second);
        }
        it++;
    }

    InvalidChainFound(pindex);
    mempool.removeForReorg(pcoinsTip, chainActive.Tip()->nHeight + 1, STANDARD_LOCKTIME_VERIFY_FLAGS);
    return true;
}

bool ReconsiderBlock(CValidationState& state, CBlockIndex *pindex) {
    AssertLockHeld(cs_main);

    int nHeight = pindex->nHeight;

    // Remove the invalidity flag from this block and all its descendants.
    BlockMap::iterator it = mapBlockIndex.begin();
    while (it != mapBlockIndex.end()) {
        if (!it->second->IsValid() && it->second->GetAncestor(nHeight) == pindex) {
            it->second->nStatus &= ~BLOCK_FAILED_MASK;
            setDirtyBlockIndex.insert(it->second);
            if (it->second->IsValid(BLOCK_VALID_TRANSACTIONS) && it->second->nChainTx && setBlockIndexCandidates.value_comp()(chainActive.Tip(), it->second)) {
                setBlockIndexCandidates.insert(it->second);
            }
            if (it->second == pindexBestInvalid) {
                // Reset invalid block marker if it was pointing to one of those.
                pindexBestInvalid = NULL;
            }
        }
        it++;
    }

    // Remove the invalidity flag from all ancestors too.
    while (pindex != NULL) {
        if (pindex->nStatus & BLOCK_FAILED_MASK) {
            pindex->nStatus &= ~BLOCK_FAILED_MASK;
            setDirtyBlockIndex.insert(pindex);
        }
        pindex = pindex->pprev;
    }
    return true;
}

CBlockIndex* AddToBlockIndex(const CBlockHeader& block)
{
    // Check for duplicate
    uint256 hash = block.GetHash();
    BlockMap::iterator it = mapBlockIndex.find(hash);
    if (it != mapBlockIndex.end())
        return it->second;

    // Construct new block index object
    CBlockIndex* pindexNew = new CBlockIndex(block);
    assert(pindexNew);
    // We assign the sequence id to blocks only when the full data is available,
    // to avoid miners withholding blocks but broadcasting headers, to get a
    // competitive advantage.
    pindexNew->nSequenceId = 0;
    BlockMap::iterator mi = mapBlockIndex.insert(make_pair(hash, pindexNew)).first;
    pindexNew->phashBlock = &((*mi).first);
    BlockMap::iterator miPrev = mapBlockIndex.find(block.hashPrevBlock);
    if (miPrev != mapBlockIndex.end())
    {
        pindexNew->pprev = (*miPrev).second;
        pindexNew->nHeight = pindexNew->pprev->nHeight + 1;
        pindexNew->BuildSkip();
    }
    pindexNew->nChainWork = (pindexNew->pprev ? pindexNew->pprev->nChainWork : 0) + GetBlockProof(*pindexNew);
    pindexNew->RaiseValidity(BLOCK_VALID_TREE);
    if (pindexBestHeader == NULL || pindexBestHeader->nChainWork < pindexNew->nChainWork)
        pindexBestHeader = pindexNew;

    setDirtyBlockIndex.insert(pindexNew);

    return pindexNew;
}

/** Mark a block as having its data received and checked (up to BLOCK_VALID_TRANSACTIONS). */
bool ReceivedBlockTransactions(const CBlock &block, CValidationState& state, CBlockIndex *pindexNew, const CDiskBlockPos& pos)
{
    pindexNew->nTx = block.vtx.size();
    pindexNew->nChainTx = 0;
    pindexNew->nFile = pos.nFile;
    pindexNew->nDataPos = pos.nPos;
    pindexNew->nUndoPos = 0;
    pindexNew->nStatus |= BLOCK_HAVE_DATA;
    pindexNew->RaiseValidity(BLOCK_VALID_TRANSACTIONS);
    setDirtyBlockIndex.insert(pindexNew);

    if (pindexNew->pprev == NULL || pindexNew->pprev->nChainTx) {
        // If pindexNew is the genesis block or all parents are BLOCK_VALID_TRANSACTIONS.
        deque<CBlockIndex*> queue;
        queue.push_back(pindexNew);

        // Recursively process any descendant blocks that now may be eligible to be connected.
        while (!queue.empty()) {
            CBlockIndex *pindex = queue.front();
            queue.pop_front();
            pindex->nChainTx = (pindex->pprev ? pindex->pprev->nChainTx : 0) + pindex->nTx;
            {
                LOCK(cs_nBlockSequenceId);
                pindex->nSequenceId = nBlockSequenceId++;
            }
            if (chainActive.Tip() == NULL || !setBlockIndexCandidates.value_comp()(pindex, chainActive.Tip())) {
                setBlockIndexCandidates.insert(pindex);
            }
            std::pair<std::multimap<CBlockIndex*, CBlockIndex*>::iterator, std::multimap<CBlockIndex*, CBlockIndex*>::iterator> range = mapBlocksUnlinked.equal_range(pindex);
            while (range.first != range.second) {
                std::multimap<CBlockIndex*, CBlockIndex*>::iterator it = range.first;
                queue.push_back(it->second);
                range.first++;
                mapBlocksUnlinked.erase(it);
            }
        }
    } else {
        if (pindexNew->pprev && pindexNew->pprev->IsValid(BLOCK_VALID_TREE)) {
            mapBlocksUnlinked.insert(std::make_pair(pindexNew->pprev, pindexNew));
        }
    }

    return true;
}

bool FindBlockPos(CValidationState &state, CDiskBlockPos &pos, unsigned int nAddSize, unsigned int nHeight, uint64_t nTime, bool fKnown = false)
{
    LOCK(cs_LastBlockFile);

    unsigned int nFile = fKnown ? pos.nFile : nLastBlockFile;
    if (vinfoBlockFile.size() <= nFile) {
        vinfoBlockFile.resize(nFile + 1);
    }

    if (!fKnown) {
        while (vinfoBlockFile[nFile].nSize + nAddSize >= MAX_BLOCKFILE_SIZE) {
            nFile++;
            if (vinfoBlockFile.size() <= nFile) {
                vinfoBlockFile.resize(nFile + 1);
            }
        }
        pos.nFile = nFile;
        pos.nPos = vinfoBlockFile[nFile].nSize;
    }

    if ((int)nFile != nLastBlockFile) {
        if (!fKnown) {
            LogPrintf("Leaving block file %i: %s\n", nLastBlockFile, vinfoBlockFile[nLastBlockFile].ToString());
        }
        FlushBlockFile(!fKnown);
        nLastBlockFile = nFile;
    }

    vinfoBlockFile[nFile].AddBlock(nHeight, nTime);
    if (fKnown)
        vinfoBlockFile[nFile].nSize = std::max(pos.nPos + nAddSize, vinfoBlockFile[nFile].nSize);
    else
        vinfoBlockFile[nFile].nSize += nAddSize;

    if (!fKnown) {
        unsigned int nOldChunks = (pos.nPos + BLOCKFILE_CHUNK_SIZE - 1) / BLOCKFILE_CHUNK_SIZE;
        unsigned int nNewChunks = (vinfoBlockFile[nFile].nSize + BLOCKFILE_CHUNK_SIZE - 1) / BLOCKFILE_CHUNK_SIZE;
        if (nNewChunks > nOldChunks) {
            if (fPruneMode)
                fCheckForPruning = true;
            if (CheckDiskSpace(nNewChunks * BLOCKFILE_CHUNK_SIZE - pos.nPos)) {
                FILE *file = OpenBlockFile(pos);
                if (file) {
                    LogPrintf("Pre-allocating up to position 0x%x in blk%05u.dat\n", nNewChunks * BLOCKFILE_CHUNK_SIZE, pos.nFile);
                    AllocateFileRange(file, pos.nPos, nNewChunks * BLOCKFILE_CHUNK_SIZE - pos.nPos);
                    fclose(file);
                }
            }
            else
                return state.Error("out of disk space");
        }
    }

    setDirtyFileInfo.insert(nFile);
    return true;
}

bool FindUndoPos(CValidationState &state, int nFile, CDiskBlockPos &pos, unsigned int nAddSize)
{
    pos.nFile = nFile;

    LOCK(cs_LastBlockFile);

    unsigned int nNewSize;
    pos.nPos = vinfoBlockFile[nFile].nUndoSize;
    nNewSize = vinfoBlockFile[nFile].nUndoSize += nAddSize;
    setDirtyFileInfo.insert(nFile);

    unsigned int nOldChunks = (pos.nPos + UNDOFILE_CHUNK_SIZE - 1) / UNDOFILE_CHUNK_SIZE;
    unsigned int nNewChunks = (nNewSize + UNDOFILE_CHUNK_SIZE - 1) / UNDOFILE_CHUNK_SIZE;
    if (nNewChunks > nOldChunks) {
        if (fPruneMode)
            fCheckForPruning = true;
        if (CheckDiskSpace(nNewChunks * UNDOFILE_CHUNK_SIZE - pos.nPos)) {
            FILE *file = OpenUndoFile(pos);
            if (file) {
                LogPrintf("Pre-allocating up to position 0x%x in rev%05u.dat\n", nNewChunks * UNDOFILE_CHUNK_SIZE, pos.nFile);
                AllocateFileRange(file, pos.nPos, nNewChunks * UNDOFILE_CHUNK_SIZE - pos.nPos);
                fclose(file);
            }
        }
        else
            return state.Error("out of disk space");
    }

    return true;
}

bool CheckBlockHeader(const CBlockHeader& block, CValidationState& state, bool fCheckPOW)
{
    // Check proof of work matches claimed amount
    if (fCheckPOW && !CheckProofOfWork(block, Params().GetConsensus()))
        return state.DoS(50, false, REJECT_INVALID, "high-hash", false, "proof of work failed");

    // Check timestamp
    if (block.GetBlockTime() > GetAdjustedTime() + 2 * 60 * 60)
        return state.Invalid(false, REJECT_INVALID, "time-too-new", "block timestamp too far in the future");

    return true;
}

bool CheckBlock(const CBlock& block, CValidationState& state, bool fCheckPOW, bool fCheckMerkleRoot)
{
    // These are checks that are independent of context.

    if (block.fChecked)
        return true;

    // Check that the header is valid (particularly PoW).  This is mostly
    // redundant with the call in AcceptBlockHeader.
    if (!CheckBlockHeader(block, state, fCheckPOW))
        return false;

    // Check the merkle root.
    if (fCheckMerkleRoot) {
        bool mutated;
        uint256 hashMerkleRoot2 = BlockMerkleRoot(block, &mutated);
        if (block.hashMerkleRoot != hashMerkleRoot2)
            return state.DoS(100, false, REJECT_INVALID, "bad-txnmrklroot", true, "hashMerkleRoot mismatch");

        // Check for merkle tree malleability (CVE-2012-2459): repeating sequences
        // of transactions in a block without affecting the merkle root of a block,
        // while still invalidating it.
        if (mutated)
            return state.DoS(100, false, REJECT_INVALID, "bad-txns-duplicate", true, "duplicate transaction");
    }

    // All potential-corruption validation must be done before we do any
    // transaction validation, as otherwise we may mark the header as invalid
    // because we receive the wrong transactions for it.

    // Size limits
    if (block.vtx.empty() || block.vtx.size() > MAX_BLOCK_SIZE || ::GetSerializeSize(block, SER_NETWORK, PROTOCOL_VERSION) > MAX_BLOCK_SIZE)
        return state.DoS(100, false, REJECT_INVALID, "bad-blk-length", false, "size limits failed");

    // First transaction must be coinbase, the rest must not be
    if (block.vtx.empty() || !block.vtx[0].IsCoinBase())
        return state.DoS(100, false, REJECT_INVALID, "bad-cb-missing", false, "first tx is not coinbase");
    for (unsigned int i = 1; i < block.vtx.size(); i++)
        if (block.vtx[i].IsCoinBase())
            return state.DoS(100, false, REJECT_INVALID, "bad-cb-multiple", false, "more than one coinbase");

    // Check transactions
    BOOST_FOREACH(const CTransaction& tx, block.vtx)
        if (!CheckTransaction(tx, state))
            return state.Invalid(false, state.GetRejectCode(), state.GetRejectReason(),
                                 strprintf("Transaction check failed (tx hash %s) %s", tx.GetHash().ToString(), state.GetDebugMessage()));

    unsigned int nSigOps = 0;
    BOOST_FOREACH(const CTransaction& tx, block.vtx)
    {
        nSigOps += GetLegacySigOpCount(tx);
    }
    if (nSigOps > MAX_BLOCK_SIGOPS)
        return state.DoS(100, false, REJECT_INVALID, "bad-blk-sigops", false, "out-of-bounds SigOpCount");

    if (fCheckPOW && fCheckMerkleRoot)
        block.fChecked = true;

    return true;
}

static bool CheckIndexAgainstCheckpoint(const CBlockIndex* pindexPrev, CValidationState& state, const CChainParams& chainparams, const uint256& hash)
{
    if (*pindexPrev->phashBlock == chainparams.GetConsensus().hashGenesisBlock)
        return true;

    int nHeight = pindexPrev->nHeight+1;
    // Don't accept any forks from the main chain prior to last checkpoint
    CBlockIndex* pcheckpoint = Checkpoints::GetLastCheckpoint(chainparams.Checkpoints());
    if (pcheckpoint && nHeight < pcheckpoint->nHeight)
        return state.DoS(100, error("%s: forked chain older than last checkpoint (height %d)", __func__, nHeight));

    return true;
}

bool ContextualCheckBlockHeader(const CBlockHeader& block, CValidationState& state, CBlockIndex * const pindexPrev)
{
    const Consensus::Params& consensusParams = Params().GetConsensus();

    // Disallow legacy blocks after merge-mining start.
    const int nHeight = pindexPrev->nHeight+1;
    if (!Params().GetConsensus().AllowLegacyBlocks(nHeight) && block.IsLegacy())
        return state.DoS(100, error("%s : legacy block after auxpow start",
                                    __func__),
                         REJECT_INVALID, "late-legacy-block");

    // Check proof of work
    if (block.nBits != GetNextWorkRequired(pindexPrev, &block, consensusParams))
        return state.DoS(100, false, REJECT_INVALID, "bad-diffbits", false, "incorrect proof of work");

    // Check timestamp against prev
    if (block.GetBlockTime() <= pindexPrev->GetMedianTimePast())
        return state.Invalid(false, REJECT_INVALID, "time-too-old", "block's timestamp is too early");

    // Reject outdated version blocks when 95% (75% on testnet) of the network has upgraded:
    for (int32_t version = 2; version < 5; ++version) // check for version 2, 3 and 4 upgrades
        if (block.GetBaseVersion() < version && IsSuperMajority(version, pindexPrev, consensusParams.nMajorityRejectBlockOutdated, consensusParams))
            return state.Invalid(false, REJECT_OBSOLETE, strprintf("bad-version(v%d)", version - 1),
                                 strprintf("rejected nVersion=%d block", version - 1));

    return true;
}

bool ContextualCheckBlock(const CBlock& block, CValidationState& state, CBlockIndex * const pindexPrev)
{
    const int nHeight = pindexPrev == NULL ? 0 : pindexPrev->nHeight + 1;
    const Consensus::Params& consensusParams = Params().GetConsensus();

    // Check that all transactions are finalized
    BOOST_FOREACH(const CTransaction& tx, block.vtx) {
        int nLockTimeFlags = 0;
        int64_t nLockTimeCutoff = (nLockTimeFlags & LOCKTIME_MEDIAN_TIME_PAST)
                                ? pindexPrev->GetMedianTimePast()
                                : block.GetBlockTime();
        if (!IsFinalTx(tx, nHeight, nLockTimeCutoff)) {
            return state.DoS(10, false, REJECT_INVALID, "bad-txns-nonfinal", false, "non-final transaction");
        }
    }

    // Enforce block.nVersion=2 rule that the coinbase starts with serialized block height
    // if 750 of the last 1,000 blocks are version 2 or greater (51/100 if testnet):
    if (block.GetBaseVersion() >= 2 && IsSuperMajority(2, pindexPrev, consensusParams.nMajorityEnforceBlockUpgrade, consensusParams))
    {
        CScript expect = CScript() << nHeight;
        if (block.vtx[0].vin[0].scriptSig.size() < expect.size() ||
            !std::equal(expect.begin(), expect.end(), block.vtx[0].vin[0].scriptSig.begin())) {
            return state.DoS(100, false, REJECT_INVALID, "bad-cb-height", false, "block height mismatch in coinbase");
        }
    }

    return true;
}

static bool AcceptBlockHeader(const CBlockHeader& block, CValidationState& state, const CChainParams& chainparams, CBlockIndex** ppindex=NULL)
{
    AssertLockHeld(cs_main);
    // Check for duplicate
    uint256 hash = block.GetHash();
    BlockMap::iterator miSelf = mapBlockIndex.find(hash);
    CBlockIndex *pindex = NULL;
    if (hash != chainparams.GetConsensus().hashGenesisBlock) {

        if (miSelf != mapBlockIndex.end()) {
            // Block header is already known.
            pindex = miSelf->second;
            if (ppindex)
                *ppindex = pindex;
            if (pindex->nStatus & BLOCK_FAILED_MASK)
                return state.Invalid(error("%s: block is marked invalid", __func__), 0, "duplicate");
            return true;
        }

        if (!CheckBlockHeader(block, state))
            return error("%s: Consensus::CheckBlockHeader: %s, %s", __func__, hash.ToString(), FormatStateMessage(state));

        // Get prev block index
        CBlockIndex* pindexPrev = NULL;
        BlockMap::iterator mi = mapBlockIndex.find(block.hashPrevBlock);
        if (mi == mapBlockIndex.end())
            return state.DoS(10, error("%s: prev block not found", __func__), 0, "bad-prevblk");
        pindexPrev = (*mi).second;
        if (pindexPrev->nStatus & BLOCK_FAILED_MASK)
            return state.DoS(100, error("%s: prev block invalid", __func__), REJECT_INVALID, "bad-prevblk");

        assert(pindexPrev);
        if (fCheckpointsEnabled && !CheckIndexAgainstCheckpoint(pindexPrev, state, chainparams, hash))
            return error("%s: CheckIndexAgainstCheckpoint(): %s", __func__, state.GetRejectReason().c_str());

        if (!ContextualCheckBlockHeader(block, state, pindexPrev))
            return error("%s: Consensus::ContextualCheckBlockHeader: %s, %s", __func__, hash.ToString(), FormatStateMessage(state));
    }
    if (pindex == NULL)
        pindex = AddToBlockIndex(block);

    if (ppindex)
        *ppindex = pindex;

    return true;
}

/** Store block on disk. If dbp is non-NULL, the file is known to already reside on disk */
static bool AcceptBlock(const CBlock& block, CValidationState& state, const CChainParams& chainparams, CBlockIndex** ppindex, bool fRequested, CDiskBlockPos* dbp)
{
    AssertLockHeld(cs_main);

    CBlockIndex *&pindex = *ppindex;

    if (!AcceptBlockHeader(block, state, chainparams, &pindex))
        return false;

    // Try to process all requested blocks that we don't have, but only
    // process an unrequested block if it's new and has enough work to
    // advance our tip, and isn't too many blocks ahead.
    bool fAlreadyHave = pindex->nStatus & BLOCK_HAVE_DATA;
    bool fHasMoreWork = (chainActive.Tip() ? pindex->nChainWork > chainActive.Tip()->nChainWork : true);
    // Blocks that are too out-of-order needlessly limit the effectiveness of
    // pruning, because pruning will not delete block files that contain any
    // blocks which are too close in height to the tip.  Apply this test
    // regardless of whether pruning is enabled; it should generally be safe to
    // not process unrequested blocks.
    bool fTooFarAhead = (pindex->nHeight > int(chainActive.Height() + MIN_BLOCKS_TO_KEEP));

    // TODO: deal better with return value and error conditions for duplicate
    // and unrequested blocks.
    if (fAlreadyHave) return true;
    if (!fRequested) {  // If we didn't ask for it:
        if (pindex->nTx != 0) return true;  // This is a previously-processed block that was pruned
        if (!fHasMoreWork) return true;     // Don't process less-work chains
        if (fTooFarAhead) return true;      // Block height is too high
    }

    if ((!CheckBlock(block, state)) || !ContextualCheckBlock(block, state, pindex->pprev)) {
        if (state.IsInvalid() && !state.CorruptionPossible()) {
            pindex->nStatus |= BLOCK_FAILED_VALID;
            setDirtyBlockIndex.insert(pindex);
        }
        return error("%s: %s", __func__, FormatStateMessage(state));
    }

    int nHeight = pindex->nHeight;

    // Write block to history file
    try {
        unsigned int nBlockSize = ::GetSerializeSize(block, SER_DISK, CLIENT_VERSION);
        CDiskBlockPos blockPos;
        if (dbp != NULL)
            blockPos = *dbp;
        if (!FindBlockPos(state, blockPos, nBlockSize+8, nHeight, block.GetBlockTime(), dbp != NULL))
            return error("AcceptBlock(): FindBlockPos failed");
        if (dbp == NULL)
            if (!WriteBlockToDisk(block, blockPos, chainparams.MessageStart()))
                AbortNode(state, "Failed to write block");
        if (!ReceivedBlockTransactions(block, state, pindex, blockPos))
            return error("AcceptBlock(): ReceivedBlockTransactions failed");
    } catch (const std::runtime_error& e) {
        return AbortNode(state, std::string("System error: ") + e.what());
    }

    if (fCheckForPruning)
        FlushStateToDisk(state, FLUSH_STATE_NONE); // we just allocated more disk space for block files

    return true;
}

static bool IsSuperMajority(int minVersion, const CBlockIndex* pstart, unsigned nRequired, const Consensus::Params& consensusParams)
{
    unsigned int nFound = 0;
    for (int i = 0; i < consensusParams.nMajorityWindow && nFound < nRequired && pstart != NULL; i++)
    {
        if (pstart->GetBaseVersion() >= minVersion)
            ++nFound;
        pstart = pstart->pprev;
    }
    return (nFound >= nRequired);
}


bool ProcessNewBlock(CValidationState& state, const CChainParams& chainparams, const CNode* pfrom, const CBlock* pblock, bool fForceProcessing, CDiskBlockPos* dbp)
{
    {
        LOCK(cs_main);
        bool fRequested = MarkBlockAsReceived(pblock->GetHash());
        fRequested |= fForceProcessing;

        // Store to disk
        CBlockIndex *pindex = NULL;
        bool ret = AcceptBlock(*pblock, state, chainparams, &pindex, fRequested, dbp);
        if (pindex && pfrom) {
            mapBlockSource[pindex->GetBlockHash()] = pfrom->GetId();
        }
        CheckBlockIndex(chainparams.GetConsensus());
        if (!ret)
            return error("%s: AcceptBlock FAILED", __func__);
    }

    if (!ActivateBestChain(state, chainparams, pblock))
        return error("%s: ActivateBestChain failed", __func__);

    return true;
}

bool TestBlockValidity(CValidationState& state, const CChainParams& chainparams, const CBlock& block, CBlockIndex* pindexPrev, bool fCheckPOW, bool fCheckMerkleRoot)
{
    AssertLockHeld(cs_main);
    assert(pindexPrev && pindexPrev == chainActive.Tip());
    if (fCheckpointsEnabled && !CheckIndexAgainstCheckpoint(pindexPrev, state, chainparams, block.GetHash()))
        return error("%s: CheckIndexAgainstCheckpoint(): %s", __func__, state.GetRejectReason().c_str());

    CCoinsViewCache viewNew(pcoinsTip);
    CBlockIndex indexDummy(block);
    indexDummy.pprev = pindexPrev;
    indexDummy.nHeight = pindexPrev->nHeight + 1;

    // NOTE: CheckBlockHeader is called by CheckBlock
    if (!ContextualCheckBlockHeader(block, state, pindexPrev))
        return error("%s: Consensus::ContextualCheckBlockHeader: %s", __func__, FormatStateMessage(state));
    if (!CheckBlock(block, state, fCheckPOW, fCheckMerkleRoot))
        return error("%s: Consensus::CheckBlock: %s", __func__, FormatStateMessage(state));
    if (!ContextualCheckBlock(block, state, pindexPrev))
        return error("%s: Consensus::ContextualCheckBlock: %s", __func__, FormatStateMessage(state));
    if (!ConnectBlock(block, state, &indexDummy, viewNew, true))
        return false;
    assert(state.IsValid());

    return true;
}

/**
 * BLOCK PRUNING CODE
 */

/* Calculate the amount of disk space the block & undo files currently use */
uint64_t CalculateCurrentUsage()
{
    uint64_t retval = 0;
    BOOST_FOREACH(const CBlockFileInfo &file, vinfoBlockFile) {
        retval += file.nSize + file.nUndoSize;
    }
    return retval;
}

/* Prune a block file (modify associated database entries)*/
void PruneOneBlockFile(const int fileNumber)
{
    for (BlockMap::iterator it = mapBlockIndex.begin(); it != mapBlockIndex.end(); ++it) {
        CBlockIndex* pindex = it->second;
        if (pindex->nFile == fileNumber) {
            pindex->nStatus &= ~BLOCK_HAVE_DATA;
            pindex->nStatus &= ~BLOCK_HAVE_UNDO;
            pindex->nFile = 0;
            pindex->nDataPos = 0;
            pindex->nUndoPos = 0;
            setDirtyBlockIndex.insert(pindex);

            // Prune from mapBlocksUnlinked -- any block we prune would have
            // to be downloaded again in order to consider its chain, at which
            // point it would be considered as a candidate for
            // mapBlocksUnlinked or setBlockIndexCandidates.
            std::pair<std::multimap<CBlockIndex*, CBlockIndex*>::iterator, std::multimap<CBlockIndex*, CBlockIndex*>::iterator> range = mapBlocksUnlinked.equal_range(pindex->pprev);
            while (range.first != range.second) {
                std::multimap<CBlockIndex *, CBlockIndex *>::iterator it = range.first;
                range.first++;
                if (it->second == pindex) {
                    mapBlocksUnlinked.erase(it);
                }
            }
        }
    }

    vinfoBlockFile[fileNumber].SetNull();
    setDirtyFileInfo.insert(fileNumber);
}


void UnlinkPrunedFiles(std::set<int>& setFilesToPrune)
{
    for (set<int>::iterator it = setFilesToPrune.begin(); it != setFilesToPrune.end(); ++it) {
        CDiskBlockPos pos(*it, 0);
        boost::filesystem::remove(GetBlockPosFilename(pos, "blk"));
        boost::filesystem::remove(GetBlockPosFilename(pos, "rev"));
        LogPrintf("Prune: %s deleted blk/rev (%05u)\n", __func__, *it);
    }
}

/* Calculate the block/rev files that should be deleted to remain under target*/
void FindFilesToPrune(std::set<int>& setFilesToPrune, uint64_t nPruneAfterHeight)
{
    LOCK2(cs_main, cs_LastBlockFile);
    if (chainActive.Tip() == NULL || nPruneTarget == 0) {
        return;
    }
    if ((uint64_t)chainActive.Tip()->nHeight <= nPruneAfterHeight) {
        return;
    }

    unsigned int nLastBlockWeCanPrune = chainActive.Tip()->nHeight - MIN_BLOCKS_TO_KEEP;
    uint64_t nCurrentUsage = CalculateCurrentUsage();
    // We don't check to prune until after we've allocated new space for files
    // So we should leave a buffer under our target to account for another allocation
    // before the next pruning.
    uint64_t nBuffer = BLOCKFILE_CHUNK_SIZE + UNDOFILE_CHUNK_SIZE;
    uint64_t nBytesToPrune;
    int count=0;

    if (nCurrentUsage + nBuffer >= nPruneTarget) {
        for (int fileNumber = 0; fileNumber < nLastBlockFile; fileNumber++) {
            nBytesToPrune = vinfoBlockFile[fileNumber].nSize + vinfoBlockFile[fileNumber].nUndoSize;

            if (vinfoBlockFile[fileNumber].nSize == 0)
                continue;

            if (nCurrentUsage + nBuffer < nPruneTarget)  // are we below our target?
                break;

            // don't prune files that could have a block within MIN_BLOCKS_TO_KEEP of the main chain's tip but keep scanning
            if (vinfoBlockFile[fileNumber].nHeightLast > nLastBlockWeCanPrune)
                continue;

            PruneOneBlockFile(fileNumber);
            // Queue up the files for removal
            setFilesToPrune.insert(fileNumber);
            nCurrentUsage -= nBytesToPrune;
            count++;
        }
    }

    LogPrint("prune", "Prune: target=%dMiB actual=%dMiB diff=%dMiB max_prune_height=%d removed %d blk/rev pairs\n",
           nPruneTarget/1024/1024, nCurrentUsage/1024/1024,
           ((int64_t)nPruneTarget - (int64_t)nCurrentUsage)/1024/1024,
           nLastBlockWeCanPrune, count);
}

bool CheckDiskSpace(uint64_t nAdditionalBytes)
{
    uint64_t nFreeBytesAvailable = boost::filesystem::space(GetDataDir()).available;

    // Check for nMinDiskSpace bytes (currently 50MB)
    if (nFreeBytesAvailable < nMinDiskSpace + nAdditionalBytes)
        return AbortNode("Disk space is low!", _("Error: Disk space is low!"));

    return true;
}

FILE* OpenDiskFile(const CDiskBlockPos &pos, const char *prefix, bool fReadOnly)
{
    if (pos.IsNull())
        return NULL;
    boost::filesystem::path path = GetBlockPosFilename(pos, prefix);
    boost::filesystem::create_directories(path.parent_path());
    FILE* file = fopen(path.string().c_str(), "rb+");
    if (!file && !fReadOnly)
        file = fopen(path.string().c_str(), "wb+");
    if (!file) {
        LogPrintf("Unable to open file %s\n", path.string());
        return NULL;
    }
    if (pos.nPos) {
        if (fseek(file, pos.nPos, SEEK_SET)) {
            LogPrintf("Unable to seek to position %u of %s\n", pos.nPos, path.string());
            fclose(file);
            return NULL;
        }
    }
    return file;
}

FILE* OpenBlockFile(const CDiskBlockPos &pos, bool fReadOnly) {
    return OpenDiskFile(pos, "blk", fReadOnly);
}

FILE* OpenUndoFile(const CDiskBlockPos &pos, bool fReadOnly) {
    return OpenDiskFile(pos, "rev", fReadOnly);
}

boost::filesystem::path GetBlockPosFilename(const CDiskBlockPos &pos, const char *prefix)
{
    return GetDataDir() / "blocks" / strprintf("%s%05u.dat", prefix, pos.nFile);
}

CBlockIndex * InsertBlockIndex(uint256 hash)
{
    if (hash.IsNull())
        return NULL;

    // Return existing
    BlockMap::iterator mi = mapBlockIndex.find(hash);
    if (mi != mapBlockIndex.end())
        return (*mi).second;

    // Create new
    CBlockIndex* pindexNew = new CBlockIndex();
    if (!pindexNew)
        throw runtime_error("LoadBlockIndex(): new CBlockIndex failed");
    mi = mapBlockIndex.insert(make_pair(hash, pindexNew)).first;
    pindexNew->phashBlock = &((*mi).first);

    return pindexNew;
}

bool static LoadBlockIndexDB()
{
    const CChainParams& chainparams = Params();
    if (!pblocktree->LoadBlockIndexGuts())
        return false;

    boost::this_thread::interruption_point();

    // Calculate nChainWork
    vector<pair<int, CBlockIndex*> > vSortedByHeight;
    vSortedByHeight.reserve(mapBlockIndex.size());
    BOOST_FOREACH(const PAIRTYPE(uint256, CBlockIndex*)& item, mapBlockIndex)
    {
        CBlockIndex* pindex = item.second;
        vSortedByHeight.push_back(make_pair(pindex->nHeight, pindex));
    }
    sort(vSortedByHeight.begin(), vSortedByHeight.end());
    BOOST_FOREACH(const PAIRTYPE(int, CBlockIndex*)& item, vSortedByHeight)
    {
        CBlockIndex* pindex = item.second;
        pindex->nChainWork = (pindex->pprev ? pindex->pprev->nChainWork : 0) + GetBlockProof(*pindex);
        // We can link the chain of blocks for which we've received transactions at some point.
        // Pruned nodes may have deleted the block.
        if (pindex->nTx > 0) {
            if (pindex->pprev) {
                if (pindex->pprev->nChainTx) {
                    pindex->nChainTx = pindex->pprev->nChainTx + pindex->nTx;
                } else {
                    pindex->nChainTx = 0;
                    mapBlocksUnlinked.insert(std::make_pair(pindex->pprev, pindex));
                }
            } else {
                pindex->nChainTx = pindex->nTx;
            }
        }
        if (pindex->IsValid(BLOCK_VALID_TRANSACTIONS) && (pindex->nChainTx || pindex->pprev == NULL))
            setBlockIndexCandidates.insert(pindex);
        if (pindex->nStatus & BLOCK_FAILED_MASK && (!pindexBestInvalid || pindex->nChainWork > pindexBestInvalid->nChainWork))
            pindexBestInvalid = pindex;
        if (pindex->pprev)
            pindex->BuildSkip();
        if (pindex->IsValid(BLOCK_VALID_TREE) && (pindexBestHeader == NULL || CBlockIndexWorkComparator()(pindexBestHeader, pindex)))
            pindexBestHeader = pindex;
    }

    // Load block file info
    pblocktree->ReadLastBlockFile(nLastBlockFile);
    vinfoBlockFile.resize(nLastBlockFile + 1);
    LogPrintf("%s: last block file = %i\n", __func__, nLastBlockFile);
    for (int nFile = 0; nFile <= nLastBlockFile; nFile++) {
        pblocktree->ReadBlockFileInfo(nFile, vinfoBlockFile[nFile]);
    }
    LogPrintf("%s: last block file info: %s\n", __func__, vinfoBlockFile[nLastBlockFile].ToString());
    for (int nFile = nLastBlockFile + 1; true; nFile++) {
        CBlockFileInfo info;
        if (pblocktree->ReadBlockFileInfo(nFile, info)) {
            vinfoBlockFile.push_back(info);
        } else {
            break;
        }
    }

    // Check presence of blk files
    LogPrintf("Checking all blk files are present...\n");
    set<int> setBlkDataFiles;
    BOOST_FOREACH(const PAIRTYPE(uint256, CBlockIndex*)& item, mapBlockIndex)
    {
        CBlockIndex* pindex = item.second;
        if (pindex->nStatus & BLOCK_HAVE_DATA) {
            setBlkDataFiles.insert(pindex->nFile);
        }
    }
    for (std::set<int>::iterator it = setBlkDataFiles.begin(); it != setBlkDataFiles.end(); it++)
    {
        CDiskBlockPos pos(*it, 0);
        if (CAutoFile(OpenBlockFile(pos, true), SER_DISK, CLIENT_VERSION).IsNull()) {
            return false;
        }
    }

    // Check whether we have ever pruned block & undo files
    pblocktree->ReadFlag("prunedblockfiles", fHavePruned);
    if (fHavePruned)
        LogPrintf("LoadBlockIndexDB(): Block files have previously been pruned\n");

    // Check whether we need to continue reindexing
    bool fReindexing = false;
    pblocktree->ReadReindexing(fReindexing);
    fReindex |= fReindexing;

    // Check whether we have a transaction index
    pblocktree->ReadFlag("txindex", fTxIndex);
    LogPrintf("%s: transaction index %s\n", __func__, fTxIndex ? "enabled" : "disabled");

    // Load pointer to end of best chain
    BlockMap::iterator it = mapBlockIndex.find(pcoinsTip->GetBestBlock());
    if (it == mapBlockIndex.end())
        return true;
    chainActive.SetTip(it->second);

    PruneBlockIndexCandidates();

    LogPrintf("%s: hashBestChain=%s height=%d date=%s progress=%f\n", __func__,
        chainActive.Tip()->GetBlockHash().ToString(), chainActive.Height(),
        DateTimeStrFormat("%Y-%m-%d %H:%M:%S", chainActive.Tip()->GetBlockTime()),
        Checkpoints::GuessVerificationProgress(chainparams.Checkpoints(), chainActive.Tip()));

    return true;
}

CVerifyDB::CVerifyDB()
{
    uiInterface.ShowProgress(_("Verifying blocks..."), 0);
}

CVerifyDB::~CVerifyDB()
{
    uiInterface.ShowProgress("", 100);
}

bool CVerifyDB::VerifyDB(const CChainParams& chainparams, CCoinsView *coinsview, int nCheckLevel, int nCheckDepth)
{
    LOCK(cs_main);
    if (chainActive.Tip() == NULL || chainActive.Tip()->pprev == NULL)
        return true;

    // Verify blocks in the best chain
    if (nCheckDepth <= 0)
        nCheckDepth = 1000000000; // suffices until the year 19000
    if (nCheckDepth > chainActive.Height())
        nCheckDepth = chainActive.Height();
    nCheckLevel = std::max(0, std::min(4, nCheckLevel));
    LogPrintf("Verifying last %i blocks at level %i\n", nCheckDepth, nCheckLevel);
    CCoinsViewCache coins(coinsview);
    CBlockIndex* pindexState = chainActive.Tip();
    CBlockIndex* pindexFailure = NULL;
    int nGoodTransactions = 0;
    CValidationState state;
    for (CBlockIndex* pindex = chainActive.Tip(); pindex && pindex->pprev; pindex = pindex->pprev)
    {
        boost::this_thread::interruption_point();
        uiInterface.ShowProgress(_("Verifying blocks..."), std::max(1, std::min(99, (int)(((double)(chainActive.Height() - pindex->nHeight)) / (double)nCheckDepth * (nCheckLevel >= 4 ? 50 : 100)))));
        if (pindex->nHeight < chainActive.Height()-nCheckDepth)
            break;
        CBlock block;
        // check level 0: read from disk
        if (!ReadBlockFromDisk(block, pindex, chainparams.GetConsensus()))
            return error("VerifyDB(): *** ReadBlockFromDisk failed at %d, hash=%s", pindex->nHeight, pindex->GetBlockHash().ToString());
        // check level 1: verify block validity
        if (nCheckLevel >= 1 && !CheckBlock(block, state))
            return error("%s: *** found bad block at %d, hash=%s (%s)\n", __func__, 
                         pindex->nHeight, pindex->GetBlockHash().ToString(), FormatStateMessage(state));
        // check level 2: verify undo validity
        if (nCheckLevel >= 2 && pindex) {
            CBlockUndo undo;
            CDiskBlockPos pos = pindex->GetUndoPos();
            if (!pos.IsNull()) {
                if (!UndoReadFromDisk(undo, pos, pindex->pprev->GetBlockHash()))
                    return error("VerifyDB(): *** found bad undo data at %d, hash=%s\n", pindex->nHeight, pindex->GetBlockHash().ToString());
            }
        }
        // check level 3: check for inconsistencies during memory-only disconnect of tip blocks
        if (nCheckLevel >= 3 && pindex == pindexState && (coins.DynamicMemoryUsage() + pcoinsTip->DynamicMemoryUsage()) <= nCoinCacheUsage) {
            bool fClean = true;
            if (!DisconnectBlock(block, state, pindex, coins, &fClean))
                return error("VerifyDB(): *** irrecoverable inconsistency in block data at %d, hash=%s", pindex->nHeight, pindex->GetBlockHash().ToString());
            pindexState = pindex->pprev;
            if (!fClean) {
                nGoodTransactions = 0;
                pindexFailure = pindex;
            } else
                nGoodTransactions += block.vtx.size();
        }
        if (ShutdownRequested())
            return true;
    }
    if (pindexFailure)
        return error("VerifyDB(): *** coin database inconsistencies found (last %i blocks, %i good transactions before that)\n", chainActive.Height() - pindexFailure->nHeight + 1, nGoodTransactions);

    // check level 4: try reconnecting blocks
    if (nCheckLevel >= 4) {
        CBlockIndex *pindex = pindexState;
        while (pindex != chainActive.Tip()) {
            boost::this_thread::interruption_point();
            uiInterface.ShowProgress(_("Verifying blocks..."), std::max(1, std::min(99, 100 - (int)(((double)(chainActive.Height() - pindex->nHeight)) / (double)nCheckDepth * 50))));
            pindex = chainActive.Next(pindex);
            CBlock block;
            if (!ReadBlockFromDisk(block, pindex, chainparams.GetConsensus()))
                return error("VerifyDB(): *** ReadBlockFromDisk failed at %d, hash=%s", pindex->nHeight, pindex->GetBlockHash().ToString());
            if (!ConnectBlock(block, state, pindex, coins))
                return error("VerifyDB(): *** found unconnectable block at %d, hash=%s", pindex->nHeight, pindex->GetBlockHash().ToString());
        }
    }

    LogPrintf("No coin database inconsistencies in last %i blocks (%i transactions)\n", chainActive.Height() - pindexState->nHeight, nGoodTransactions);

    return true;
}

void UnloadBlockIndex()
{
    LOCK(cs_main);
    setBlockIndexCandidates.clear();
    chainActive.SetTip(NULL);
    pindexBestInvalid = NULL;
    pindexBestHeader = NULL;
    mempool.clear();
    mapOrphanTransactions.clear();
    mapOrphanTransactionsByPrev.clear();
    nSyncStarted = 0;
    mapBlocksUnlinked.clear();
    vinfoBlockFile.clear();
    nLastBlockFile = 0;
    nBlockSequenceId = 1;
    mapBlockSource.clear();
    mapBlocksInFlight.clear();
    nQueuedValidatedHeaders = 0;
    nPreferredDownload = 0;
    setDirtyBlockIndex.clear();
    setDirtyFileInfo.clear();
    mapNodeState.clear();
    recentRejects.reset(NULL);
    versionbitscache.Clear();
    for (int b = 0; b < VERSIONBITS_NUM_BITS; b++) {
        warningcache[b].clear();
    }

    BOOST_FOREACH(BlockMap::value_type& entry, mapBlockIndex) {
        delete entry.second;
    }
    mapBlockIndex.clear();
    fHavePruned = false;
}

bool LoadBlockIndex()
{
    // Load block index from databases
    if (!fReindex && !LoadBlockIndexDB())
        return false;
    return true;
}

bool InitBlockIndex(const CChainParams& chainparams) 
{
    LOCK(cs_main);

    // Initialize global variables that cannot be constructed at startup.
    recentRejects.reset(new CRollingBloomFilter(120000, 0.000001));

    // Check whether we're already initialized
    if (chainActive.Genesis() != NULL)
        return true;

    // Use the provided setting for -txindex in the new database
    fTxIndex = GetBoolArg("-txindex", DEFAULT_TXINDEX);
    pblocktree->WriteFlag("txindex", fTxIndex);
    LogPrintf("Initializing databases...\n");

    // Only add the genesis block if not reindexing (in which case we reuse the one already on disk)
    if (!fReindex) {
        try {
            CBlock &block = const_cast<CBlock&>(chainparams.GenesisBlock());
            // Start new block file
            unsigned int nBlockSize = ::GetSerializeSize(block, SER_DISK, CLIENT_VERSION);
            CDiskBlockPos blockPos;
            CValidationState state;
            if (!FindBlockPos(state, blockPos, nBlockSize+8, 0, block.GetBlockTime()))
                return error("LoadBlockIndex(): FindBlockPos failed");
            if (!WriteBlockToDisk(block, blockPos, chainparams.MessageStart()))
                return error("LoadBlockIndex(): writing genesis block to disk failed");
            CBlockIndex *pindex = AddToBlockIndex(block);
            if (!ReceivedBlockTransactions(block, state, pindex, blockPos))
                return error("LoadBlockIndex(): genesis block not accepted");
            if (!ActivateBestChain(state, chainparams, &block))
                return error("LoadBlockIndex(): genesis block cannot be activated");
            // Force a chainstate write so that when we VerifyDB in a moment, it doesn't check stale data
            return FlushStateToDisk(state, FLUSH_STATE_ALWAYS);
        } catch (const std::runtime_error& e) {
            return error("LoadBlockIndex(): failed to initialize block database: %s", e.what());
        }
    }

    return true;
}

bool LoadExternalBlockFile(const CChainParams& chainparams, FILE* fileIn, CDiskBlockPos *dbp)
{
    // Map of disk positions for blocks with unknown parent (only used for reindex)
    static std::multimap<uint256, CDiskBlockPos> mapBlocksUnknownParent;
    int64_t nStart = GetTimeMillis();

    int nLoaded = 0;
    try {
        // This takes over fileIn and calls fclose() on it in the CBufferedFile destructor
        CBufferedFile blkdat(fileIn, 2*MAX_BLOCK_SIZE, MAX_BLOCK_SIZE+8, SER_DISK, CLIENT_VERSION);
        uint64_t nRewind = blkdat.GetPos();
        while (!blkdat.eof()) {
            boost::this_thread::interruption_point();

            blkdat.SetPos(nRewind);
            nRewind++; // start one byte further next time, in case of failure
            blkdat.SetLimit(); // remove former limit
            unsigned int nSize = 0;
            try {
                // locate a header
                unsigned char buf[MESSAGE_START_SIZE];
                blkdat.FindByte(chainparams.MessageStart()[0]);
                nRewind = blkdat.GetPos()+1;
                blkdat >> FLATDATA(buf);
                if (memcmp(buf, chainparams.MessageStart(), MESSAGE_START_SIZE))
                    continue;
                // read size
                blkdat >> nSize;
                if (nSize < 80 || nSize > MAX_BLOCK_SIZE)
                    continue;
            } catch (const std::exception&) {
                // no valid block header found; don't complain
                break;
            }
            try {
                // read block
                uint64_t nBlockPos = blkdat.GetPos();
                if (dbp)
                    dbp->nPos = nBlockPos;
                blkdat.SetLimit(nBlockPos + nSize);
                blkdat.SetPos(nBlockPos);
                CBlock block;
                blkdat >> block;
                nRewind = blkdat.GetPos();

                // detect out of order blocks, and store them for later
                uint256 hash = block.GetHash();
                if (hash != chainparams.GetConsensus().hashGenesisBlock && mapBlockIndex.find(block.hashPrevBlock) == mapBlockIndex.end()) {
                    LogPrint("reindex", "%s: Out of order block %s, parent %s not known\n", __func__, hash.ToString(),
                            block.hashPrevBlock.ToString());
                    if (dbp)
                        mapBlocksUnknownParent.insert(std::make_pair(block.hashPrevBlock, *dbp));
                    continue;
                }

                // process in case the block isn't known yet
                if (mapBlockIndex.count(hash) == 0 || (mapBlockIndex[hash]->nStatus & BLOCK_HAVE_DATA) == 0) {
                    CValidationState state;
                    if (ProcessNewBlock(state, chainparams, NULL, &block, true, dbp))
                        nLoaded++;
                    if (state.IsError())
                        break;
                } else if (hash != chainparams.GetConsensus().hashGenesisBlock && mapBlockIndex[hash]->nHeight % 1000 == 0) {
                    LogPrintf("Block Import: already had block %s at height %d\n", hash.ToString(), mapBlockIndex[hash]->nHeight);
                }

                // Recursively process earlier encountered successors of this block
                deque<uint256> queue;
                queue.push_back(hash);
                while (!queue.empty()) {
                    uint256 head = queue.front();
                    queue.pop_front();
                    std::pair<std::multimap<uint256, CDiskBlockPos>::iterator, std::multimap<uint256, CDiskBlockPos>::iterator> range = mapBlocksUnknownParent.equal_range(head);
                    while (range.first != range.second) {
                        std::multimap<uint256, CDiskBlockPos>::iterator it = range.first;
                        if (ReadBlockFromDisk(block, it->second, chainparams.GetConsensus()))
                        {
                            LogPrintf("%s: Processing out of order child %s of %s\n", __func__, block.GetHash().ToString(),
                                    head.ToString());
                            CValidationState dummy;
                            if (ProcessNewBlock(dummy, chainparams, NULL, &block, true, &it->second))
                            {
                                nLoaded++;
                                queue.push_back(block.GetHash());
                            }
                        }
                        range.first++;
                        mapBlocksUnknownParent.erase(it);
                    }
                }
            } catch (const std::exception& e) {
                LogPrintf("%s: Deserialize or I/O error - %s\n", __func__, e.what());
            }
        }
    } catch (const std::runtime_error& e) {
        AbortNode(std::string("System error: ") + e.what());
    }
    if (nLoaded > 0)
        LogPrintf("Loaded %i blocks from external file in %dms\n", nLoaded, GetTimeMillis() - nStart);
    return nLoaded > 0;
}

void static CheckBlockIndex(const Consensus::Params& consensusParams)
{
    if (!fCheckBlockIndex) {
        return;
    }

    LOCK(cs_main);

    // During a reindex, we read the genesis block and call CheckBlockIndex before ActivateBestChain,
    // so we have the genesis block in mapBlockIndex but no active chain.  (A few of the tests when
    // iterating the block tree require that chainActive has been initialized.)
    if (chainActive.Height() < 0) {
        assert(mapBlockIndex.size() <= 1);
        return;
    }

    // Build forward-pointing map of the entire block tree.
    std::multimap<CBlockIndex*,CBlockIndex*> forward;
    for (BlockMap::iterator it = mapBlockIndex.begin(); it != mapBlockIndex.end(); it++) {
        forward.insert(std::make_pair(it->second->pprev, it->second));
    }

    assert(forward.size() == mapBlockIndex.size());

    std::pair<std::multimap<CBlockIndex*,CBlockIndex*>::iterator,std::multimap<CBlockIndex*,CBlockIndex*>::iterator> rangeGenesis = forward.equal_range(NULL);
    CBlockIndex *pindex = rangeGenesis.first->second;
    rangeGenesis.first++;
    assert(rangeGenesis.first == rangeGenesis.second); // There is only one index entry with parent NULL.

    // Iterate over the entire block tree, using depth-first search.
    // Along the way, remember whether there are blocks on the path from genesis
    // block being explored which are the first to have certain properties.
    size_t nNodes = 0;
    int nHeight = 0;
    CBlockIndex* pindexFirstInvalid = NULL; // Oldest ancestor of pindex which is invalid.
    CBlockIndex* pindexFirstMissing = NULL; // Oldest ancestor of pindex which does not have BLOCK_HAVE_DATA.
    CBlockIndex* pindexFirstNeverProcessed = NULL; // Oldest ancestor of pindex for which nTx == 0.
    CBlockIndex* pindexFirstNotTreeValid = NULL; // Oldest ancestor of pindex which does not have BLOCK_VALID_TREE (regardless of being valid or not).
    CBlockIndex* pindexFirstNotTransactionsValid = NULL; // Oldest ancestor of pindex which does not have BLOCK_VALID_TRANSACTIONS (regardless of being valid or not).
    CBlockIndex* pindexFirstNotChainValid = NULL; // Oldest ancestor of pindex which does not have BLOCK_VALID_CHAIN (regardless of being valid or not).
    CBlockIndex* pindexFirstNotScriptsValid = NULL; // Oldest ancestor of pindex which does not have BLOCK_VALID_SCRIPTS (regardless of being valid or not).
    while (pindex != NULL) {
        nNodes++;
        if (pindexFirstInvalid == NULL && pindex->nStatus & BLOCK_FAILED_VALID) pindexFirstInvalid = pindex;
        if (pindexFirstMissing == NULL && !(pindex->nStatus & BLOCK_HAVE_DATA)) pindexFirstMissing = pindex;
        if (pindexFirstNeverProcessed == NULL && pindex->nTx == 0) pindexFirstNeverProcessed = pindex;
        if (pindex->pprev != NULL && pindexFirstNotTreeValid == NULL && (pindex->nStatus & BLOCK_VALID_MASK) < BLOCK_VALID_TREE) pindexFirstNotTreeValid = pindex;
        if (pindex->pprev != NULL && pindexFirstNotTransactionsValid == NULL && (pindex->nStatus & BLOCK_VALID_MASK) < BLOCK_VALID_TRANSACTIONS) pindexFirstNotTransactionsValid = pindex;
        if (pindex->pprev != NULL && pindexFirstNotChainValid == NULL && (pindex->nStatus & BLOCK_VALID_MASK) < BLOCK_VALID_CHAIN) pindexFirstNotChainValid = pindex;
        if (pindex->pprev != NULL && pindexFirstNotScriptsValid == NULL && (pindex->nStatus & BLOCK_VALID_MASK) < BLOCK_VALID_SCRIPTS) pindexFirstNotScriptsValid = pindex;

        // Begin: actual consistency checks.
        if (pindex->pprev == NULL) {
            // Genesis block checks.
            assert(pindex->GetBlockHash() == consensusParams.hashGenesisBlock); // Genesis block's hash must match.
            assert(pindex == chainActive.Genesis()); // The current active chain's genesis block must be this block.
        }
        if (pindex->nChainTx == 0) assert(pindex->nSequenceId == 0);  // nSequenceId can't be set for blocks that aren't linked
        // VALID_TRANSACTIONS is equivalent to nTx > 0 for all nodes (whether or not pruning has occurred).
        // HAVE_DATA is only equivalent to nTx > 0 (or VALID_TRANSACTIONS) if no pruning has occurred.
        if (!fHavePruned) {
            // If we've never pruned, then HAVE_DATA should be equivalent to nTx > 0
            assert(!(pindex->nStatus & BLOCK_HAVE_DATA) == (pindex->nTx == 0));
            assert(pindexFirstMissing == pindexFirstNeverProcessed);
        } else {
            // If we have pruned, then we can only say that HAVE_DATA implies nTx > 0
            if (pindex->nStatus & BLOCK_HAVE_DATA) assert(pindex->nTx > 0);
        }
        if (pindex->nStatus & BLOCK_HAVE_UNDO) assert(pindex->nStatus & BLOCK_HAVE_DATA);
        assert(((pindex->nStatus & BLOCK_VALID_MASK) >= BLOCK_VALID_TRANSACTIONS) == (pindex->nTx > 0)); // This is pruning-independent.
        // All parents having had data (at some point) is equivalent to all parents being VALID_TRANSACTIONS, which is equivalent to nChainTx being set.
        assert((pindexFirstNeverProcessed != NULL) == (pindex->nChainTx == 0)); // nChainTx != 0 is used to signal that all parent blocks have been processed (but may have been pruned).
        assert((pindexFirstNotTransactionsValid != NULL) == (pindex->nChainTx == 0));
        assert(pindex->nHeight == nHeight); // nHeight must be consistent.
        assert(pindex->pprev == NULL || pindex->nChainWork >= pindex->pprev->nChainWork); // For every block except the genesis block, the chainwork must be larger than the parent's.
        assert(nHeight < 2 || (pindex->pskip && (pindex->pskip->nHeight < nHeight))); // The pskip pointer must point back for all but the first 2 blocks.
        assert(pindexFirstNotTreeValid == NULL); // All mapBlockIndex entries must at least be TREE valid
        if ((pindex->nStatus & BLOCK_VALID_MASK) >= BLOCK_VALID_TREE) assert(pindexFirstNotTreeValid == NULL); // TREE valid implies all parents are TREE valid
        if ((pindex->nStatus & BLOCK_VALID_MASK) >= BLOCK_VALID_CHAIN) assert(pindexFirstNotChainValid == NULL); // CHAIN valid implies all parents are CHAIN valid
        if ((pindex->nStatus & BLOCK_VALID_MASK) >= BLOCK_VALID_SCRIPTS) assert(pindexFirstNotScriptsValid == NULL); // SCRIPTS valid implies all parents are SCRIPTS valid
        if (pindexFirstInvalid == NULL) {
            // Checks for not-invalid blocks.
            assert((pindex->nStatus & BLOCK_FAILED_MASK) == 0); // The failed mask cannot be set for blocks without invalid parents.
        }
        if (!CBlockIndexWorkComparator()(pindex, chainActive.Tip()) && pindexFirstNeverProcessed == NULL) {
            if (pindexFirstInvalid == NULL) {
                // If this block sorts at least as good as the current tip and
                // is valid and we have all data for its parents, it must be in
                // setBlockIndexCandidates.  chainActive.Tip() must also be there
                // even if some data has been pruned.
                if (pindexFirstMissing == NULL || pindex == chainActive.Tip()) {
                    assert(setBlockIndexCandidates.count(pindex));
                }
                // If some parent is missing, then it could be that this block was in
                // setBlockIndexCandidates but had to be removed because of the missing data.
                // In this case it must be in mapBlocksUnlinked -- see test below.
            }
        } else { // If this block sorts worse than the current tip or some ancestor's block has never been seen, it cannot be in setBlockIndexCandidates.
            assert(setBlockIndexCandidates.count(pindex) == 0);
        }
        // Check whether this block is in mapBlocksUnlinked.
        std::pair<std::multimap<CBlockIndex*,CBlockIndex*>::iterator,std::multimap<CBlockIndex*,CBlockIndex*>::iterator> rangeUnlinked = mapBlocksUnlinked.equal_range(pindex->pprev);
        bool foundInUnlinked = false;
        while (rangeUnlinked.first != rangeUnlinked.second) {
            assert(rangeUnlinked.first->first == pindex->pprev);
            if (rangeUnlinked.first->second == pindex) {
                foundInUnlinked = true;
                break;
            }
            rangeUnlinked.first++;
        }
        if (pindex->pprev && (pindex->nStatus & BLOCK_HAVE_DATA) && pindexFirstNeverProcessed != NULL && pindexFirstInvalid == NULL) {
            // If this block has block data available, some parent was never received, and has no invalid parents, it must be in mapBlocksUnlinked.
            assert(foundInUnlinked);
        }
        if (!(pindex->nStatus & BLOCK_HAVE_DATA)) assert(!foundInUnlinked); // Can't be in mapBlocksUnlinked if we don't HAVE_DATA
        if (pindexFirstMissing == NULL) assert(!foundInUnlinked); // We aren't missing data for any parent -- cannot be in mapBlocksUnlinked.
        if (pindex->pprev && (pindex->nStatus & BLOCK_HAVE_DATA) && pindexFirstNeverProcessed == NULL && pindexFirstMissing != NULL) {
            // We HAVE_DATA for this block, have received data for all parents at some point, but we're currently missing data for some parent.
            assert(fHavePruned); // We must have pruned.
            // This block may have entered mapBlocksUnlinked if:
            //  - it has a descendant that at some point had more work than the
            //    tip, and
            //  - we tried switching to that descendant but were missing
            //    data for some intermediate block between chainActive and the
            //    tip.
            // So if this block is itself better than chainActive.Tip() and it wasn't in
            // setBlockIndexCandidates, then it must be in mapBlocksUnlinked.
            if (!CBlockIndexWorkComparator()(pindex, chainActive.Tip()) && setBlockIndexCandidates.count(pindex) == 0) {
                if (pindexFirstInvalid == NULL) {
                    assert(foundInUnlinked);
                }
            }
        }
        // assert(pindex->GetBlockHash() == pindex->GetBlockHeader().GetHash()); // Perhaps too slow
        // End: actual consistency checks.

        // Try descending into the first subnode.
        std::pair<std::multimap<CBlockIndex*,CBlockIndex*>::iterator,std::multimap<CBlockIndex*,CBlockIndex*>::iterator> range = forward.equal_range(pindex);
        if (range.first != range.second) {
            // A subnode was found.
            pindex = range.first->second;
            nHeight++;
            continue;
        }
        // This is a leaf node.
        // Move upwards until we reach a node of which we have not yet visited the last child.
        while (pindex) {
            // We are going to either move to a parent or a sibling of pindex.
            // If pindex was the first with a certain property, unset the corresponding variable.
            if (pindex == pindexFirstInvalid) pindexFirstInvalid = NULL;
            if (pindex == pindexFirstMissing) pindexFirstMissing = NULL;
            if (pindex == pindexFirstNeverProcessed) pindexFirstNeverProcessed = NULL;
            if (pindex == pindexFirstNotTreeValid) pindexFirstNotTreeValid = NULL;
            if (pindex == pindexFirstNotTransactionsValid) pindexFirstNotTransactionsValid = NULL;
            if (pindex == pindexFirstNotChainValid) pindexFirstNotChainValid = NULL;
            if (pindex == pindexFirstNotScriptsValid) pindexFirstNotScriptsValid = NULL;
            // Find our parent.
            CBlockIndex* pindexPar = pindex->pprev;
            // Find which child we just visited.
            std::pair<std::multimap<CBlockIndex*,CBlockIndex*>::iterator,std::multimap<CBlockIndex*,CBlockIndex*>::iterator> rangePar = forward.equal_range(pindexPar);
            while (rangePar.first->second != pindex) {
                assert(rangePar.first != rangePar.second); // Our parent must have at least the node we're coming from as child.
                rangePar.first++;
            }
            // Proceed to the next one.
            rangePar.first++;
            if (rangePar.first != rangePar.second) {
                // Move to the sibling.
                pindex = rangePar.first->second;
                break;
            } else {
                // Move up further.
                pindex = pindexPar;
                nHeight--;
                continue;
            }
        }
    }

    // Check that we actually traversed the entire map.
    assert(nNodes == forward.size());
}

//////////////////////////////////////////////////////////////////////////////
//
// CAlert
//

std::string GetWarnings(const std::string& strFor)
{
    int nPriority = 0;
    string strStatusBar;
    string strRPC;
    string strGUI;

    if (!CLIENT_VERSION_IS_RELEASE) {
        strStatusBar = "This is a pre-release test build - use at your own risk - do not use for mining or merchant applications";
        strGUI = _("This is a pre-release test build - use at your own risk - do not use for mining or merchant applications");
    }

    if (GetBoolArg("-testsafemode", DEFAULT_TESTSAFEMODE))
        strStatusBar = strRPC = strGUI = "testsafemode enabled";

    // Misc warnings like out of disk space and clock is wrong
    if (strMiscWarning != "")
    {
        nPriority = 1000;
        strStatusBar = strGUI = strMiscWarning;
    }

    if (fLargeWorkForkFound)
    {
        nPriority = 2000;
        strStatusBar = strRPC = "Warning: The network does not appear to fully agree! Some miners appear to be experiencing issues.";
        strGUI = _("Warning: The network does not appear to fully agree! Some miners appear to be experiencing issues.");
    }
    else if (fLargeWorkInvalidChainFound)
    {
        nPriority = 2000;
        strStatusBar = strRPC = "Warning: We do not appear to fully agree with our peers! You may need to upgrade, or other nodes may need to upgrade.";
        strGUI = _("Warning: We do not appear to fully agree with our peers! You may need to upgrade, or other nodes may need to upgrade.");
    }

    // Alerts
    {
        LOCK(cs_mapAlerts);
        BOOST_FOREACH(PAIRTYPE(const uint256, CAlert)& item, mapAlerts)
        {
            const CAlert& alert = item.second;
            if (alert.AppliesToMe() && alert.nPriority > nPriority)
            {
                nPriority = alert.nPriority;
                strStatusBar = strGUI = alert.strStatusBar;
            }
        }
    }

    if (strFor == "gui")
        return strGUI;
    else if (strFor == "statusbar")
        return strStatusBar;
    else if (strFor == "rpc")
        return strRPC;
    assert(!"GetWarnings(): invalid parameter");
    return "error";
}








//////////////////////////////////////////////////////////////////////////////
//
// Messages
//


bool static AlreadyHave(const CInv& inv) EXCLUSIVE_LOCKS_REQUIRED(cs_main)
{
    switch (inv.type)
    {
    case MSG_TX:
        {
            assert(recentRejects);
            if (chainActive.Tip()->GetBlockHash() != hashRecentRejectsChainTip)
            {
                // If the chain tip has changed previously rejected transactions
                // might be now valid, e.g. due to a nLockTime'd tx becoming valid,
                // or a double-spend. Reset the rejects filter and give those
                // txs a second chance.
                hashRecentRejectsChainTip = chainActive.Tip()->GetBlockHash();
                recentRejects->reset();
            }

            return recentRejects->contains(inv.hash) ||
                   mempool.exists(inv.hash) ||
                   mapOrphanTransactions.count(inv.hash) ||
                   pcoinsTip->HaveCoins(inv.hash);
        }
    case MSG_BLOCK:
        return mapBlockIndex.count(inv.hash);
    }
    // Don't know what it is, just say we already got one
    return true;
}

void static ProcessGetData(CNode* pfrom, const Consensus::Params& consensusParams)
{
    std::deque<CInv>::iterator it = pfrom->vRecvGetData.begin();

    vector<CInv> vNotFound;

    LOCK(cs_main);

    while (it != pfrom->vRecvGetData.end()) {
        // Don't bother if send buffer is too full to respond anyway
        if (pfrom->nSendSize >= SendBufferSize())
            break;

        const CInv &inv = *it;
        {
            boost::this_thread::interruption_point();
            it++;

            if (inv.type == MSG_BLOCK || inv.type == MSG_FILTERED_BLOCK)
            {
                bool send = false;
                BlockMap::iterator mi = mapBlockIndex.find(inv.hash);
                if (mi != mapBlockIndex.end())
                {
                    if (chainActive.Contains(mi->second)) {
                        send = true;
                    } else {
                        static const int nOneMonth = 30 * 24 * 60 * 60;
                        // To prevent fingerprinting attacks, only send blocks outside of the active
                        // chain if they are valid, and no more than a month older (both in time, and in
                        // best equivalent proof of work) than the best header chain we know about.
                        send = mi->second->IsValid(BLOCK_VALID_SCRIPTS) && (pindexBestHeader != NULL) &&
                            (pindexBestHeader->GetBlockTime() - mi->second->GetBlockTime() < nOneMonth) &&
                            (GetBlockProofEquivalentTime(*pindexBestHeader, *mi->second, *pindexBestHeader, consensusParams) < nOneMonth);
                        if (!send) {
                            LogPrintf("%s: ignoring request from peer=%i for old block that isn't in the main chain\n", __func__, pfrom->GetId());
                        }
                    }
                }
                // disconnect node in case we have reached the outbound limit for serving historical blocks
                // never disconnect whitelisted nodes
                static const int nOneWeek = 7 * 24 * 60 * 60; // assume > 1 week = historical
                if (send && CNode::OutboundTargetReached(true) && ( ((pindexBestHeader != NULL) && (pindexBestHeader->GetBlockTime() - mi->second->GetBlockTime() > nOneWeek)) || inv.type == MSG_FILTERED_BLOCK) && !pfrom->fWhitelisted)
                {
                    LogPrint("net", "historical block serving limit reached, disconnect peer=%d\n", pfrom->GetId());

                    //disconnect node
                    pfrom->fDisconnect = true;
                    send = false;
                }
                // Pruned nodes may have deleted the block, so check whether
                // it's available before trying to send.
                if (send && (mi->second->nStatus & BLOCK_HAVE_DATA))
                {
                    // Send block from disk
                    CBlock block;
                    if (!ReadBlockFromDisk(block, (*mi).second, consensusParams))
                        assert(!"cannot load block from disk");
                    if (inv.type == MSG_BLOCK)
                        pfrom->PushMessage(NetMsgType::BLOCK, block);
                    else // MSG_FILTERED_BLOCK)
                    {
                        LOCK(pfrom->cs_filter);
                        if (pfrom->pfilter)
                        {
                            CMerkleBlock merkleBlock(block, *pfrom->pfilter);
                            pfrom->PushMessage(NetMsgType::MERKLEBLOCK, merkleBlock);
                            // CMerkleBlock just contains hashes, so also push any transactions in the block the client did not see
                            // This avoids hurting performance by pointlessly requiring a round-trip
                            // Note that there is currently no way for a node to request any single transactions we didn't send here -
                            // they must either disconnect and retry or request the full block.
                            // Thus, the protocol spec specified allows for us to provide duplicate txn here,
                            // however we MUST always provide at least what the remote peer needs
                            typedef std::pair<unsigned int, uint256> PairType;
                            BOOST_FOREACH(PairType& pair, merkleBlock.vMatchedTxn)
                                pfrom->PushMessage(NetMsgType::TX, block.vtx[pair.first]);
                        }
                        // else
                            // no response
                    }

                    // Trigger the peer node to send a getblocks request for the next batch of inventory
                    if (inv.hash == pfrom->hashContinue)
                    {
                        // Bypass PushInventory, this must send even if redundant,
                        // and we want it right after the last block so they don't
                        // wait for other stuff first.
                        vector<CInv> vInv;
                        vInv.push_back(CInv(MSG_BLOCK, chainActive.Tip()->GetBlockHash()));
                        pfrom->PushMessage(NetMsgType::INV, vInv);
                        pfrom->hashContinue.SetNull();
                    }
                }
            }
            else if (inv.IsKnownType())
            {
                // Send stream from relay memory
                bool pushed = false;
                {
                    LOCK(cs_mapRelay);
                    map<CInv, CDataStream>::iterator mi = mapRelay.find(inv);
                    if (mi != mapRelay.end()) {
                        pfrom->PushMessage(inv.GetCommand(), (*mi).second);
                        pushed = true;
                    }
                }
                if (!pushed && inv.type == MSG_TX) {
                    CTransaction tx;
                    if (mempool.lookup(inv.hash, tx)) {
                        CDataStream ss(SER_NETWORK, PROTOCOL_VERSION);
                        ss.reserve(1000);
                        ss << tx;
                        pfrom->PushMessage(NetMsgType::TX, ss);
                        pushed = true;
                    }
                }
                if (!pushed) {
                    vNotFound.push_back(inv);
                }
            }

            // Track requests for our stuff.
            GetMainSignals().Inventory(inv.hash);

            if (inv.type == MSG_BLOCK || inv.type == MSG_FILTERED_BLOCK)
                break;
        }
    }

    pfrom->vRecvGetData.erase(pfrom->vRecvGetData.begin(), it);

    if (!vNotFound.empty()) {
        // Let the peer know that we didn't find what it asked for, so it doesn't
        // have to wait around forever. Currently only SPV clients actually care
        // about this message: it's needed when they are recursively walking the
        // dependencies of relevant unconfirmed transactions. SPV clients want to
        // do that because they want to know about (and store and rebroadcast and
        // risk analyze) the dependencies of transactions relevant to them, without
        // having to download the entire memory pool.
        pfrom->PushMessage(NetMsgType::NOTFOUND, vNotFound);
    }
}

bool static ProcessMessage(CNode* pfrom, string strCommand, CDataStream& vRecv, int64_t nTimeReceived)
{
    const CChainParams& chainparams = Params();
    RandAddSeedPerfmon();
    LogPrint("net", "received: %s (%u bytes) peer=%d\n", SanitizeString(strCommand), vRecv.size(), pfrom->id);
    if (mapArgs.count("-dropmessagestest") && GetRand(atoi(mapArgs["-dropmessagestest"])) == 0)
    {
        LogPrintf("dropmessagestest DROPPING RECV MESSAGE\n");
        return true;
    }


    if (!(nLocalServices & NODE_BLOOM) &&
              (strCommand == NetMsgType::FILTERLOAD ||
               strCommand == NetMsgType::FILTERADD ||
               strCommand == NetMsgType::FILTERCLEAR))
    {
        if (pfrom->nVersion >= NO_BLOOM_VERSION) {
            Misbehaving(pfrom->GetId(), 100);
            return false;
        } else if (GetBoolArg("-enforcenodebloom", DEFAULT_ENFORCENODEBLOOM)) {
            pfrom->fDisconnect = true;
            return false;
        }
    }


    if (strCommand == NetMsgType::VERSION)
    {
        // Each connection can only send one version message
        if (pfrom->nVersion != 0)
        {
            pfrom->PushMessage(NetMsgType::REJECT, strCommand, REJECT_DUPLICATE, string("Duplicate version message"));
            Misbehaving(pfrom->GetId(), 1);
            return false;
        }

        int64_t nTime;
        CAddress addrMe;
        CAddress addrFrom;
        uint64_t nNonce = 1;
        vRecv >> pfrom->nVersion >> pfrom->nServices >> nTime >> addrMe;
        if (pfrom->nVersion < MIN_PEER_PROTO_VERSION)
        {
            // disconnect from peers older than this proto version
            LogPrintf("peer=%d using obsolete version %i; disconnecting\n", pfrom->id, pfrom->nVersion);
            pfrom->PushMessage(NetMsgType::REJECT, strCommand, REJECT_OBSOLETE,
                               strprintf("Version must be %d or greater", MIN_PEER_PROTO_VERSION));
            pfrom->fDisconnect = true;
            return false;
        }

        if (pfrom->nVersion == 10300)
            pfrom->nVersion = 300;
        if (!vRecv.empty())
            vRecv >> addrFrom >> nNonce;
        if (!vRecv.empty()) {
            vRecv >> LIMITED_STRING(pfrom->strSubVer, MAX_SUBVERSION_LENGTH);
            pfrom->cleanSubVer = SanitizeString(pfrom->strSubVer);
        }
        if (!vRecv.empty())
            vRecv >> pfrom->nStartingHeight;
        if (!vRecv.empty())
            vRecv >> pfrom->fRelayTxes; // set to true after we get the first filter* message
        else
            pfrom->fRelayTxes = true;

        // Disconnect if we connected to ourself
        if (nNonce == nLocalHostNonce && nNonce > 1)
        {
            LogPrintf("connected to self at %s, disconnecting\n", pfrom->addr.ToString());
            pfrom->fDisconnect = true;
            return true;
        }

        pfrom->addrLocal = addrMe;
        if (pfrom->fInbound && addrMe.IsRoutable())
        {
            SeenLocal(addrMe);
        }

        // Be shy and don't send version until we hear
        if (pfrom->fInbound)
            pfrom->PushVersion();

        pfrom->fClient = !(pfrom->nServices & NODE_NETWORK);

        // Potentially mark this peer as a preferred download peer.
        UpdatePreferredDownload(pfrom, State(pfrom->GetId()));

        // Change version
        pfrom->PushMessage(NetMsgType::VERACK);
        pfrom->ssSend.SetVersion(min(pfrom->nVersion, PROTOCOL_VERSION));

        if (!pfrom->fInbound)
        {
            // Advertise our address
            if (fListen && !IsInitialBlockDownload())
            {
                CAddress addr = GetLocalAddress(&pfrom->addr);
                if (addr.IsRoutable())
                {
                    LogPrintf("ProcessMessages: advertising address %s\n", addr.ToString());
                    pfrom->PushAddress(addr);
                } else if (IsPeerAddrLocalGood(pfrom)) {
                    addr.SetIP(pfrom->addrLocal);
                    LogPrintf("ProcessMessages: advertising address %s\n", addr.ToString());
                    pfrom->PushAddress(addr);
                }
            }

            // Get recent addresses
            if (pfrom->fOneShot || pfrom->nVersion >= CADDR_TIME_VERSION || addrman.size() < 1000)
            {
                pfrom->PushMessage(NetMsgType::GETADDR);
                pfrom->fGetAddr = true;
            }
            addrman.Good(pfrom->addr);
        } else {
            if (((CNetAddr)pfrom->addr) == (CNetAddr)addrFrom)
            {
                addrman.Add(addrFrom, addrFrom);
                addrman.Good(addrFrom);
            }
        }

        // Relay alerts
        {
            LOCK(cs_mapAlerts);
            BOOST_FOREACH(PAIRTYPE(const uint256, CAlert)& item, mapAlerts)
                item.second.RelayTo(pfrom);
        }

        pfrom->fSuccessfullyConnected = true;

        string remoteAddr;
        if (fLogIPs)
            remoteAddr = ", peeraddr=" + pfrom->addr.ToString();

        LogPrintf("receive version message: %s: version %d, blocks=%d, us=%s, peer=%d%s\n",
                  pfrom->cleanSubVer, pfrom->nVersion,
                  pfrom->nStartingHeight, addrMe.ToString(), pfrom->id,
                  remoteAddr);

        int64_t nTimeOffset = nTime - GetTime();
        pfrom->nTimeOffset = nTimeOffset;
        AddTimeData(pfrom->addr, nTimeOffset);
    }


    else if (pfrom->nVersion == 0)
    {
        // Must have a version message before anything else
        Misbehaving(pfrom->GetId(), 1);
        return false;
    }


    else if (strCommand == NetMsgType::VERACK)
    {
        pfrom->SetRecvVersion(min(pfrom->nVersion, PROTOCOL_VERSION));

        // Mark this node as currently connected, so we update its timestamp later.
        if (pfrom->fNetworkNode) {
            LOCK(cs_main);
            State(pfrom->GetId())->fCurrentlyConnected = true;
        }

        if (pfrom->nVersion >= SENDHEADERS_VERSION) {
            // Tell our peer we prefer to receive headers rather than inv's
            // We send this to non-NODE NETWORK peers as well, because even
            // non-NODE NETWORK peers can announce blocks (such as pruning
            // nodes)
            pfrom->PushMessage(NetMsgType::SENDHEADERS);
        }
    }


    else if (strCommand == NetMsgType::ADDR)
    {
        vector<CAddress> vAddr;
        vRecv >> vAddr;

        // Don't want addr from older versions unless seeding
        if (pfrom->nVersion < CADDR_TIME_VERSION && addrman.size() > 1000)
            return true;
        if (vAddr.size() > 1000)
        {
            Misbehaving(pfrom->GetId(), 20);
            return error("message addr size() = %u", vAddr.size());
        }

        // Store the new addresses
        vector<CAddress> vAddrOk;
        int64_t nNow = GetAdjustedTime();
        int64_t nSince = nNow - 10 * 60;
        BOOST_FOREACH(CAddress& addr, vAddr)
        {
            boost::this_thread::interruption_point();

            if (addr.nTime <= 100000000 || addr.nTime > nNow + 10 * 60)
                addr.nTime = nNow - 5 * 24 * 60 * 60;
            pfrom->AddAddressKnown(addr);
            bool fReachable = IsReachable(addr);
            if (addr.nTime > nSince && !pfrom->fGetAddr && vAddr.size() <= 10 && addr.IsRoutable())
            {
                // Relay to a limited number of other nodes
                {
                    LOCK(cs_vNodes);
                    // Use deterministic randomness to send to the same nodes for 24 hours
                    // at a time so the addrKnowns of the chosen nodes prevent repeats
                    static uint256 hashSalt;
                    if (hashSalt.IsNull())
                        hashSalt = GetRandHash();
                    uint64_t hashAddr = addr.GetHash();
                    uint256 hashRand = ArithToUint256(UintToArith256(hashSalt) ^ (hashAddr<<32) ^ ((GetTime()+hashAddr)/(24*60*60)));
                    hashRand = Hash(BEGIN(hashRand), END(hashRand));
                    multimap<uint256, CNode*> mapMix;
                    BOOST_FOREACH(CNode* pnode, vNodes)
                    {
                        if (pnode->nVersion < CADDR_TIME_VERSION)
                            continue;
                        unsigned int nPointer;
                        memcpy(&nPointer, &pnode, sizeof(nPointer));
                        uint256 hashKey = ArithToUint256(UintToArith256(hashRand) ^ nPointer);
                        hashKey = Hash(BEGIN(hashKey), END(hashKey));
                        mapMix.insert(make_pair(hashKey, pnode));
                    }
                    int nRelayNodes = fReachable ? 2 : 1; // limited relaying of addresses outside our network(s)
                    for (multimap<uint256, CNode*>::iterator mi = mapMix.begin(); mi != mapMix.end() && nRelayNodes-- > 0; ++mi)
                        ((*mi).second)->PushAddress(addr);
                }
            }
            // Do not store addresses outside our network
            if (fReachable)
                vAddrOk.push_back(addr);
        }
        addrman.Add(vAddrOk, pfrom->addr, 2 * 60 * 60);
        if (vAddr.size() < 1000)
            pfrom->fGetAddr = false;
        if (pfrom->fOneShot)
            pfrom->fDisconnect = true;
    }

    else if (strCommand == NetMsgType::SENDHEADERS)
    {
        LOCK(cs_main);
        State(pfrom->GetId())->fPreferHeaders = true;
    }


    else if (strCommand == NetMsgType::INV)
    {
        vector<CInv> vInv;
        vRecv >> vInv;
        if (vInv.size() > MAX_INV_SZ)
        {
            Misbehaving(pfrom->GetId(), 20);
            return error("message inv size() = %u", vInv.size());
        }

        bool fBlocksOnly = GetBoolArg("-blocksonly", DEFAULT_BLOCKSONLY);

        // Allow whitelisted peers to send data other than blocks in blocks only mode if whitelistrelay is true
        if (pfrom->fWhitelisted && GetBoolArg("-whitelistrelay", DEFAULT_WHITELISTRELAY))
            fBlocksOnly = false;

        LOCK(cs_main);

        std::vector<CInv> vToFetch;

        for (unsigned int nInv = 0; nInv < vInv.size(); nInv++)
        {
            const CInv &inv = vInv[nInv];

            boost::this_thread::interruption_point();
            pfrom->AddInventoryKnown(inv);

            bool fAlreadyHave = AlreadyHave(inv);
            LogPrint("net", "got inv: %s  %s peer=%d\n", inv.ToString(), fAlreadyHave ? "have" : "new", pfrom->id);

            if (inv.type == MSG_BLOCK) {
                UpdateBlockAvailability(pfrom->GetId(), inv.hash);
                if (!fAlreadyHave && !fImporting && !fReindex && !mapBlocksInFlight.count(inv.hash)) {
                    // First request the headers preceding the announced block. In the normal fully-synced
                    // case where a new block is announced that succeeds the current tip (no reorganization),
                    // there are no such headers.
                    // Secondly, and only when we are close to being synced, we request the announced block directly,
                    // to avoid an extra round-trip. Note that we must *first* ask for the headers, so by the
                    // time the block arrives, the header chain leading up to it is already validated. Not
                    // doing this will result in the received block being rejected as an orphan in case it is
                    // not a direct successor.
                    pfrom->PushMessage(NetMsgType::GETHEADERS, chainActive.GetLocator(pindexBestHeader), inv.hash);
                    CNodeState *nodestate = State(pfrom->GetId());
                    if (CanDirectFetch(chainparams.GetConsensus()) &&
                        nodestate->nBlocksInFlight < MAX_BLOCKS_IN_TRANSIT_PER_PEER) {
                        vToFetch.push_back(inv);
                        // Mark block as in flight already, even though the actual "getdata" message only goes out
                        // later (within the same cs_main lock, though).
                        MarkBlockAsInFlight(pfrom->GetId(), inv.hash, chainparams.GetConsensus());
                    }
                    LogPrint("net", "getheaders (%d) %s to peer=%d\n", pindexBestHeader->nHeight, inv.hash.ToString(), pfrom->id);
                }
            }
            else
            {
                if (fBlocksOnly)
                    LogPrint("net", "transaction (%s) inv sent in violation of protocol peer=%d\n", inv.hash.ToString(), pfrom->id);
                else if (!fAlreadyHave && !fImporting && !fReindex && !IsInitialBlockDownload())
                    pfrom->AskFor(inv);
            }

            // Track requests for our stuff
            GetMainSignals().Inventory(inv.hash);

            if (pfrom->nSendSize > (SendBufferSize() * 2)) {
                Misbehaving(pfrom->GetId(), 50);
                return error("send buffer size() = %u", pfrom->nSendSize);
            }
        }

        if (!vToFetch.empty())
            pfrom->PushMessage(NetMsgType::GETDATA, vToFetch);
    }


    else if (strCommand == NetMsgType::GETDATA)
    {
        vector<CInv> vInv;
        vRecv >> vInv;
        if (vInv.size() > MAX_INV_SZ)
        {
            Misbehaving(pfrom->GetId(), 20);
            return error("message getdata size() = %u", vInv.size());
        }

        if (fDebug || (vInv.size() != 1))
            LogPrint("net", "received getdata (%u invsz) peer=%d\n", vInv.size(), pfrom->id);

        if ((fDebug && vInv.size() > 0) || (vInv.size() == 1))
            LogPrint("net", "received getdata for: %s peer=%d\n", vInv[0].ToString(), pfrom->id);

        pfrom->vRecvGetData.insert(pfrom->vRecvGetData.end(), vInv.begin(), vInv.end());
        ProcessGetData(pfrom, chainparams.GetConsensus());
    }


    else if (strCommand == NetMsgType::GETBLOCKS)
    {
        CBlockLocator locator;
        uint256 hashStop;
        vRecv >> locator >> hashStop;

        LOCK(cs_main);

        // Find the last block the caller has in the main chain
        CBlockIndex* pindex = FindForkInGlobalIndex(chainActive, locator);

        // Send the rest of the chain
        if (pindex)
            pindex = chainActive.Next(pindex);
        int nLimit = 500;
        LogPrint("net", "getblocks %d to %s limit %d from peer=%d\n", (pindex ? pindex->nHeight : -1), hashStop.IsNull() ? "end" : hashStop.ToString(), nLimit, pfrom->id);
        for (; pindex; pindex = chainActive.Next(pindex))
        {
            if (pindex->GetBlockHash() == hashStop)
            {
                LogPrint("net", "  getblocks stopping at %d %s\n", pindex->nHeight, pindex->GetBlockHash().ToString());
                break;
            }
            // If pruning, don't inv blocks unless we have on disk and are likely to still have
            // for some reasonable time window (1 hour) that block relay might require.
            const int nPrunedBlocksLikelyToHave = MIN_BLOCKS_TO_KEEP - 3600 / chainparams.GetConsensus().nPowTargetSpacing;
            if (fPruneMode && (!(pindex->nStatus & BLOCK_HAVE_DATA) || pindex->nHeight <= chainActive.Tip()->nHeight - nPrunedBlocksLikelyToHave))
            {
                LogPrint("net", " getblocks stopping, pruned or too old block at %d %s\n", pindex->nHeight, pindex->GetBlockHash().ToString());
                break;
            }
            pfrom->PushInventory(CInv(MSG_BLOCK, pindex->GetBlockHash()));
            if (--nLimit <= 0)
            {
                // When this block is requested, we'll send an inv that'll
                // trigger the peer to getblocks the next batch of inventory.
                LogPrint("net", "  getblocks stopping at limit %d %s\n", pindex->nHeight, pindex->GetBlockHash().ToString());
                pfrom->hashContinue = pindex->GetBlockHash();
                break;
            }
        }
    }


    else if (strCommand == NetMsgType::GETHEADERS)
    {
        CBlockLocator locator;
        uint256 hashStop;
        vRecv >> locator >> hashStop;

        LOCK(cs_main);
        if (IsInitialBlockDownload() && !pfrom->fWhitelisted) {
            LogPrint("net", "Ignoring getheaders from peer=%d because node is in initial block download\n", pfrom->id);
            return true;
        }

        CNodeState *nodestate = State(pfrom->GetId());
        CBlockIndex* pindex = NULL;
        if (locator.IsNull())
        {
            // If locator is null, return the hashStop block
            BlockMap::iterator mi = mapBlockIndex.find(hashStop);
            if (mi == mapBlockIndex.end())
                return true;
            pindex = (*mi).second;
        }
        else
        {
            // Find the last block the caller has in the main chain
            pindex = FindForkInGlobalIndex(chainActive, locator);
            if (pindex)
                pindex = chainActive.Next(pindex);
        }

        // we must use CBlocks, as CBlockHeaders won't include the 0x00 nTx count at the end
        vector<CBlock> vHeaders;
        unsigned nCount = 0;
        unsigned nSize = 0;
        LogPrint("net", "getheaders %d to %s from peer=%d\n", (pindex ? pindex->nHeight : -1), hashStop.ToString(), pfrom->id);
        for (; pindex; pindex = chainActive.Next(pindex))
        {
            const CBlockHeader header = pindex->GetBlockHeader(chainparams.GetConsensus());
            ++nCount;
            nSize += GetSerializeSize(header, SER_NETWORK, PROTOCOL_VERSION);
            vHeaders.push_back(header);
            if (nCount >= MAX_HEADERS_RESULTS
                  || pindex->GetBlockHash() == hashStop)
                break;
            if (pfrom->nVersion >= SIZE_HEADERS_LIMIT_VERSION
                  && nSize >= THRESHOLD_HEADERS_SIZE)
                break;
        }

        /* Check maximum headers size before pushing the message
           if the peer enforces it.  This should not fail since we
           break above in the loop at the threshold and the threshold
           should be small enough in comparison to the hard max size.
           Do it nevertheless to be sure.  */
        if (pfrom->nVersion >= SIZE_HEADERS_LIMIT_VERSION
              && nSize > MAX_HEADERS_SIZE)
            LogPrintf("ERROR: not pushing 'headers', too large\n");
        else
        {
            LogPrint("net", "pushing %u headers, %u bytes\n", nCount, nSize);
            // pindex can be NULL either if we sent chainActive.Tip() OR
            // if our peer has chainActive.Tip() (and thus we are sending an empty
            // headers message). In both cases it's safe to update
            // pindexBestHeaderSent to be our tip.
            nodestate->pindexBestHeaderSent = pindex ? pindex : chainActive.Tip();
            pfrom->PushMessage(NetMsgType::HEADERS, vHeaders);
        }
    }


    else if (strCommand == NetMsgType::TX)
    {
        // Stop processing the transaction early if
        // We are in blocks only mode and peer is either not whitelisted or whitelistrelay is off
        if (GetBoolArg("-blocksonly", DEFAULT_BLOCKSONLY) && (!pfrom->fWhitelisted || !GetBoolArg("-whitelistrelay", DEFAULT_WHITELISTRELAY)))
        {
            LogPrint("net", "transaction sent in violation of protocol peer=%d\n", pfrom->id);
            return true;
        }

        vector<uint256> vWorkQueue;
        vector<uint256> vEraseQueue;
        CTransaction tx;
        vRecv >> tx;

        CInv inv(MSG_TX, tx.GetHash());
        pfrom->AddInventoryKnown(inv);

        LOCK(cs_main);

        bool fMissingInputs = false;
        CValidationState state;

        pfrom->setAskFor.erase(inv.hash);
        mapAlreadyAskedFor.erase(inv);

        if (!AlreadyHave(inv) && AcceptToMemoryPool(mempool, state, tx, true, &fMissingInputs))
        {
            mempool.check(pcoinsTip);
            RelayTransaction(tx);
            vWorkQueue.push_back(inv.hash);

            LogPrint("mempool", "AcceptToMemoryPool: peer=%d: accepted %s (poolsz %u txn, %u kB)\n",
                pfrom->id,
                tx.GetHash().ToString(),
                mempool.size(), mempool.DynamicMemoryUsage() / 1000);

            // Recursively process any orphan transactions that depended on this one
            set<NodeId> setMisbehaving;
            for (unsigned int i = 0; i < vWorkQueue.size(); i++)
            {
                map<uint256, set<uint256> >::iterator itByPrev = mapOrphanTransactionsByPrev.find(vWorkQueue[i]);
                if (itByPrev == mapOrphanTransactionsByPrev.end())
                    continue;
                for (set<uint256>::iterator mi = itByPrev->second.begin();
                     mi != itByPrev->second.end();
                     ++mi)
                {
                    const uint256& orphanHash = *mi;
                    const CTransaction& orphanTx = mapOrphanTransactions[orphanHash].tx;
                    NodeId fromPeer = mapOrphanTransactions[orphanHash].fromPeer;
                    bool fMissingInputs2 = false;
                    // Use a dummy CValidationState so someone can't setup nodes to counter-DoS based on orphan
                    // resolution (that is, feeding people an invalid transaction based on LegitTxX in order to get
                    // anyone relaying LegitTxX banned)
                    CValidationState stateDummy;


                    if (setMisbehaving.count(fromPeer))
                        continue;
                    if (AcceptToMemoryPool(mempool, stateDummy, orphanTx, true, &fMissingInputs2))
                    {
                        LogPrint("mempool", "   accepted orphan tx %s\n", orphanHash.ToString());
                        RelayTransaction(orphanTx);
                        vWorkQueue.push_back(orphanHash);
                        vEraseQueue.push_back(orphanHash);
                    }
                    else if (!fMissingInputs2)
                    {
                        int nDos = 0;
                        if (stateDummy.IsInvalid(nDos) && nDos > 0)
                        {
                            // Punish peer that gave us an invalid orphan tx
                            Misbehaving(fromPeer, nDos);
                            setMisbehaving.insert(fromPeer);
                            LogPrint("mempool", "   invalid orphan tx %s\n", orphanHash.ToString());
                        }
                        // Has inputs but not accepted to mempool
                        // Probably non-standard or insufficient fee/priority
                        LogPrint("mempool", "   removed orphan tx %s\n", orphanHash.ToString());
                        vEraseQueue.push_back(orphanHash);
                        assert(recentRejects);
                        recentRejects->insert(orphanHash);
                    }
                    mempool.check(pcoinsTip);
                }
            }

            BOOST_FOREACH(uint256 hash, vEraseQueue)
                EraseOrphanTx(hash);
        }
        else if (fMissingInputs)
        {
            AddOrphanTx(tx, pfrom->GetId());

            // DoS prevention: do not allow mapOrphanTransactions to grow unbounded
            unsigned int nMaxOrphanTx = (unsigned int)std::max((int64_t)0, GetArg("-maxorphantx", DEFAULT_MAX_ORPHAN_TRANSACTIONS));
            unsigned int nEvicted = LimitOrphanTxSize(nMaxOrphanTx);
            if (nEvicted > 0)
                LogPrint("mempool", "mapOrphan overflow, removed %u tx\n", nEvicted);
        } else {
            assert(recentRejects);
            recentRejects->insert(tx.GetHash());

            if (pfrom->fWhitelisted && GetBoolArg("-whitelistforcerelay", DEFAULT_WHITELISTFORCERELAY)) {
                // Always relay transactions received from whitelisted peers, even
                // if they were already in the mempool or rejected from it due
                // to policy, allowing the node to function as a gateway for
                // nodes hidden behind it.
                //
                // Never relay transactions that we would assign a non-zero DoS
                // score for, as we expect peers to do the same with us in that
                // case.
                int nDoS = 0;
                if (!state.IsInvalid(nDoS) || nDoS == 0) {
                    LogPrintf("Force relaying tx %s from whitelisted peer=%d\n", tx.GetHash().ToString(), pfrom->id);
                    RelayTransaction(tx);
                } else {
                    LogPrintf("Not relaying invalid transaction %s from whitelisted peer=%d (%s)\n", tx.GetHash().ToString(), pfrom->id, FormatStateMessage(state));
                }
            }
        }
        int nDoS = 0;
        if (state.IsInvalid(nDoS))
        {
            LogPrint("mempoolrej", "%s from peer=%d was not accepted: %s\n", tx.GetHash().ToString(),
                pfrom->id,
                FormatStateMessage(state));
            if (state.GetRejectCode() < REJECT_INTERNAL) // Never send AcceptToMemoryPool's internal codes over P2P
                pfrom->PushMessage(NetMsgType::REJECT, strCommand, (unsigned char)state.GetRejectCode(),
                                   state.GetRejectReason().substr(0, MAX_REJECT_MESSAGE_LENGTH), inv.hash);
            if (nDoS > 0)
                Misbehaving(pfrom->GetId(), nDoS);
        }
        FlushStateToDisk(state, FLUSH_STATE_PERIODIC);
    }


    else if (strCommand == NetMsgType::HEADERS && !fImporting && !fReindex) // Ignore headers received while importing
    {
        std::vector<CBlockHeader> headers;

        // Bypass the normal CBlock deserialization, as we don't want to risk deserializing 2000 full blocks.
        unsigned int nCount = ReadCompactSize(vRecv);
        if (nCount > MAX_HEADERS_RESULTS) {
            Misbehaving(pfrom->GetId(), 20);
            return error("headers message count = %u", nCount);
        }
        headers.resize(nCount);
        unsigned nSize = 0;
        for (unsigned int n = 0; n < nCount; n++) {
            vRecv >> headers[n];
            ReadCompactSize(vRecv); // ignore tx count; assume it is 0.

            nSize += GetSerializeSize(headers[n], SER_NETWORK, PROTOCOL_VERSION);
            if (pfrom->nVersion >= SIZE_HEADERS_LIMIT_VERSION
                  && nSize > MAX_HEADERS_SIZE) {
                Misbehaving(pfrom->GetId(), 20);
                return error("headers message size = %u", nSize);
            }
        }

        LOCK(cs_main);

        if (nCount == 0) {
            // Nothing interesting. Stop asking this peers for more headers.
            return true;
        }

        CBlockIndex *pindexLast = NULL;
        BOOST_FOREACH(const CBlockHeader& header, headers) {
            CValidationState state;
            if (pindexLast != NULL && header.hashPrevBlock != pindexLast->GetBlockHash()) {
                Misbehaving(pfrom->GetId(), 20);
                return error("non-continuous headers sequence");
            }
            if (!AcceptBlockHeader(header, state, chainparams, &pindexLast)) {
                int nDoS;
                if (state.IsInvalid(nDoS)) {
                    if (nDoS > 0)
                        Misbehaving(pfrom->GetId(), nDoS);
                    return error("invalid header received");
                }
            }
        }

        if (pindexLast)
            UpdateBlockAvailability(pfrom->GetId(), pindexLast->GetBlockHash());

        bool maxSize = (nCount == MAX_HEADERS_RESULTS);
        if (pfrom->nVersion >= SIZE_HEADERS_LIMIT_VERSION
              && nSize >= THRESHOLD_HEADERS_SIZE)
            maxSize = true;
        if (maxSize && pindexLast) {
            // Headers message had its maximum size; the peer may have more headers.
            // TODO: optimize: if pindexLast is an ancestor of chainActive.Tip or pindexBestHeader, continue
            // from there instead.
            LogPrint("net", "more getheaders (%d) to end to peer=%d (startheight:%d)\n", pindexLast->nHeight, pfrom->id, pfrom->nStartingHeight);
            pfrom->PushMessage(NetMsgType::GETHEADERS, chainActive.GetLocator(pindexLast), uint256());
        }

        bool fCanDirectFetch = CanDirectFetch(chainparams.GetConsensus());
        CNodeState *nodestate = State(pfrom->GetId());
        // If this set of headers is valid and ends in a block with at least as
        // much work as our tip, download as much as possible.
        if (fCanDirectFetch && pindexLast->IsValid(BLOCK_VALID_TREE) && chainActive.Tip()->nChainWork <= pindexLast->nChainWork) {
            vector<CBlockIndex *> vToFetch;
            CBlockIndex *pindexWalk = pindexLast;
            // Calculate all the blocks we'd need to switch to pindexLast, up to a limit.
            while (pindexWalk && !chainActive.Contains(pindexWalk) && vToFetch.size() <= MAX_BLOCKS_IN_TRANSIT_PER_PEER) {
                if (!(pindexWalk->nStatus & BLOCK_HAVE_DATA) &&
                        !mapBlocksInFlight.count(pindexWalk->GetBlockHash())) {
                    // We don't have this block, and it's not yet in flight.
                    vToFetch.push_back(pindexWalk);
                }
                pindexWalk = pindexWalk->pprev;
            }
            // If pindexWalk still isn't on our main chain, we're looking at a
            // very large reorg at a time we think we're close to caught up to
            // the main chain -- this shouldn't really happen.  Bail out on the
            // direct fetch and rely on parallel download instead.
            if (!chainActive.Contains(pindexWalk)) {
                LogPrint("net", "Large reorg, won't direct fetch to %s (%d)\n",
                        pindexLast->GetBlockHash().ToString(),
                        pindexLast->nHeight);
            } else {
                vector<CInv> vGetData;
                // Download as much as possible, from earliest to latest.
                BOOST_REVERSE_FOREACH(CBlockIndex *pindex, vToFetch) {
                    if (nodestate->nBlocksInFlight >= MAX_BLOCKS_IN_TRANSIT_PER_PEER) {
                        // Can't download any more from this peer
                        break;
                    }
                    vGetData.push_back(CInv(MSG_BLOCK, pindex->GetBlockHash()));
                    MarkBlockAsInFlight(pfrom->GetId(), pindex->GetBlockHash(), chainparams.GetConsensus(), pindex);
                    LogPrint("net", "Requesting block %s from  peer=%d\n",
                            pindex->GetBlockHash().ToString(), pfrom->id);
                }
                if (vGetData.size() > 1) {
                    LogPrint("net", "Downloading blocks toward %s (%d) via headers direct fetch\n",
                            pindexLast->GetBlockHash().ToString(), pindexLast->nHeight);
                }
                if (vGetData.size() > 0) {
                    pfrom->PushMessage(NetMsgType::GETDATA, vGetData);
                }
            }
        }

        CheckBlockIndex(chainparams.GetConsensus());
    }

    else if (strCommand == NetMsgType::BLOCK && !fImporting && !fReindex) // Ignore blocks received while importing
    {
        CBlock block;
        vRecv >> block;

        CInv inv(MSG_BLOCK, block.GetHash());
        LogPrint("net", "received block %s peer=%d\n", inv.hash.ToString(), pfrom->id);

        pfrom->AddInventoryKnown(inv);

        CValidationState state;
        // Process all blocks from whitelisted peers, even if not requested,
        // unless we're still syncing with the network.
        // Such an unrequested block may still be processed, subject to the
        // conditions in AcceptBlock().
        bool forceProcessing = pfrom->fWhitelisted && !IsInitialBlockDownload();
        ProcessNewBlock(state, chainparams, pfrom, &block, forceProcessing, NULL);
        int nDoS;
        if (state.IsInvalid(nDoS)) {
            assert (state.GetRejectCode() < REJECT_INTERNAL); // Blocks are never rejected with internal reject codes
            pfrom->PushMessage(NetMsgType::REJECT, strCommand, (unsigned char)state.GetRejectCode(),
                               state.GetRejectReason().substr(0, MAX_REJECT_MESSAGE_LENGTH), inv.hash);
            if (nDoS > 0) {
                LOCK(cs_main);
                Misbehaving(pfrom->GetId(), nDoS);
            }
        }

    }


    else if (strCommand == NetMsgType::GETADDR)
    {
        // This asymmetric behavior for inbound and outbound connections was introduced
        // to prevent a fingerprinting attack: an attacker can send specific fake addresses
        // to users' AddrMan and later request them by sending getaddr messages.
        // Making nodes which are behind NAT and can only make outgoing connections ignore
        // the getaddr message mitigates the attack.
        if (!pfrom->fInbound) {
            LogPrint("net", "Ignoring \"getaddr\" from outbound connection. peer=%d\n", pfrom->id);
            return true;
        }

        pfrom->vAddrToSend.clear();
        vector<CAddress> vAddr = addrman.GetAddr();
        BOOST_FOREACH(const CAddress &addr, vAddr)
            pfrom->PushAddress(addr);
    }


    else if (strCommand == NetMsgType::MEMPOOL)
    {
        if (CNode::OutboundTargetReached(false) && !pfrom->fWhitelisted)
        {
            LogPrint("net", "mempool request with bandwidth limit reached, disconnect peer=%d\n", pfrom->GetId());
            pfrom->fDisconnect = true;
            return true;
        }
        LOCK2(cs_main, pfrom->cs_filter);

        std::vector<uint256> vtxid;
        mempool.queryHashes(vtxid);
        vector<CInv> vInv;
        BOOST_FOREACH(uint256& hash, vtxid) {
            CInv inv(MSG_TX, hash);
            if (pfrom->pfilter) {
                CTransaction tx;
                bool fInMemPool = mempool.lookup(hash, tx);
                if (!fInMemPool) continue; // another thread removed since queryHashes, maybe...
                if (!pfrom->pfilter->IsRelevantAndUpdate(tx)) continue;
            }
            vInv.push_back(inv);
            if (vInv.size() == MAX_INV_SZ) {
                pfrom->PushMessage(NetMsgType::INV, vInv);
                vInv.clear();
            }
        }
        if (vInv.size() > 0)
            pfrom->PushMessage(NetMsgType::INV, vInv);
    }


    else if (strCommand == NetMsgType::PING)
    {
        if (pfrom->nVersion > BIP0031_VERSION)
        {
            uint64_t nonce = 0;
            vRecv >> nonce;
            // Echo the message back with the nonce. This allows for two useful features:
            //
            // 1) A remote node can quickly check if the connection is operational
            // 2) Remote nodes can measure the latency of the network thread. If this node
            //    is overloaded it won't respond to pings quickly and the remote node can
            //    avoid sending us more work, like chain download requests.
            //
            // The nonce stops the remote getting confused between different pings: without
            // it, if the remote node sends a ping once per second and this node takes 5
            // seconds to respond to each, the 5th ping the remote sends would appear to
            // return very quickly.
            pfrom->PushMessage(NetMsgType::PONG, nonce);
        }
    }


    else if (strCommand == NetMsgType::PONG)
    {
        int64_t pingUsecEnd = nTimeReceived;
        uint64_t nonce = 0;
        size_t nAvail = vRecv.in_avail();
        bool bPingFinished = false;
        std::string sProblem;

        if (nAvail >= sizeof(nonce)) {
            vRecv >> nonce;

            // Only process pong message if there is an outstanding ping (old ping without nonce should never pong)
            if (pfrom->nPingNonceSent != 0) {
                if (nonce == pfrom->nPingNonceSent) {
                    // Matching pong received, this ping is no longer outstanding
                    bPingFinished = true;
                    int64_t pingUsecTime = pingUsecEnd - pfrom->nPingUsecStart;
                    if (pingUsecTime > 0) {
                        // Successful ping time measurement, replace previous
                        pfrom->nPingUsecTime = pingUsecTime;
                        pfrom->nMinPingUsecTime = std::min(pfrom->nMinPingUsecTime, pingUsecTime);
                    } else {
                        // This should never happen
                        sProblem = "Timing mishap";
                    }
                } else {
                    // Nonce mismatches are normal when pings are overlapping
                    sProblem = "Nonce mismatch";
                    if (nonce == 0) {
                        // This is most likely a bug in another implementation somewhere; cancel this ping
                        bPingFinished = true;
                        sProblem = "Nonce zero";
                    }
                }
            } else {
                sProblem = "Unsolicited pong without ping";
            }
        } else {
            // This is most likely a bug in another implementation somewhere; cancel this ping
            bPingFinished = true;
            sProblem = "Short payload";
        }

        if (!(sProblem.empty())) {
            LogPrint("net", "pong peer=%d: %s, %x expected, %x received, %u bytes\n",
                pfrom->id,
                sProblem,
                pfrom->nPingNonceSent,
                nonce,
                nAvail);
        }
        if (bPingFinished) {
            pfrom->nPingNonceSent = 0;
        }
    }


    else if (fAlerts && strCommand == NetMsgType::ALERT)
    {
        CAlert alert;
        vRecv >> alert;

        uint256 alertHash = alert.GetHash();
        if (pfrom->setKnown.count(alertHash) == 0)
        {
            if (alert.ProcessAlert(chainparams.AlertKey()))
            {
                // Relay
                pfrom->setKnown.insert(alertHash);
                {
                    LOCK(cs_vNodes);
                    BOOST_FOREACH(CNode* pnode, vNodes)
                        alert.RelayTo(pnode);
                }
            }
            else {
                // Small DoS penalty so peers that send us lots of
                // duplicate/expired/invalid-signature/whatever alerts
                // eventually get banned.
                // This isn't a Misbehaving(100) (immediate ban) because the
                // peer might be an older or different implementation with
                // a different signature key, etc.
                Misbehaving(pfrom->GetId(), 10);
            }
        }
    }


    else if (strCommand == NetMsgType::FILTERLOAD)
    {
        CBloomFilter filter;
        vRecv >> filter;

        if (!filter.IsWithinSizeConstraints())
            // There is no excuse for sending a too-large filter
            Misbehaving(pfrom->GetId(), 100);
        else
        {
            LOCK(pfrom->cs_filter);
            delete pfrom->pfilter;
            pfrom->pfilter = new CBloomFilter(filter);
            pfrom->pfilter->UpdateEmptyFull();
        }
        pfrom->fRelayTxes = true;
    }


    else if (strCommand == NetMsgType::FILTERADD)
    {
        vector<unsigned char> vData;
        vRecv >> vData;

        // Nodes must NEVER send a data item > 520 bytes (the max size for a script data object,
        // and thus, the maximum size any matched object can have) in a filteradd message
        if (vData.size() > MAX_SCRIPT_ELEMENT_SIZE)
        {
            Misbehaving(pfrom->GetId(), 100);
        } else {
            LOCK(pfrom->cs_filter);
            if (pfrom->pfilter)
                pfrom->pfilter->insert(vData);
            else
                Misbehaving(pfrom->GetId(), 100);
        }
    }


    else if (strCommand == NetMsgType::FILTERCLEAR)
    {
        LOCK(pfrom->cs_filter);
        delete pfrom->pfilter;
        pfrom->pfilter = new CBloomFilter();
        pfrom->fRelayTxes = true;
    }


    else if (strCommand == NetMsgType::REJECT)
    {
        if (fDebug) {
            try {
                string strMsg; unsigned char ccode; string strReason;
                vRecv >> LIMITED_STRING(strMsg, CMessageHeader::COMMAND_SIZE) >> ccode >> LIMITED_STRING(strReason, MAX_REJECT_MESSAGE_LENGTH);

                ostringstream ss;
                ss << strMsg << " code " << itostr(ccode) << ": " << strReason;

                if (strMsg == NetMsgType::BLOCK || strMsg == NetMsgType::TX)
                {
                    uint256 hash;
                    vRecv >> hash;
                    ss << ": hash " << hash.ToString();
                }
                LogPrint("net", "Reject %s\n", SanitizeString(ss.str()));
            } catch (const std::ios_base::failure&) {
                // Avoid feedback loops by preventing reject messages from triggering a new reject message.
                LogPrint("net", "Unparseable reject message received\n");
            }
        }
    }

    else
    {
        // Ignore unknown commands for extensibility
        LogPrint("net", "Unknown command \"%s\" from peer=%d\n", SanitizeString(strCommand), pfrom->id);
    }



    return true;
}

// requires LOCK(cs_vRecvMsg)
bool ProcessMessages(CNode* pfrom)
{
    const CChainParams& chainparams = Params();
    //if (fDebug)
    //    LogPrintf("%s(%u messages)\n", __func__, pfrom->vRecvMsg.size());

    //
    // Message format
    //  (4) message start
    //  (12) command
    //  (4) size
    //  (4) checksum
    //  (x) data
    //
    bool fOk = true;

    if (!pfrom->vRecvGetData.empty())
        ProcessGetData(pfrom, chainparams.GetConsensus());

    // this maintains the order of responses
    if (!pfrom->vRecvGetData.empty()) return fOk;

    std::deque<CNetMessage>::iterator it = pfrom->vRecvMsg.begin();
    while (!pfrom->fDisconnect && it != pfrom->vRecvMsg.end()) {
        // Don't bother if send buffer is too full to respond anyway
        if (pfrom->nSendSize >= SendBufferSize())
            break;

        // get next message
        CNetMessage& msg = *it;

        //if (fDebug)
        //    LogPrintf("%s(message %u msgsz, %u bytes, complete:%s)\n", __func__,
        //            msg.hdr.nMessageSize, msg.vRecv.size(),
        //            msg.complete() ? "Y" : "N");

        // end, if an incomplete message is found
        if (!msg.complete())
            break;

        // at this point, any failure means we can delete the current message
        it++;

        // Scan for message start
        if (memcmp(msg.hdr.pchMessageStart, chainparams.MessageStart(), MESSAGE_START_SIZE) != 0) {
            LogPrintf("PROCESSMESSAGE: INVALID MESSAGESTART %s peer=%d\n", SanitizeString(msg.hdr.GetCommand()), pfrom->id);
            fOk = false;
            break;
        }

        // Read header
        CMessageHeader& hdr = msg.hdr;
        if (!hdr.IsValid(chainparams.MessageStart()))
        {
            LogPrintf("PROCESSMESSAGE: ERRORS IN HEADER %s peer=%d\n", SanitizeString(hdr.GetCommand()), pfrom->id);
            continue;
        }
        string strCommand = hdr.GetCommand();

        // Message size
        unsigned int nMessageSize = hdr.nMessageSize;

        // Checksum
        CDataStream& vRecv = msg.vRecv;
        uint256 hash = Hash(vRecv.begin(), vRecv.begin() + nMessageSize);
        unsigned int nChecksum = ReadLE32((unsigned char*)&hash);
        if (nChecksum != hdr.nChecksum)
        {
            LogPrintf("%s(%s, %u bytes): CHECKSUM ERROR nChecksum=%08x hdr.nChecksum=%08x\n", __func__,
               SanitizeString(strCommand), nMessageSize, nChecksum, hdr.nChecksum);
            continue;
        }

        // Process message
        bool fRet = false;
        try
        {
            fRet = ProcessMessage(pfrom, strCommand, vRecv, msg.nTime);
            boost::this_thread::interruption_point();
        }
        catch (const std::ios_base::failure& e)
        {
            pfrom->PushMessage(NetMsgType::REJECT, strCommand, REJECT_MALFORMED, string("error parsing message"));
            if (strstr(e.what(), "end of data"))
            {
                // Allow exceptions from under-length message on vRecv
                LogPrintf("%s(%s, %u bytes): Exception '%s' caught, normally caused by a message being shorter than its stated length\n", __func__, SanitizeString(strCommand), nMessageSize, e.what());
            }
            else if (strstr(e.what(), "size too large"))
            {
                // Allow exceptions from over-long size
                LogPrintf("%s(%s, %u bytes): Exception '%s' caught\n", __func__, SanitizeString(strCommand), nMessageSize, e.what());
            }
            else
            {
                PrintExceptionContinue(&e, "ProcessMessages()");
            }
        }
        catch (const boost::thread_interrupted&) {
            throw;
        }
        catch (const std::exception& e) {
            PrintExceptionContinue(&e, "ProcessMessages()");
        } catch (...) {
            PrintExceptionContinue(NULL, "ProcessMessages()");
        }

        if (!fRet)
            LogPrintf("%s(%s, %u bytes) FAILED peer=%d\n", __func__, SanitizeString(strCommand), nMessageSize, pfrom->id);

        break;
    }

    // In case the connection got shut down, its receive buffer was wiped
    if (!pfrom->fDisconnect)
        pfrom->vRecvMsg.erase(pfrom->vRecvMsg.begin(), it);

    return fOk;
}


bool SendMessages(CNode* pto)
{
    const Consensus::Params& consensusParams = Params().GetConsensus();
    {
        // Don't send anything until we get its version message
        if (pto->nVersion == 0)
            return true;

        //
        // Message: ping
        //
        bool pingSend = false;
        if (pto->fPingQueued) {
            // RPC ping request by user
            pingSend = true;
        }
        if (pto->nPingNonceSent == 0 && pto->nPingUsecStart + PING_INTERVAL * 1000000 < GetTimeMicros()) {
            // Ping automatically sent as a latency probe & keepalive.
            pingSend = true;
        }
        if (pingSend) {
            uint64_t nonce = 0;
            while (nonce == 0) {
                GetRandBytes((unsigned char*)&nonce, sizeof(nonce));
            }
            pto->fPingQueued = false;
            pto->nPingUsecStart = GetTimeMicros();
            if (pto->nVersion > BIP0031_VERSION) {
                pto->nPingNonceSent = nonce;
                pto->PushMessage(NetMsgType::PING, nonce);
            } else {
                // Peer is too old to support ping command with nonce, pong will never arrive.
                pto->nPingNonceSent = 0;
                pto->PushMessage(NetMsgType::PING);
            }
        }

        TRY_LOCK(cs_main, lockMain); // Acquire cs_main for IsInitialBlockDownload() and CNodeState()
        if (!lockMain)
            return true;

        // Address refresh broadcast
        int64_t nNow = GetTimeMicros();
        if (!IsInitialBlockDownload() && pto->nNextLocalAddrSend < nNow) {
            AdvertiseLocal(pto);
            pto->nNextLocalAddrSend = PoissonNextSend(nNow, AVG_LOCAL_ADDRESS_BROADCAST_INTERVAL);
        }

        //
        // Message: addr
        //
        if (pto->nNextAddrSend < nNow) {
            pto->nNextAddrSend = PoissonNextSend(nNow, AVG_ADDRESS_BROADCAST_INTERVAL);
            vector<CAddress> vAddr;
            vAddr.reserve(pto->vAddrToSend.size());
            BOOST_FOREACH(const CAddress& addr, pto->vAddrToSend)
            {
                if (!pto->addrKnown.contains(addr.GetKey()))
                {
                    pto->addrKnown.insert(addr.GetKey());
                    vAddr.push_back(addr);
                    // receiver rejects addr messages larger than 1000
                    if (vAddr.size() >= 1000)
                    {
                        pto->PushMessage(NetMsgType::ADDR, vAddr);
                        vAddr.clear();
                    }
                }
            }
            pto->vAddrToSend.clear();
            if (!vAddr.empty())
                pto->PushMessage(NetMsgType::ADDR, vAddr);
        }

        CNodeState &state = *State(pto->GetId());
        if (state.fShouldBan) {
            if (pto->fWhitelisted)
                LogPrintf("Warning: not punishing whitelisted peer %s!\n", pto->addr.ToString());
            else {
                pto->fDisconnect = true;
                if (pto->addr.IsLocal())
                    LogPrintf("Warning: not banning local peer %s!\n", pto->addr.ToString());
                else
                {
                    CNode::Ban(pto->addr, BanReasonNodeMisbehaving);
                }
            }
            state.fShouldBan = false;
        }

        BOOST_FOREACH(const CBlockReject& reject, state.rejects)
            pto->PushMessage(NetMsgType::REJECT, (string)NetMsgType::BLOCK, reject.chRejectCode, reject.strRejectReason, reject.hashBlock);
        state.rejects.clear();

        // Start block sync
        if (pindexBestHeader == NULL)
            pindexBestHeader = chainActive.Tip();
        bool fFetch = state.fPreferredDownload || (nPreferredDownload == 0 && !pto->fClient && !pto->fOneShot); // Download if this is a nice peer, or we have no nice peers and this one might do.
        if (!state.fSyncStarted && !pto->fClient && !fImporting && !fReindex) {
            // Only actively request headers from a single peer, unless we're close to today.
            if ((nSyncStarted == 0 && fFetch) || pindexBestHeader->GetBlockTime() > GetAdjustedTime() - 24 * 60 * 60) {
                state.fSyncStarted = true;
                nSyncStarted++;
                const CBlockIndex *pindexStart = pindexBestHeader;
                /* If possible, start at the block preceding the currently
                   best known header.  This ensures that we always get a
                   non-empty list of headers back as long as the peer
                   is up-to-date.  With a non-empty response, we can initialise
                   the peer's known best block.  This wouldn't be possible
                   if we requested starting at pindexBestHeader and
                   got back an empty response.  */
                if (pindexStart->pprev)
                    pindexStart = pindexStart->pprev;
                LogPrint("net", "initial getheaders (%d) to peer=%d (startheight:%d)\n", pindexStart->nHeight, pto->id, pto->nStartingHeight);
                pto->PushMessage(NetMsgType::GETHEADERS, chainActive.GetLocator(pindexStart), uint256());
            }
        }

        // Resend wallet transactions that haven't gotten in a block yet
        // Except during reindex, importing and IBD, when old wallet
        // transactions become unconfirmed and spams other nodes.
        if (!fReindex && !fImporting && !IsInitialBlockDownload())
        {
            GetMainSignals().Broadcast(nTimeBestReceived);
        }

        //
        // Try sending block announcements via headers
        //
        {
            // If we have less than MAX_BLOCKS_TO_ANNOUNCE in our
            // list of block hashes we're relaying, and our peer wants
            // headers announcements, then find the first header
            // not yet known to our peer but would connect, and send.
            // If no header would connect, or if we have too many
            // blocks, or if the peer doesn't want headers, just
            // add all to the inv queue.
            LOCK(pto->cs_inventory);
            vector<CBlock> vHeaders;
            bool fRevertToInv = (!state.fPreferHeaders || pto->vBlockHashesToAnnounce.size() > MAX_BLOCKS_TO_ANNOUNCE);
            CBlockIndex *pBestIndex = NULL; // last header queued for delivery
            ProcessBlockAvailability(pto->id); // ensure pindexBestKnownBlock is up-to-date

            if (!fRevertToInv) {
                bool fFoundStartingHeader = false;
                // Try to find first header that our peer doesn't have, and
                // then send all headers past that one.  If we come across any
                // headers that aren't on chainActive, give up.
                BOOST_FOREACH(const uint256 &hash, pto->vBlockHashesToAnnounce) {
                    BlockMap::iterator mi = mapBlockIndex.find(hash);
                    assert(mi != mapBlockIndex.end());
                    CBlockIndex *pindex = mi->second;
                    if (chainActive[pindex->nHeight] != pindex) {
                        // Bail out if we reorged away from this block
                        fRevertToInv = true;
                        break;
                    }
                    assert(pBestIndex == NULL || pindex->pprev == pBestIndex);
                    pBestIndex = pindex;
                    if (fFoundStartingHeader) {
                        // add this to the headers message
                        vHeaders.push_back(pindex->GetBlockHeader(consensusParams));
                    } else if (PeerHasHeader(&state, pindex)) {
                        continue; // keep looking for the first new block
                    } else if (pindex->pprev == NULL || PeerHasHeader(&state, pindex->pprev)) {
                        // Peer doesn't have this header but they do have the prior one.
                        // Start sending headers.
                        fFoundStartingHeader = true;
                        vHeaders.push_back(pindex->GetBlockHeader(consensusParams));
                    } else {
                        // Peer doesn't have this header or the prior one -- nothing will
                        // connect, so bail out.
                        fRevertToInv = true;
                        break;
                    }
                }
            }
            if (fRevertToInv) {
                // If falling back to using an inv, just try to inv the tip.
                // The last entry in vBlockHashesToAnnounce was our tip at some point
                // in the past.
                if (!pto->vBlockHashesToAnnounce.empty()) {
                    const uint256 &hashToAnnounce = pto->vBlockHashesToAnnounce.back();
                    BlockMap::iterator mi = mapBlockIndex.find(hashToAnnounce);
                    assert(mi != mapBlockIndex.end());
                    CBlockIndex *pindex = mi->second;

                    // Warn if we're announcing a block that is not on the main chain.
                    // This should be very rare and could be optimized out.
                    // Just log for now.
                    if (chainActive[pindex->nHeight] != pindex) {
                        LogPrint("net", "Announcing block %s not on main chain (tip=%s)\n",
                            hashToAnnounce.ToString(), chainActive.Tip()->GetBlockHash().ToString());
                    }

                    // If the peer announced this block to us, don't inv it back.
                    // (Since block announcements may not be via inv's, we can't solely rely on
                    // setInventoryKnown to track this.)
                    if (!PeerHasHeader(&state, pindex)) {
                        pto->PushInventory(CInv(MSG_BLOCK, hashToAnnounce));
                        LogPrint("net", "%s: sending inv peer=%d hash=%s\n", __func__,
                            pto->id, hashToAnnounce.ToString());
                    }
                }
            } else if (!vHeaders.empty()) {
                if (vHeaders.size() > 1) {
                    LogPrint("net", "%s: %u headers, range (%s, %s), to peer=%d\n", __func__,
                            vHeaders.size(),
                            vHeaders.front().GetHash().ToString(),
                            vHeaders.back().GetHash().ToString(), pto->id);
                } else {
                    LogPrint("net", "%s: sending header %s to peer=%d\n", __func__,
                            vHeaders.front().GetHash().ToString(), pto->id);
                }
                pto->PushMessage(NetMsgType::HEADERS, vHeaders);
                state.pindexBestHeaderSent = pBestIndex;
            }
            pto->vBlockHashesToAnnounce.clear();
        }

        //
        // Message: inventory
        //
        vector<CInv> vInv;
        vector<CInv> vInvWait;
        {
            bool fSendTrickle = pto->fWhitelisted;
            if (pto->nNextInvSend < nNow) {
                fSendTrickle = true;
                pto->nNextInvSend = PoissonNextSend(nNow, AVG_INVENTORY_BROADCAST_INTERVAL);
            }
            LOCK(pto->cs_inventory);
            vInv.reserve(std::min<size_t>(1000, pto->vInventoryToSend.size()));
            vInvWait.reserve(pto->vInventoryToSend.size());
            BOOST_FOREACH(const CInv& inv, pto->vInventoryToSend)
            {
                if (inv.type == MSG_TX && pto->filterInventoryKnown.contains(inv.hash))
                    continue;

                // trickle out tx inv to protect privacy
                if (inv.type == MSG_TX && !fSendTrickle)
                {
                    // 1/4 of tx invs blast to all immediately
                    static uint256 hashSalt;
                    if (hashSalt.IsNull())
                        hashSalt = GetRandHash();
                    uint256 hashRand = ArithToUint256(UintToArith256(inv.hash) ^ UintToArith256(hashSalt));
                    hashRand = Hash(BEGIN(hashRand), END(hashRand));
                    bool fTrickleWait = ((UintToArith256(hashRand) & 3) != 0);

                    if (fTrickleWait)
                    {
                        vInvWait.push_back(inv);
                        continue;
                    }
                }

                pto->filterInventoryKnown.insert(inv.hash);

                vInv.push_back(inv);
                if (vInv.size() >= 1000)
                {
                    pto->PushMessage(NetMsgType::INV, vInv);
                    vInv.clear();
                }
            }
            pto->vInventoryToSend = vInvWait;
        }
        if (!vInv.empty())
            pto->PushMessage(NetMsgType::INV, vInv);

        // Detect whether we're stalling
        nNow = GetTimeMicros();
        if (!pto->fDisconnect && state.nStallingSince && state.nStallingSince < nNow - 1000000 * BLOCK_STALLING_TIMEOUT) {
            // Stalling only triggers when the block download window cannot move. During normal steady state,
            // the download window should be much larger than the to-be-downloaded set of blocks, so disconnection
            // should only happen during initial block download.
            LogPrintf("Peer=%d is stalling block download, disconnecting\n", pto->id);
            pto->fDisconnect = true;
        }
        // In case there is a block that has been in flight from this peer for (2 + 0.5 * N) times the block interval
        // (with N the number of validated blocks that were in flight at the time it was requested), disconnect due to
        // timeout. We compensate for in-flight blocks to prevent killing off peers due to our own downstream link
        // being saturated. We only count validated in-flight blocks so peers can't advertise non-existing block hashes
        // to unreasonably increase our timeout.
        // We also compare the block download timeout originally calculated against the time at which we'd disconnect
        // if we assumed the block were being requested now (ignoring blocks we've requested from this peer, since we're
        // only looking at this peer's oldest request).  This way a large queue in the past doesn't result in a
        // permanently large window for this block to be delivered (ie if the number of blocks in flight is decreasing
        // more quickly than once every 5 minutes, then we'll shorten the download window for this block).
        if (!pto->fDisconnect && state.vBlocksInFlight.size() > 0) {
            QueuedBlock &queuedBlock = state.vBlocksInFlight.front();
            int64_t nTimeoutIfRequestedNow = GetBlockTimeout(nNow, nQueuedValidatedHeaders - state.nBlocksInFlightValidHeaders, consensusParams);
            if (queuedBlock.nTimeDisconnect > nTimeoutIfRequestedNow) {
                LogPrint("net", "Reducing block download timeout for peer=%d block=%s, orig=%d new=%d\n", pto->id, queuedBlock.hash.ToString(), queuedBlock.nTimeDisconnect, nTimeoutIfRequestedNow);
                queuedBlock.nTimeDisconnect = nTimeoutIfRequestedNow;
            }
            if (queuedBlock.nTimeDisconnect < nNow) {
                LogPrintf("Timeout downloading block %s from peer=%d, disconnecting\n", queuedBlock.hash.ToString(), pto->id);
                pto->fDisconnect = true;
            }
        }

        //
        // Message: getdata (blocks)
        //
        vector<CInv> vGetData;
        if (!pto->fDisconnect && !pto->fClient && (fFetch || !IsInitialBlockDownload()) && state.nBlocksInFlight < MAX_BLOCKS_IN_TRANSIT_PER_PEER) {
            vector<CBlockIndex*> vToDownload;
            NodeId staller = -1;
            FindNextBlocksToDownload(pto->GetId(), MAX_BLOCKS_IN_TRANSIT_PER_PEER - state.nBlocksInFlight, vToDownload, staller);
            BOOST_FOREACH(CBlockIndex *pindex, vToDownload) {
                vGetData.push_back(CInv(MSG_BLOCK, pindex->GetBlockHash()));
                MarkBlockAsInFlight(pto->GetId(), pindex->GetBlockHash(), consensusParams, pindex);
                LogPrint("net", "Requesting block %s (%d) peer=%d\n", pindex->GetBlockHash().ToString(),
                    pindex->nHeight, pto->id);
            }
            if (state.nBlocksInFlight == 0 && staller != -1) {
                if (State(staller)->nStallingSince == 0) {
                    State(staller)->nStallingSince = nNow;
                    LogPrint("net", "Stall started peer=%d\n", staller);
                }
            }
        }

        //
        // Message: getdata (non-blocks)
        //
        while (!pto->fDisconnect && !pto->mapAskFor.empty() && (*pto->mapAskFor.begin()).first <= nNow)
        {
            const CInv& inv = (*pto->mapAskFor.begin()).second;
            if (!AlreadyHave(inv))
            {
                if (fDebug)
                    LogPrint("net", "Requesting %s peer=%d\n", inv.ToString(), pto->id);
                vGetData.push_back(inv);
                if (vGetData.size() >= 1000)
                {
                    pto->PushMessage(NetMsgType::GETDATA, vGetData);
                    vGetData.clear();
                }
            } else {
                //If we're not going to ask, don't expect a response.
                pto->setAskFor.erase(inv.hash);
            }
            pto->mapAskFor.erase(pto->mapAskFor.begin());
        }
        if (!vGetData.empty())
            pto->PushMessage(NetMsgType::GETDATA, vGetData);

    }
    return true;
}

 std::string CBlockFileInfo::ToString() const {
     return strprintf("CBlockFileInfo(blocks=%u, size=%u, heights=%u...%u, time=%s...%s)", nBlocks, nSize, nHeightFirst, nHeightLast, DateTimeStrFormat("%Y-%m-%d", nTimeFirst), DateTimeStrFormat("%Y-%m-%d", nTimeLast));
 }

ThresholdState VersionBitsTipState(const Consensus::Params& params, Consensus::DeploymentPos pos)
{
    LOCK(cs_main);
    return VersionBitsState(chainActive.Tip(), params, pos, versionbitscache);
}

class CMainCleanup
{
public:
    CMainCleanup() {}
    ~CMainCleanup() {
        // block headers
        BlockMap::iterator it1 = mapBlockIndex.begin();
        for (; it1 != mapBlockIndex.end(); it1++)
            delete (*it1).second;
        mapBlockIndex.clear();

        // orphan transactions
        mapOrphanTransactions.clear();
        mapOrphanTransactionsByPrev.clear();
    }
} instance_of_cmaincleanup;<|MERGE_RESOLUTION|>--- conflicted
+++ resolved
@@ -2615,12 +2615,8 @@
         }
         for (int i = 0; i < 100 && pindex != NULL; i++)
         {
-<<<<<<< HEAD
-            if (pindex->GetBaseVersion() > CBlock::CURRENT_VERSION)
-=======
             int32_t nExpectedVersion = ComputeBlockVersion(pindex->pprev, chainParams.GetConsensus());
-            if (pindex->nVersion > VERSIONBITS_LAST_OLD_BLOCK_VERSION && (pindex->nVersion & ~nExpectedVersion) != 0)
->>>>>>> 29e1131c
+            if (pindex->GetBaseVersion() > VERSIONBITS_LAST_OLD_BLOCK_VERSION && (pindex->GetBaseVersion() & ~nExpectedVersion) != 0)
                 ++nUpgraded;
             pindex = pindex->pprev;
         }
