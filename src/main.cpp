--- conflicted
+++ resolved
@@ -3087,41 +3087,6 @@
     // Write the chain state to disk, if necessary.
     if (!FlushStateToDisk(state, FLUSH_STATE_IF_NEEDED))
         return false;
-<<<<<<< HEAD
-    // Resurrect mempool transactions from the disconnected block.
-    std::vector<uint256> vHashUpdate;
-    BOOST_FOREACH(const CTransaction &tx, block.vtx) {
-        // ignore validation errors in resurrected transactions
-        list<CTransaction> removed;
-        CValidationState stateDummy;
-        assert(!tx.IsGameTx());
-        if (tx.IsCoinBase() || !AcceptToMemoryPool(mempool, stateDummy, tx, false, NULL, true)) {
-            mempool.removeRecursive(tx, removed);
-        } else if (mempool.exists(tx.GetHash())) {
-            vHashUpdate.push_back(tx.GetHash());
-        }
-    }
-    // AcceptToMemoryPool/addUnchecked all assume that new mempool entries have
-    // no in-mempool children, which is generally not true when adding
-    // previously-confirmed transactions back to the mempool.
-    // UpdateTransactionsFromBlock finds descendants of any transactions in this
-    // block that were added back and cleans up the mempool state.
-    mempool.UpdateTransactionsFromBlock(vHashUpdate);
-    // Fix the pool for conflicts due to revived players.
-    std::set<valtype> revivedNames;
-    BOOST_FOREACH(const CTransaction &tx, vGameTx) {
-        if (tx.IsKillTx()) {
-            BOOST_FOREACH(const CTxIn &txin, tx.vin) {
-                valtype name;
-                if (NameFromGameTransactionInput(txin.scriptSig, name))
-                    revivedNames.insert(name);
-            }
-        }
-    }
-    list<CTransaction> txNameConflicts;
-    mempool.removeReviveConflicts(revivedNames, txNameConflicts);
-    mempool.check(pcoinsTip);
-=======
 
     list<CTransaction> txNameConflicts;
     if (!fBare) {
@@ -3131,6 +3096,7 @@
             // ignore validation errors in resurrected transactions
             list<CTransaction> removed;
             CValidationState stateDummy;
+            assert(!tx.IsGameTx());
             if (tx.IsCoinBase() || !AcceptToMemoryPool(mempool, stateDummy, tx, false, NULL, true)) {
                 mempool.removeRecursive(tx, removed);
             } else if (mempool.exists(tx.GetHash())) {
@@ -3143,12 +3109,22 @@
         // UpdateTransactionsFromBlock finds descendants of any transactions in this
         // block that were added back and cleans up the mempool state.
         mempool.UpdateTransactionsFromBlock(vHashUpdate);
-        // Fix the pool for conflicts due to unexpired names.
-        mempool.removeUnexpireConflicts(unexpiredNames, txNameConflicts);
+        // Fix the pool for conflicts due to revived players.
+        std::set<valtype> revivedNames;
+        for (const auto& tx : vGameTx) {
+            if (tx.IsKillTx()) {
+                for (const auto& txin : tx.vin) {
+                    valtype name;
+                    if (NameFromGameTransactionInput(txin.scriptSig, name))
+                        revivedNames.insert(name);
+                }
+            }
+        }
+        list<CTransaction> txNameConflicts;
+        mempool.removeReviveConflicts(revivedNames, txNameConflicts);
         mempool.check(pcoinsTip);
     }
 
->>>>>>> 38d71f5c
     // Update chainActive and related variables.
     UpdateTip(pindexDelete->pprev, chainparams);
     CheckNameDB (true);
@@ -3753,44 +3729,7 @@
     return true;
 }
 
-<<<<<<< HEAD
-bool CheckBlockHeader(const CBlockHeader& block, CValidationState& state, const Consensus::Params& consensusParams, int64_t nAdjustedTime, bool fCheckPOW)
-=======
-/* Temporary check that blocks are compatible with BDB's 10,000 lock limit.
-   This is based on Bitcoin's commit 8c222dca4f961ad13ec64d690134a40d09b20813.
-   Each "object" touched in the DB may cause two locks (one read and one
-   write lock).  Objects are transaction IDs and names.  Thus, count the
-   total number of transaction IDs (tx themselves plus all distinct inputs).
-   In addition, each Namecoin transaction could touch at most one name,
-   so add them as well.  */
-bool CheckDbLockLimit(const std::vector<CTransaction>& vtx)
-{
-    set<uint256> setTxIds;
-    unsigned nNames = 0;
-    BOOST_FOREACH(const CTransaction& tx, vtx)
-    {
-        setTxIds.insert(tx.GetHash());
-        if (tx.IsNamecoin())
-            ++nNames;
-
-        BOOST_FOREACH(const CTxIn& txIn, tx.vin)
-            setTxIds.insert(txIn.prevout.hash);
-    }
-
-    const unsigned nTotalIds = setTxIds.size() + nNames;
-
-    if (nTotalIds > 4500)
-        return error("%s : %u locks estimated, that is too much for BDB",
-                     __func__, nTotalIds);
-
-    if (fDebug)
-        LogPrintf ("%s : need %u locks\n", __func__, nTotalIds);
-    
-    return true;
-}
-
 bool CheckBlockHeader(const CBlockHeader& block, CValidationState& state, const Consensus::Params& consensusParams, bool fCheckPOW)
->>>>>>> 38d71f5c
 {
     // Check proof of work matches claimed amount
     if (fCheckPOW && !CheckProofOfWork(block, consensusParams))
@@ -3835,15 +3774,6 @@
     if (block.vtx.empty() || block.vtx.size() > MAX_BLOCK_BASE_SIZE || ::GetSerializeSize(block, SER_NETWORK, PROTOCOL_VERSION | SERIALIZE_TRANSACTION_NO_WITNESS) > MAX_BLOCK_BASE_SIZE)
         return state.DoS(100, false, REJECT_INVALID, "bad-blk-length", false, "size limits failed");
 
-<<<<<<< HEAD
-=======
-    // Enforce the temporary DB lock limit.
-    // TODO: Remove with a hardfork in the future.
-    if (!CheckDbLockLimit(block.vtx))
-        return state.DoS(100, error("%s : DB lock limit failed", __func__),
-                         REJECT_INVALID, "bad-db-locks");
-
->>>>>>> 38d71f5c
     // First transaction must be coinbase, the rest must not be
     if (block.vtx.empty() || !block.vtx[0].IsCoinBase())
         return state.DoS(100, false, REJECT_INVALID, "bad-cb-missing", false, "first tx is not coinbase");
