--- conflicted
+++ resolved
@@ -3399,7 +3399,6 @@
     return true;
 }
 
-<<<<<<< HEAD
 /* Temporary check that blocks are compatible with BDB's 10,000 lock limit.
    This is based on Bitcoin's commit 8c222dca4f961ad13ec64d690134a40d09b20813.
    Each "object" touched in the DB may cause two locks (one read and one
@@ -3437,10 +3436,7 @@
     return true;
 }
 
-bool CheckBlockHeader(const CBlockHeader& block, CValidationState& state, bool fCheckPOW)
-=======
 bool CheckBlockHeader(const CBlockHeader& block, CValidationState& state, const Consensus::Params& consensusParams, int64_t nAdjustedTime, bool fCheckPOW)
->>>>>>> 853594c6
 {
     // Check proof of work matches claimed amount
     if (fCheckPOW && !CheckProofOfWork(block, consensusParams))
