// Copyright (c) 2009-2010 Satoshi Nakamoto
// Copyright (c) 2009-2014 The Bitcoin Core developers
// Distributed under the MIT software license, see the accompanying
// file COPYING or http://www.opensource.org/licenses/mit-license.php.

#include "main.h"

#include "addrman.h"
#include "alert.h"
#include "arith_uint256.h"
#include "auxpow.h"
#include "chainparams.h"
#include "checkpoints.h"
#include "checkqueue.h"
#include "consensus/consensus.h"
#include "consensus/validation.h"
#include "hash.h"
#include "init.h"
#include "merkleblock.h"
#include "net.h"
#include "policy/policy.h"
#include "pow.h"
#include "primitives/block.h"
#include "primitives/transaction.h"
#include "script/script.h"
#include "script/sigcache.h"
#include "script/standard.h"
#include "tinyformat.h"
#include "txdb.h"
#include "txmempool.h"
#include "ui_interface.h"
#include "undo.h"
#include "util.h"
#include "utilmoneystr.h"
#include "utilstrencodings.h"
#include "validationinterface.h"

#include <sstream>

#include <boost/algorithm/string/replace.hpp>
#include <boost/filesystem.hpp>
#include <boost/filesystem/fstream.hpp>
#include <boost/math/distributions/poisson.hpp>
#include <boost/thread.hpp>

using namespace std;

#if defined(NDEBUG)
# error "Bitcoin cannot be compiled without assertions."
#endif

/**
 * Global state
 */

CCriticalSection cs_main;

BlockMap mapBlockIndex;
CChain chainActive;
CBlockIndex *pindexBestHeader = NULL;
int64_t nTimeBestReceived = 0;
CWaitableCriticalSection csBestBlock;
CConditionVariable cvBlockChange;
int nScriptCheckThreads = 0;
bool fImporting = false;
bool fReindex = false;
bool fTxIndex = false;
bool fHavePruned = false;
bool fPruneMode = false;
bool fIsBareMultisigStd = true;
bool fRequireStandard = true;
bool fCheckBlockIndex = false;
bool fCheckpointsEnabled = true;
size_t nCoinCacheUsage = 5000 * 300;
uint64_t nPruneTarget = 0;
bool fAlerts = DEFAULT_ALERTS;

/** Fees smaller than this (in satoshi) are considered zero fee (for relaying and mining) */
CFeeRate minRelayTxFee = CFeeRate(COIN / 1000);

CTxMemPool mempool(::minRelayTxFee);

struct COrphanTx {
    CTransaction tx;
    NodeId fromPeer;
};
map<uint256, COrphanTx> mapOrphanTransactions GUARDED_BY(cs_main);;
map<uint256, set<uint256> > mapOrphanTransactionsByPrev GUARDED_BY(cs_main);;
void EraseOrphansFor(NodeId peer) EXCLUSIVE_LOCKS_REQUIRED(cs_main);

/**
 * Returns true if there are nRequired or more blocks of minVersion or above
 * in the last Consensus::Params::nMajorityWindow blocks, starting at pstart and going backwards.
 */
static bool IsSuperMajority(int minVersion, const CBlockIndex* pstart, unsigned nRequired, const Consensus::Params& consensusParams);
static void CheckBlockIndex();

/** Constant stuff for coinbase transactions we create: */
CScript COINBASE_FLAGS;

const string strMessageMagic = "Bitcoin Signed Message:\n";

// Internal stuff
namespace {

    struct CBlockIndexWorkComparator
    {
        bool operator()(CBlockIndex *pa, CBlockIndex *pb) const {
            // First sort by most total work, ...
            if (pa->nChainWork > pb->nChainWork) return false;
            if (pa->nChainWork < pb->nChainWork) return true;

            // ... then by earliest time received, ...
            if (pa->nSequenceId < pb->nSequenceId) return false;
            if (pa->nSequenceId > pb->nSequenceId) return true;

            // Use pointer address as tie breaker (should only happen with blocks
            // loaded from disk, as those all have id 0).
            if (pa < pb) return false;
            if (pa > pb) return true;

            // Identical blocks.
            return false;
        }
    };

    CBlockIndex *pindexBestInvalid;

    /**
     * The set of all CBlockIndex entries with BLOCK_VALID_TRANSACTIONS (for itself and all ancestors) and
     * as good as our current tip or better. Entries may be failed, though, and pruning nodes may be
     * missing the data for the block.
     */
    set<CBlockIndex*, CBlockIndexWorkComparator> setBlockIndexCandidates;
    /** Number of nodes with fSyncStarted. */
    int nSyncStarted = 0;
    /** All pairs A->B, where A (or one if its ancestors) misses transactions, but B has transactions.
      * Pruned nodes may have entries where B is missing data.
      */
    multimap<CBlockIndex*, CBlockIndex*> mapBlocksUnlinked;

    CCriticalSection cs_LastBlockFile;
    std::vector<CBlockFileInfo> vinfoBlockFile;
    int nLastBlockFile = 0;
    /** Global flag to indicate we should check to see if there are
     *  block/undo files that should be deleted.  Set on startup
     *  or if we allocate more file space when we're in prune mode
     */
    bool fCheckForPruning = false;

    /**
     * Every received block is assigned a unique and increasing identifier, so we
     * know which one to give priority in case of a fork.
     */
    CCriticalSection cs_nBlockSequenceId;
    /** Blocks loaded from disk are assigned id 0, so start the counter at 1. */
    uint32_t nBlockSequenceId = 1;

    /**
     * Sources of received blocks, saved to be able to send them reject
     * messages or ban them when processing happens afterwards. Protected by
     * cs_main.
     */
    map<uint256, NodeId> mapBlockSource;

    /** Blocks that are in flight, and that are in the queue to be downloaded. Protected by cs_main. */
    struct QueuedBlock {
        uint256 hash;
        CBlockIndex *pindex;  //! Optional.
        int64_t nTime;  //! Time of "getdata" request in microseconds.
        bool fValidatedHeaders;  //! Whether this block has validated headers at the time of request.
        int64_t nTimeDisconnect; //! The timeout for this block request (for disconnecting a slow peer)
    };
    map<uint256, pair<NodeId, list<QueuedBlock>::iterator> > mapBlocksInFlight;

    /** Number of blocks in flight with validated headers. */
    int nQueuedValidatedHeaders = 0;

    /** Number of preferable block download peers. */
    int nPreferredDownload = 0;

    /** Dirty block index entries. */
    set<CBlockIndex*> setDirtyBlockIndex;

    /** Dirty block file entries. */
    set<int> setDirtyFileInfo;
} // anon namespace

//////////////////////////////////////////////////////////////////////////////
//
// Registration of network node signals.
//

namespace {

struct CBlockReject {
    unsigned char chRejectCode;
    string strRejectReason;
    uint256 hashBlock;
};

/**
 * Maintain validation-specific state about nodes, protected by cs_main, instead
 * by CNode's own locks. This simplifies asynchronous operation, where
 * processing of incoming data is done after the ProcessMessage call returns,
 * and we're no longer holding the node's locks.
 */
struct CNodeState {
    //! The peer's address
    CService address;
    //! Whether we have a fully established connection.
    bool fCurrentlyConnected;
    //! Accumulated misbehaviour score for this peer.
    int nMisbehavior;
    //! Whether this peer should be disconnected and banned (unless whitelisted).
    bool fShouldBan;
    //! String name of this peer (debugging/logging purposes).
    std::string name;
    //! List of asynchronously-determined block rejections to notify this peer about.
    std::vector<CBlockReject> rejects;
    //! The best known block we know this peer has announced.
    CBlockIndex *pindexBestKnownBlock;
    //! The hash of the last unknown block this peer has announced.
    uint256 hashLastUnknownBlock;
    //! The last full block we both have.
    CBlockIndex *pindexLastCommonBlock;
    //! Whether we've started headers synchronization with this peer.
    bool fSyncStarted;
    //! Since when we're stalling block download progress (in microseconds), or 0.
    int64_t nStallingSince;
    list<QueuedBlock> vBlocksInFlight;
    int nBlocksInFlight;
    int nBlocksInFlightValidHeaders;
    //! Whether we consider this a preferred download peer.
    bool fPreferredDownload;

    CNodeState() {
        fCurrentlyConnected = false;
        nMisbehavior = 0;
        fShouldBan = false;
        pindexBestKnownBlock = NULL;
        hashLastUnknownBlock.SetNull();
        pindexLastCommonBlock = NULL;
        fSyncStarted = false;
        nStallingSince = 0;
        nBlocksInFlight = 0;
        nBlocksInFlightValidHeaders = 0;
        fPreferredDownload = false;
    }
};

/** Map maintaining per-node state. Requires cs_main. */
map<NodeId, CNodeState> mapNodeState;

// Requires cs_main.
CNodeState *State(NodeId pnode) {
    map<NodeId, CNodeState>::iterator it = mapNodeState.find(pnode);
    if (it == mapNodeState.end())
        return NULL;
    return &it->second;
}

int GetHeight()
{
    LOCK(cs_main);
    return chainActive.Height();
}

void UpdatePreferredDownload(CNode* node, CNodeState* state)
{
    nPreferredDownload -= state->fPreferredDownload;

    // Whether this node should be marked as a preferred download node.
    state->fPreferredDownload = (!node->fInbound || node->fWhitelisted) && !node->fOneShot && !node->fClient;

    nPreferredDownload += state->fPreferredDownload;
}

// Returns time at which to timeout block request (nTime in microseconds)
int64_t GetBlockTimeout(int64_t nTime, int nValidatedQueuedBefore, const Consensus::Params &consensusParams)
{
    return nTime + 500000 * consensusParams.nPowTargetSpacing * (4 + nValidatedQueuedBefore);
}

void InitializeNode(NodeId nodeid, const CNode *pnode) {
    LOCK(cs_main);
    CNodeState &state = mapNodeState.insert(std::make_pair(nodeid, CNodeState())).first->second;
    state.name = pnode->addrName;
    state.address = pnode->addr;
}

void FinalizeNode(NodeId nodeid) {
    LOCK(cs_main);
    CNodeState *state = State(nodeid);

    if (state->fSyncStarted)
        nSyncStarted--;

    if (state->nMisbehavior == 0 && state->fCurrentlyConnected) {
        AddressCurrentlyConnected(state->address);
    }

    BOOST_FOREACH(const QueuedBlock& entry, state->vBlocksInFlight)
        mapBlocksInFlight.erase(entry.hash);
    EraseOrphansFor(nodeid);
    nPreferredDownload -= state->fPreferredDownload;

    mapNodeState.erase(nodeid);
}

// Requires cs_main.
// Returns a bool indicating whether we requested this block.
bool MarkBlockAsReceived(const uint256& hash) {
    map<uint256, pair<NodeId, list<QueuedBlock>::iterator> >::iterator itInFlight = mapBlocksInFlight.find(hash);
    if (itInFlight != mapBlocksInFlight.end()) {
        CNodeState *state = State(itInFlight->second.first);
        nQueuedValidatedHeaders -= itInFlight->second.second->fValidatedHeaders;
        state->nBlocksInFlightValidHeaders -= itInFlight->second.second->fValidatedHeaders;
        state->vBlocksInFlight.erase(itInFlight->second.second);
        state->nBlocksInFlight--;
        state->nStallingSince = 0;
        mapBlocksInFlight.erase(itInFlight);
        return true;
    }
    return false;
}

// Requires cs_main.
void MarkBlockAsInFlight(NodeId nodeid, const uint256& hash, const Consensus::Params& consensusParams, CBlockIndex *pindex = NULL) {
    CNodeState *state = State(nodeid);
    assert(state != NULL);

    // Make sure it's not listed somewhere already.
    MarkBlockAsReceived(hash);

    int64_t nNow = GetTimeMicros();
    QueuedBlock newentry = {hash, pindex, nNow, pindex != NULL, GetBlockTimeout(nNow, nQueuedValidatedHeaders, consensusParams)};
    nQueuedValidatedHeaders += newentry.fValidatedHeaders;
    list<QueuedBlock>::iterator it = state->vBlocksInFlight.insert(state->vBlocksInFlight.end(), newentry);
    state->nBlocksInFlight++;
    state->nBlocksInFlightValidHeaders += newentry.fValidatedHeaders;
    mapBlocksInFlight[hash] = std::make_pair(nodeid, it);
}

/** Check whether the last unknown block a peer advertized is not yet known. */
void ProcessBlockAvailability(NodeId nodeid) {
    CNodeState *state = State(nodeid);
    assert(state != NULL);

    if (!state->hashLastUnknownBlock.IsNull()) {
        BlockMap::iterator itOld = mapBlockIndex.find(state->hashLastUnknownBlock);
        if (itOld != mapBlockIndex.end() && itOld->second->nChainWork > 0) {
            if (state->pindexBestKnownBlock == NULL || itOld->second->nChainWork >= state->pindexBestKnownBlock->nChainWork)
                state->pindexBestKnownBlock = itOld->second;
            state->hashLastUnknownBlock.SetNull();
        }
    }
}

/** Update tracking information about which blocks a peer is assumed to have. */
void UpdateBlockAvailability(NodeId nodeid, const uint256 &hash) {
    CNodeState *state = State(nodeid);
    assert(state != NULL);

    ProcessBlockAvailability(nodeid);

    BlockMap::iterator it = mapBlockIndex.find(hash);
    if (it != mapBlockIndex.end() && it->second->nChainWork > 0) {
        // An actually better block was announced.
        if (state->pindexBestKnownBlock == NULL || it->second->nChainWork >= state->pindexBestKnownBlock->nChainWork)
            state->pindexBestKnownBlock = it->second;
    } else {
        // An unknown block was announced; just assume that the latest one is the best one.
        state->hashLastUnknownBlock = hash;
    }
}

/** Find the last common ancestor two blocks have.
 *  Both pa and pb must be non-NULL. */
CBlockIndex* LastCommonAncestor(CBlockIndex* pa, CBlockIndex* pb) {
    if (pa->nHeight > pb->nHeight) {
        pa = pa->GetAncestor(pb->nHeight);
    } else if (pb->nHeight > pa->nHeight) {
        pb = pb->GetAncestor(pa->nHeight);
    }

    while (pa != pb && pa && pb) {
        pa = pa->pprev;
        pb = pb->pprev;
    }

    // Eventually all chain branches meet at the genesis block.
    assert(pa == pb);
    return pa;
}

/** Update pindexLastCommonBlock and add not-in-flight missing successors to vBlocks, until it has
 *  at most count entries. */
void FindNextBlocksToDownload(NodeId nodeid, unsigned int count, std::vector<CBlockIndex*>& vBlocks, NodeId& nodeStaller) {
    if (count == 0)
        return;

    vBlocks.reserve(vBlocks.size() + count);
    CNodeState *state = State(nodeid);
    assert(state != NULL);

    // Make sure pindexBestKnownBlock is up to date, we'll need it.
    ProcessBlockAvailability(nodeid);

    if (state->pindexBestKnownBlock == NULL || state->pindexBestKnownBlock->nChainWork < chainActive.Tip()->nChainWork) {
        // This peer has nothing interesting.
        return;
    }

    if (state->pindexLastCommonBlock == NULL) {
        // Bootstrap quickly by guessing a parent of our best tip is the forking point.
        // Guessing wrong in either direction is not a problem.
        state->pindexLastCommonBlock = chainActive[std::min(state->pindexBestKnownBlock->nHeight, chainActive.Height())];
    }

    // If the peer reorganized, our previous pindexLastCommonBlock may not be an ancestor
    // of its current tip anymore. Go back enough to fix that.
    state->pindexLastCommonBlock = LastCommonAncestor(state->pindexLastCommonBlock, state->pindexBestKnownBlock);
    if (state->pindexLastCommonBlock == state->pindexBestKnownBlock)
        return;

    std::vector<CBlockIndex*> vToFetch;
    CBlockIndex *pindexWalk = state->pindexLastCommonBlock;
    // Never fetch further than the best block we know the peer has, or more than BLOCK_DOWNLOAD_WINDOW + 1 beyond the last
    // linked block we have in common with this peer. The +1 is so we can detect stalling, namely if we would be able to
    // download that next block if the window were 1 larger.
    int nWindowEnd = state->pindexLastCommonBlock->nHeight + BLOCK_DOWNLOAD_WINDOW;
    int nMaxHeight = std::min<int>(state->pindexBestKnownBlock->nHeight, nWindowEnd + 1);
    NodeId waitingfor = -1;
    while (pindexWalk->nHeight < nMaxHeight) {
        // Read up to 128 (or more, if more blocks than that are needed) successors of pindexWalk (towards
        // pindexBestKnownBlock) into vToFetch. We fetch 128, because CBlockIndex::GetAncestor may be as expensive
        // as iterating over ~100 CBlockIndex* entries anyway.
        int nToFetch = std::min(nMaxHeight - pindexWalk->nHeight, std::max<int>(count - vBlocks.size(), 128));
        vToFetch.resize(nToFetch);
        pindexWalk = state->pindexBestKnownBlock->GetAncestor(pindexWalk->nHeight + nToFetch);
        vToFetch[nToFetch - 1] = pindexWalk;
        for (unsigned int i = nToFetch - 1; i > 0; i--) {
            vToFetch[i - 1] = vToFetch[i]->pprev;
        }

        // Iterate over those blocks in vToFetch (in forward direction), adding the ones that
        // are not yet downloaded and not in flight to vBlocks. In the mean time, update
        // pindexLastCommonBlock as long as all ancestors are already downloaded, or if it's
        // already part of our chain (and therefore don't need it even if pruned).
        BOOST_FOREACH(CBlockIndex* pindex, vToFetch) {
            if (!pindex->IsValid(BLOCK_VALID_TREE)) {
                // We consider the chain that this peer is on invalid.
                return;
            }
            if (pindex->nStatus & BLOCK_HAVE_DATA || chainActive.Contains(pindex)) {
                if (pindex->nChainTx)
                    state->pindexLastCommonBlock = pindex;
            } else if (mapBlocksInFlight.count(pindex->GetBlockHash()) == 0) {
                // The block is not already downloaded, and not yet in flight.
                if (pindex->nHeight > nWindowEnd) {
                    // We reached the end of the window.
                    if (vBlocks.size() == 0 && waitingfor != nodeid) {
                        // We aren't able to fetch anything, but we would be if the download window was one larger.
                        nodeStaller = waitingfor;
                    }
                    return;
                }
                vBlocks.push_back(pindex);
                if (vBlocks.size() == count) {
                    return;
                }
            } else if (waitingfor == -1) {
                // This is the first already-in-flight block.
                waitingfor = mapBlocksInFlight[pindex->GetBlockHash()].first;
            }
        }
    }
}

} // anon namespace

bool GetNodeStateStats(NodeId nodeid, CNodeStateStats &stats) {
    LOCK(cs_main);
    CNodeState *state = State(nodeid);
    if (state == NULL)
        return false;
    stats.nMisbehavior = state->nMisbehavior;
    stats.nSyncHeight = state->pindexBestKnownBlock ? state->pindexBestKnownBlock->nHeight : -1;
    stats.nCommonHeight = state->pindexLastCommonBlock ? state->pindexLastCommonBlock->nHeight : -1;
    BOOST_FOREACH(const QueuedBlock& queue, state->vBlocksInFlight) {
        if (queue.pindex)
            stats.vHeightInFlight.push_back(queue.pindex->nHeight);
    }
    return true;
}

void RegisterNodeSignals(CNodeSignals& nodeSignals)
{
    nodeSignals.GetHeight.connect(&GetHeight);
    nodeSignals.ProcessMessages.connect(&ProcessMessages);
    nodeSignals.SendMessages.connect(&SendMessages);
    nodeSignals.InitializeNode.connect(&InitializeNode);
    nodeSignals.FinalizeNode.connect(&FinalizeNode);
}

void UnregisterNodeSignals(CNodeSignals& nodeSignals)
{
    nodeSignals.GetHeight.disconnect(&GetHeight);
    nodeSignals.ProcessMessages.disconnect(&ProcessMessages);
    nodeSignals.SendMessages.disconnect(&SendMessages);
    nodeSignals.InitializeNode.disconnect(&InitializeNode);
    nodeSignals.FinalizeNode.disconnect(&FinalizeNode);
}

CBlockIndex* FindForkInGlobalIndex(const CChain& chain, const CBlockLocator& locator)
{
    // Find the first block the caller has in the main chain
    BOOST_FOREACH(const uint256& hash, locator.vHave) {
        BlockMap::iterator mi = mapBlockIndex.find(hash);
        if (mi != mapBlockIndex.end())
        {
            CBlockIndex* pindex = (*mi).second;
            if (chain.Contains(pindex))
                return pindex;
        }
    }
    return chain.Genesis();
}

CCoinsViewCache *pcoinsTip = NULL;
CBlockTreeDB *pblocktree = NULL;

//////////////////////////////////////////////////////////////////////////////
//
// mapOrphanTransactions
//

bool AddOrphanTx(const CTransaction& tx, NodeId peer) EXCLUSIVE_LOCKS_REQUIRED(cs_main)
{
    uint256 hash = tx.GetHash();
    if (mapOrphanTransactions.count(hash))
        return false;

    // Ignore big transactions, to avoid a
    // send-big-orphans memory exhaustion attack. If a peer has a legitimate
    // large transaction with a missing parent then we assume
    // it will rebroadcast it later, after the parent transaction(s)
    // have been mined or received.
    // 10,000 orphans, each of which is at most 5,000 bytes big is
    // at most 500 megabytes of orphans:
    unsigned int sz = tx.GetSerializeSize(SER_NETWORK, CTransaction::CURRENT_VERSION);
    if (sz > 5000)
    {
        LogPrint("mempool", "ignoring large orphan tx (size: %u, hash: %s)\n", sz, hash.ToString());
        return false;
    }

    mapOrphanTransactions[hash].tx = tx;
    mapOrphanTransactions[hash].fromPeer = peer;
    BOOST_FOREACH(const CTxIn& txin, tx.vin)
        mapOrphanTransactionsByPrev[txin.prevout.hash].insert(hash);

    LogPrint("mempool", "stored orphan tx %s (mapsz %u prevsz %u)\n", hash.ToString(),
             mapOrphanTransactions.size(), mapOrphanTransactionsByPrev.size());
    return true;
}

void static EraseOrphanTx(uint256 hash) EXCLUSIVE_LOCKS_REQUIRED(cs_main)
{
    map<uint256, COrphanTx>::iterator it = mapOrphanTransactions.find(hash);
    if (it == mapOrphanTransactions.end())
        return;
    BOOST_FOREACH(const CTxIn& txin, it->second.tx.vin)
    {
        map<uint256, set<uint256> >::iterator itPrev = mapOrphanTransactionsByPrev.find(txin.prevout.hash);
        if (itPrev == mapOrphanTransactionsByPrev.end())
            continue;
        itPrev->second.erase(hash);
        if (itPrev->second.empty())
            mapOrphanTransactionsByPrev.erase(itPrev);
    }
    mapOrphanTransactions.erase(it);
}

void EraseOrphansFor(NodeId peer)
{
    int nErased = 0;
    map<uint256, COrphanTx>::iterator iter = mapOrphanTransactions.begin();
    while (iter != mapOrphanTransactions.end())
    {
        map<uint256, COrphanTx>::iterator maybeErase = iter++; // increment to avoid iterator becoming invalid
        if (maybeErase->second.fromPeer == peer)
        {
            EraseOrphanTx(maybeErase->second.tx.GetHash());
            ++nErased;
        }
    }
    if (nErased > 0) LogPrint("mempool", "Erased %d orphan tx from peer %d\n", nErased, peer);
}


unsigned int LimitOrphanTxSize(unsigned int nMaxOrphans) EXCLUSIVE_LOCKS_REQUIRED(cs_main)
{
    unsigned int nEvicted = 0;
    while (mapOrphanTransactions.size() > nMaxOrphans)
    {
        // Evict a random orphan:
        uint256 randomhash = GetRandHash();
        map<uint256, COrphanTx>::iterator it = mapOrphanTransactions.lower_bound(randomhash);
        if (it == mapOrphanTransactions.end())
            it = mapOrphanTransactions.begin();
        EraseOrphanTx(it->first);
        ++nEvicted;
    }
    return nEvicted;
}

bool IsFinalTx(const CTransaction &tx, int nBlockHeight, int64_t nBlockTime)
{
    if (tx.nLockTime == 0)
        return true;
    if ((int64_t)tx.nLockTime < ((int64_t)tx.nLockTime < LOCKTIME_THRESHOLD ? (int64_t)nBlockHeight : nBlockTime))
        return true;
    BOOST_FOREACH(const CTxIn& txin, tx.vin)
        if (!txin.IsFinal())
            return false;
    return true;
}

bool CheckFinalTx(const CTransaction &tx)
{
    AssertLockHeld(cs_main);
    return IsFinalTx(tx, chainActive.Height() + 1, GetAdjustedTime());
}

unsigned int GetLegacySigOpCount(const CTransaction& tx)
{
    unsigned int nSigOps = 0;
    BOOST_FOREACH(const CTxIn& txin, tx.vin)
    {
        nSigOps += txin.scriptSig.GetSigOpCount(false);
    }
    BOOST_FOREACH(const CTxOut& txout, tx.vout)
    {
        nSigOps += txout.scriptPubKey.GetSigOpCount(false);
    }
    return nSigOps;
}

unsigned int GetP2SHSigOpCount(const CTransaction& tx, const CCoinsViewCache& inputs)
{
    if (tx.IsCoinBase())
        return 0;

    unsigned int nSigOps = 0;
    for (unsigned int i = 0; i < tx.vin.size(); i++)
    {
        const CTxOut &prevout = inputs.GetOutputFor(tx.vin[i]);
        if (prevout.scriptPubKey.IsPayToScriptHash(true))
            nSigOps += prevout.scriptPubKey.GetSigOpCount(tx.vin[i].scriptSig);
    }
    return nSigOps;
}








bool CheckTransaction(const CTransaction& tx, CValidationState &state)
{
    // Basic checks that don't depend on any context
    if (tx.vin.empty())
        return state.DoS(10, error("CheckTransaction(): vin empty"),
                         REJECT_INVALID, "bad-txns-vin-empty");
    if (tx.vout.empty())
        return state.DoS(10, error("CheckTransaction(): vout empty"),
                         REJECT_INVALID, "bad-txns-vout-empty");
    // Size limits
    if (::GetSerializeSize(tx, SER_NETWORK, PROTOCOL_VERSION) > MAX_BLOCK_SIZE)
        return state.DoS(100, error("CheckTransaction(): size limits failed"),
                         REJECT_INVALID, "bad-txns-oversize");

    // Check for negative or overflow output values
    CAmount nValueOut = 0;
    BOOST_FOREACH(const CTxOut& txout, tx.vout)
    {
        if (txout.nValue < 0)
            return state.DoS(100, error("CheckTransaction(): txout.nValue negative"),
                             REJECT_INVALID, "bad-txns-vout-negative");
        if (txout.nValue > MAX_MONEY)
            return state.DoS(100, error("CheckTransaction(): txout.nValue too high"),
                             REJECT_INVALID, "bad-txns-vout-toolarge");
        nValueOut += txout.nValue;
        if (!MoneyRange(nValueOut))
            return state.DoS(100, error("CheckTransaction(): txout total out of range"),
                             REJECT_INVALID, "bad-txns-txouttotal-toolarge");
    }

    // Check for duplicate inputs
    set<COutPoint> vInOutPoints;
    BOOST_FOREACH(const CTxIn& txin, tx.vin)
    {
        if (vInOutPoints.count(txin.prevout))
            return state.DoS(100, error("CheckTransaction(): duplicate inputs"),
                             REJECT_INVALID, "bad-txns-inputs-duplicate");
        vInOutPoints.insert(txin.prevout);
    }

    if (tx.IsCoinBase())
    {
        if (tx.vin[0].scriptSig.size() < 2 || tx.vin[0].scriptSig.size() > 100)
            return state.DoS(100, error("CheckTransaction(): coinbase script size"),
                             REJECT_INVALID, "bad-cb-length");
    }
    else
    {
        BOOST_FOREACH(const CTxIn& txin, tx.vin)
            if (txin.prevout.IsNull())
                return state.DoS(10, error("CheckTransaction(): prevout is null"),
                                 REJECT_INVALID, "bad-txns-prevout-null");
    }

    return true;
}

CAmount GetMinRelayFee(const CTransaction& tx, unsigned int nBytes, bool fAllowFree)
{
    {
        LOCK(mempool.cs);
        uint256 hash = tx.GetHash();
        double dPriorityDelta = 0;
        CAmount nFeeDelta = 0;
        mempool.ApplyDeltas(hash, dPriorityDelta, nFeeDelta);
        if (dPriorityDelta > 0 || nFeeDelta > 0)
            return 0;
    }

    CAmount nMinFee = ::minRelayTxFee.GetFee(nBytes);

    if (fAllowFree)
    {
        // There is a free transaction area in blocks created by most miners,
        // * If we are relaying we allow transactions up to DEFAULT_BLOCK_PRIORITY_SIZE - 1000
        //   to be considered to fall into this category. We don't want to encourage sending
        //   multiple transactions instead of one big transaction to avoid fees.
        if (nBytes < (DEFAULT_BLOCK_PRIORITY_SIZE - 1000))
            nMinFee = 0;
    }

    if (!MoneyRange(nMinFee))
        nMinFee = MAX_MONEY;
    return nMinFee;
}


bool AcceptToMemoryPool(CTxMemPool& pool, CValidationState &state, const CTransaction &tx, bool fLimitFree,
                        bool* pfMissingInputs, bool fRejectAbsurdFee)
{
    AssertLockHeld(cs_main);
    if (pfMissingInputs)
        *pfMissingInputs = false;

    if (!CheckTransaction(tx, state))
        return error("AcceptToMemoryPool: CheckTransaction failed");

    // Coinbase is only valid in a block, not as a loose transaction
    if (tx.IsCoinBase())
        return state.DoS(100, error("AcceptToMemoryPool: coinbase as individual tx"),
                         REJECT_INVALID, "coinbase");

    // Rather not work on nonstandard transactions (unless -testnet/-regtest)
    string reason;
    if (fRequireStandard && !IsStandardTx(tx, reason))
        return state.DoS(0,
                         error("AcceptToMemoryPool: nonstandard transaction: %s", reason),
                         REJECT_NONSTANDARD, reason);

    // Only accept nLockTime-using transactions that can be mined in the next
    // block; we don't want our mempool filled up with transactions that can't
    // be mined yet.
    if (!CheckFinalTx(tx))
        return state.DoS(0, error("AcceptToMemoryPool: non-final"),
                         REJECT_NONSTANDARD, "non-final");

    // is it already in the memory pool?
    uint256 hash = tx.GetHash();
    if (pool.exists(hash))
        return false;

    // Check for conflicts with in-memory transactions
    {
    LOCK(pool.cs); // protect pool.mapNextTx
    for (unsigned int i = 0; i < tx.vin.size(); i++)
    {
        COutPoint outpoint = tx.vin[i].prevout;
        if (pool.mapNextTx.count(outpoint))
        {
            // Disable replacement feature for now
            return false;
        }
    }

    if (!pool.checkNameOps(tx))
        return false;
    }

    {
        CCoinsView dummy;
        CCoinsViewCache view(&dummy);

        CAmount nValueIn = 0;
        {
        LOCK(pool.cs);
        CCoinsViewMemPool viewMemPool(pcoinsTip, pool);
        view.SetBackend(viewMemPool);

        // do we already have it?
        if (view.HaveCoins(hash))
            return false;

        // do all inputs exist?
        // Note that this does not check for the presence of actual outputs (see the next check for that),
        // and only helps with filling in pfMissingInputs (to determine missing vs spent).
        BOOST_FOREACH(const CTxIn txin, tx.vin) {
            if (!view.HaveCoins(txin.prevout.hash)) {
                if (pfMissingInputs)
                    *pfMissingInputs = true;
                return false;
            }
        }

        // are the actual inputs available?
        if (!view.HaveInputs(tx))
            return state.Invalid(error("AcceptToMemoryPool: inputs already spent"),
                                 REJECT_DUPLICATE, "bad-txns-inputs-spent");

        // Bring the best block into scope
        view.GetBestBlock();

        nValueIn = view.GetValueIn(tx);

        // we have all inputs cached now, so switch back to dummy, so we don't need to keep lock on mempool
        view.SetBackend(dummy);
        }

        // Check for non-standard pay-to-script-hash in inputs
        if (fRequireStandard && !AreInputsStandard(tx, view))
            return error("AcceptToMemoryPool: nonstandard transaction input");

        // Check that the transaction doesn't have an excessive number of
        // sigops, making it impossible to mine. Since the coinbase transaction
        // itself can contain sigops MAX_STANDARD_TX_SIGOPS is less than
        // MAX_BLOCK_SIGOPS; we still consider this an invalid rather than
        // merely non-standard transaction.
        unsigned int nSigOps = GetLegacySigOpCount(tx);
        nSigOps += GetP2SHSigOpCount(tx, view);
        if (nSigOps > MAX_STANDARD_TX_SIGOPS)
            return state.DoS(0,
                             error("AcceptToMemoryPool: too many sigops %s, %d > %d",
                                   hash.ToString(), nSigOps, MAX_STANDARD_TX_SIGOPS),
                             REJECT_NONSTANDARD, "bad-txns-too-many-sigops");

        CAmount nValueOut = tx.GetValueOut();
        CAmount nFees = nValueIn-nValueOut;
        double dPriority = view.GetPriority(tx, chainActive.Height());

        CTxMemPoolEntry entry(tx, nFees, GetTime(), dPriority, chainActive.Height(), mempool.HasNoInputsOf(tx));
        unsigned int nSize = entry.GetTxSize();

        // Don't accept it if it can't get into a block
        CAmount txMinFee = GetMinRelayFee(tx, nSize, true);
        if (fLimitFree && nFees < txMinFee)
            return state.DoS(0, error("AcceptToMemoryPool: not enough fees %s, %d < %d",
                                      hash.ToString(), nFees, txMinFee),
                             REJECT_INSUFFICIENTFEE, "insufficient fee");

        // Require that free transactions have sufficient priority to be mined in the next block.
        if (GetBoolArg("-relaypriority", true) && nFees < ::minRelayTxFee.GetFee(nSize) && !AllowFree(view.GetPriority(tx, chainActive.Height() + 1))) {
            return state.DoS(0, false, REJECT_INSUFFICIENTFEE, "insufficient priority");
        }

        // Continuously rate-limit free (really, very-low-fee) transactions
        // This mitigates 'penny-flooding' -- sending thousands of free transactions just to
        // be annoying or make others' transactions take longer to confirm.
        if (fLimitFree && nFees < ::minRelayTxFee.GetFee(nSize))
        {
            static CCriticalSection csFreeLimiter;
            static double dFreeCount;
            static int64_t nLastTime;
            int64_t nNow = GetTime();

            LOCK(csFreeLimiter);

            // Use an exponentially decaying ~10-minute window:
            dFreeCount *= pow(1.0 - 1.0/600.0, (double)(nNow - nLastTime));
            nLastTime = nNow;
            // -limitfreerelay unit is thousand-bytes-per-minute
            // At default rate it would take over a month to fill 1GB
            if (dFreeCount >= GetArg("-limitfreerelay", 15)*10*1000)
                return state.DoS(0, error("AcceptToMemoryPool: free transaction rejected by rate limiter"),
                                 REJECT_INSUFFICIENTFEE, "rate limited free transaction");
            LogPrint("mempool", "Rate limit dFreeCount: %g => %g\n", dFreeCount, dFreeCount+nSize);
            dFreeCount += nSize;
        }

        if (fRejectAbsurdFee && nFees > ::minRelayTxFee.GetFee(nSize) * 10000)
            return error("AcceptToMemoryPool: absurdly high fees %s, %d > %d",
                         hash.ToString(),
                         nFees, ::minRelayTxFee.GetFee(nSize) * 10000);

        // Check against previous transactions
        // This is done last to help prevent CPU exhaustion denial-of-service attacks.
        if (!CheckInputs(tx, state, view, true, STANDARD_SCRIPT_VERIFY_FLAGS | SCRIPT_VERIFY_NAMES_MEMPOOL, true))
        {
            return error("AcceptToMemoryPool: ConnectInputs failed %s", hash.ToString());
        }

        // Check again against just the consensus-critical mandatory script
        // verification flags, in case of bugs in the standard flags that cause
        // transactions to pass as valid when they're actually invalid. For
        // instance the STRICTENC flag was incorrectly allowing certain
        // CHECKSIG NOT scripts to pass, even though they were invalid.
        //
        // There is a similar check in CreateNewBlock() to prevent creating
        // invalid blocks, however allowing such transactions into the mempool
        // can be exploited as a DoS attack.
        //
        // Namecoin actually allows some scripts into the mempool that would
        // not (yet) be valid in a block, namely premature NAME_FIRSTUPDATE's.
        // Thus add the mempool-flag here.
        const unsigned flags
          = MANDATORY_SCRIPT_VERIFY_FLAGS | SCRIPT_VERIFY_NAMES_MEMPOOL;
        if (!CheckInputs(tx, state, view, true, flags, true))
        {
            return error("AcceptToMemoryPool: BUG! PLEASE REPORT THIS! ConnectInputs failed against MANDATORY but not STANDARD flags %s", hash.ToString());
        }

        // Store transaction in memory
        pool.addUnchecked(hash, entry, !IsInitialBlockDownload());
    }

    SyncWithWallets(tx, NULL);

    return true;
}

/** Return transaction in tx, and if it was found inside a block, its hash is placed in hashBlock */
bool GetTransaction(const uint256 &hash, CTransaction &txOut, uint256 &hashBlock, bool fAllowSlow)
{
    CBlockIndex *pindexSlow = NULL;
    {
        LOCK(cs_main);
        {
            if (mempool.lookup(hash, txOut))
            {
                return true;
            }
        }

        if (fTxIndex) {
            CDiskTxPos postx;
            if (pblocktree->ReadTxIndex(hash, postx)) {
                CAutoFile file(OpenBlockFile(postx, true), SER_DISK, CLIENT_VERSION);
                if (file.IsNull())
                    return error("%s: OpenBlockFile failed", __func__);
                CBlockHeader header;
                try {
                    file >> header;
                    fseek(file.Get(), postx.nTxOffset, SEEK_CUR);
                    file >> txOut;
                } catch (const std::exception& e) {
                    return error("%s: Deserialize or I/O error - %s", __func__, e.what());
                }
                hashBlock = header.GetHash();
                if (txOut.GetHash() != hash)
                    return error("%s: txid mismatch", __func__);
                return true;
            }
        }

        if (fAllowSlow) { // use coin database to locate block that contains transaction, and scan it
            int nHeight = -1;
            {
                CCoinsViewCache &view = *pcoinsTip;
                const CCoins* coins = view.AccessCoins(hash);
                if (coins)
                    nHeight = coins->nHeight;
            }
            if (nHeight > 0)
                pindexSlow = chainActive[nHeight];
        }
    }

    if (pindexSlow) {
        CBlock block;
        if (ReadBlockFromDisk(block, pindexSlow)) {
            BOOST_FOREACH(const CTransaction &tx, block.vtx) {
                if (tx.GetHash() == hash) {
                    txOut = tx;
                    hashBlock = pindexSlow->GetBlockHash();
                    return true;
                }
            }
        }
    }

    return false;
}






//////////////////////////////////////////////////////////////////////////////
//
// CBlock and CBlockIndex
//

bool CheckProofOfWork(const CBlockHeader& block, const Consensus::Params& params)
{
    /* Except for legacy blocks with full version 1, ensure that
       the chain ID is correct.  Legacy blocks are not allowed since
       the merge-mining start, which is checked in AcceptBlockHeader
       where the height is known.  */
    if (!block.nVersion.IsLegacy() && params.fStrictChainId
        && block.nVersion.GetChainId() != params.nAuxpowChainId)
        return error("%s : block does not have our chain ID"
                     " (got %d, expected %d, full nVersion %d)",
                     __func__, block.nVersion.GetChainId(),
                     params.nAuxpowChainId, block.nVersion.GetFullVersion());

    /* If there is no auxpow, just check the block hash.  */
    if (!block.auxpow)
    {
        if (block.nVersion.IsAuxpow())
            return error("%s : no auxpow on block with auxpow version",
                         __func__);

        if (!CheckProofOfWork(block.GetHash(), block.nBits, params))
            return error("%s : non-AUX proof of work failed", __func__);

        return true;
    }

    /* We have auxpow.  Check it.  */

    if (!block.nVersion.IsAuxpow())
        return error("%s : auxpow on block with non-auxpow version", __func__);

    /* Temporary check:  Disallow parent blocks with auxpow version.  This is
       for compatibility with the old client.  */
    /* FIXME: Remove this check with a hardfork later on.  */
    if (block.auxpow->getParentBlock().nVersion.IsAuxpow())
        return error("%s : auxpow parent block has auxpow version", __func__);

    if (!block.auxpow->check(block.GetHash(), block.nVersion.GetChainId(), params))
        return error("%s : AUX POW is not valid", __func__);
    if (!CheckProofOfWork(block.auxpow->getParentBlockHash(), block.nBits, params))
        return error("%s : AUX proof of work failed", __func__);

    return true;
}

bool WriteBlockToDisk(CBlock& block, CDiskBlockPos& pos, const CMessageHeader::MessageStartChars& messageStart)
{
    // Open history file to append
    CAutoFile fileout(OpenBlockFile(pos), SER_DISK, CLIENT_VERSION);
    if (fileout.IsNull())
        return error("WriteBlockToDisk: OpenBlockFile failed");

    // Write index header
    unsigned int nSize = fileout.GetSerializeSize(block);
    fileout << FLATDATA(messageStart) << nSize;

    // Write block
    long fileOutPos = ftell(fileout.Get());
    if (fileOutPos < 0)
        return error("WriteBlockToDisk: ftell failed");
    pos.nPos = (unsigned int)fileOutPos;
    fileout << block;

    return true;
}

/* Generic implementation of block reading that can handle
   both a block and its header.  */

template<typename T>
static bool ReadBlockOrHeader(T& block, const CDiskBlockPos& pos)
{
    block.SetNull();

    // Open history file to read
    CAutoFile filein(OpenBlockFile(pos, true), SER_DISK, CLIENT_VERSION);
    if (filein.IsNull())
        return error("ReadBlockFromDisk: OpenBlockFile failed for %s", pos.ToString());

    // Read block
    try {
        filein >> block;
    }
    catch (const std::exception& e) {
        return error("%s: Deserialize or I/O error - %s at %s", __func__, e.what(), pos.ToString());
    }

    // Check the header
    if (!CheckProofOfWork(block, Params().GetConsensus()))
        return error("ReadBlockFromDisk: Errors in block header at %s", pos.ToString());

    return true;
}

template<typename T>
static bool ReadBlockOrHeader(T& block, const CBlockIndex* pindex)
{
    if (!ReadBlockOrHeader(block, pindex->GetBlockPos()))
        return false;
    if (block.GetHash() != pindex->GetBlockHash())
        return error("ReadBlockFromDisk(CBlock&, CBlockIndex*): GetHash() doesn't match index for %s at %s",
                pindex->ToString(), pindex->GetBlockPos().ToString());
    return true;
}

bool ReadBlockFromDisk(CBlock& block, const CDiskBlockPos& pos)
{
    return ReadBlockOrHeader(block, pos);
}

bool ReadBlockFromDisk(CBlock& block, const CBlockIndex* pindex)
{
    return ReadBlockOrHeader(block, pindex);
}

bool ReadBlockHeaderFromDisk(CBlockHeader& block, const CBlockIndex* pindex)
{
    return ReadBlockOrHeader(block, pindex);
}

CAmount GetBlockSubsidy(int nHeight, const Consensus::Params& consensusParams)
{
    int halvings = nHeight / consensusParams.nSubsidyHalvingInterval;
    // Force block reward to zero when right shift is undefined.
    if (halvings >= 64)
        return 0;

    CAmount nSubsidy = 50 * COIN;
    // Subsidy is cut in half every 210,000 blocks which will occur approximately every 4 years.
    nSubsidy >>= halvings;
    return nSubsidy;
}

bool IsInitialBlockDownload()
{
    const CChainParams& chainParams = Params();
    LOCK(cs_main);
    if (fImporting || fReindex)
        return true;
    if (fCheckpointsEnabled && chainActive.Height() < Checkpoints::GetTotalBlocksEstimate(chainParams.Checkpoints()))
        return true;
    static bool lockIBDState = false;
    if (lockIBDState)
        return false;
    bool state = (chainActive.Height() < pindexBestHeader->nHeight - 24 * 6 ||
            pindexBestHeader->GetBlockTime() < GetTime() - 24 * 60 * 60);
    if (!state)
        lockIBDState = true;
    return state;
}

bool fLargeWorkForkFound = false;
bool fLargeWorkInvalidChainFound = false;
CBlockIndex *pindexBestForkTip = NULL, *pindexBestForkBase = NULL;

void CheckForkWarningConditions()
{
    AssertLockHeld(cs_main);
    // Before we get past initial download, we cannot reliably alert about forks
    // (we assume we don't get stuck on a fork before the last checkpoint)
    if (IsInitialBlockDownload())
        return;

    // If our best fork is no longer within 72 blocks (+/- 12 hours if no one mines it)
    // of our head, drop it
    if (pindexBestForkTip && chainActive.Height() - pindexBestForkTip->nHeight >= 72)
        pindexBestForkTip = NULL;

    if (pindexBestForkTip || (pindexBestInvalid && pindexBestInvalid->nChainWork > chainActive.Tip()->nChainWork + (GetBlockProof(*chainActive.Tip()) * 6)))
    {
        if (!fLargeWorkForkFound && pindexBestForkBase)
        {
            std::string warning = std::string("'Warning: Large-work fork detected, forking after block ") +
                pindexBestForkBase->phashBlock->ToString() + std::string("'");
            CAlert::Notify(warning, true);
        }
        if (pindexBestForkTip && pindexBestForkBase)
        {
            LogPrintf("%s: Warning: Large valid fork found\n  forking the chain at height %d (%s)\n  lasting to height %d (%s).\nChain state database corruption likely.\n", __func__,
                   pindexBestForkBase->nHeight, pindexBestForkBase->phashBlock->ToString(),
                   pindexBestForkTip->nHeight, pindexBestForkTip->phashBlock->ToString());
            fLargeWorkForkFound = true;
        }
        else
        {
            LogPrintf("%s: Warning: Found invalid chain at least ~6 blocks longer than our best chain.\nChain state database corruption likely.\n", __func__);
            fLargeWorkInvalidChainFound = true;
        }
    }
    else
    {
        fLargeWorkForkFound = false;
        fLargeWorkInvalidChainFound = false;
    }
}

void CheckForkWarningConditionsOnNewFork(CBlockIndex* pindexNewForkTip)
{
    AssertLockHeld(cs_main);
    // If we are on a fork that is sufficiently large, set a warning flag
    CBlockIndex* pfork = pindexNewForkTip;
    CBlockIndex* plonger = chainActive.Tip();
    while (pfork && pfork != plonger)
    {
        while (plonger && plonger->nHeight > pfork->nHeight)
            plonger = plonger->pprev;
        if (pfork == plonger)
            break;
        pfork = pfork->pprev;
    }

    // We define a condition where we should warn the user about as a fork of at least 7 blocks
    // with a tip within 72 blocks (+/- 12 hours if no one mines it) of ours
    // We use 7 blocks rather arbitrarily as it represents just under 10% of sustained network
    // hash rate operating on the fork.
    // or a chain that is entirely longer than ours and invalid (note that this should be detected by both)
    // We define it this way because it allows us to only store the highest fork tip (+ base) which meets
    // the 7-block condition and from this always have the most-likely-to-cause-warning fork
    if (pfork && (!pindexBestForkTip || (pindexBestForkTip && pindexNewForkTip->nHeight > pindexBestForkTip->nHeight)) &&
            pindexNewForkTip->nChainWork - pfork->nChainWork > (GetBlockProof(*pfork) * 7) &&
            chainActive.Height() - pindexNewForkTip->nHeight < 72)
    {
        pindexBestForkTip = pindexNewForkTip;
        pindexBestForkBase = pfork;
    }

    CheckForkWarningConditions();
}

// Requires cs_main.
void Misbehaving(NodeId pnode, int howmuch)
{
    if (howmuch == 0)
        return;

    CNodeState *state = State(pnode);
    if (state == NULL)
        return;

    state->nMisbehavior += howmuch;
    int banscore = GetArg("-banscore", 100);
    if (state->nMisbehavior >= banscore && state->nMisbehavior - howmuch < banscore)
    {
        LogPrintf("%s: %s (%d -> %d) BAN THRESHOLD EXCEEDED\n", __func__, state->name, state->nMisbehavior-howmuch, state->nMisbehavior);
        state->fShouldBan = true;
    } else
        LogPrintf("%s: %s (%d -> %d)\n", __func__, state->name, state->nMisbehavior-howmuch, state->nMisbehavior);
}

void static InvalidChainFound(CBlockIndex* pindexNew)
{
    if (!pindexBestInvalid || pindexNew->nChainWork > pindexBestInvalid->nChainWork)
        pindexBestInvalid = pindexNew;

    LogPrintf("%s: invalid block=%s  height=%d  log2_work=%.8g  date=%s\n", __func__,
      pindexNew->GetBlockHash().ToString(), pindexNew->nHeight,
      log(pindexNew->nChainWork.getdouble())/log(2.0), DateTimeStrFormat("%Y-%m-%d %H:%M:%S",
      pindexNew->GetBlockTime()));
    LogPrintf("%s:  current best=%s  height=%d  log2_work=%.8g  date=%s\n", __func__,
      chainActive.Tip()->GetBlockHash().ToString(), chainActive.Height(), log(chainActive.Tip()->nChainWork.getdouble())/log(2.0),
      DateTimeStrFormat("%Y-%m-%d %H:%M:%S", chainActive.Tip()->GetBlockTime()));
    CheckForkWarningConditions();
}

void static InvalidBlockFound(CBlockIndex *pindex, const CValidationState &state) {
    int nDoS = 0;
    if (state.IsInvalid(nDoS)) {
        std::map<uint256, NodeId>::iterator it = mapBlockSource.find(pindex->GetBlockHash());
        if (it != mapBlockSource.end() && State(it->second)) {
            CBlockReject reject = {state.GetRejectCode(), state.GetRejectReason().substr(0, MAX_REJECT_MESSAGE_LENGTH), pindex->GetBlockHash()};
            State(it->second)->rejects.push_back(reject);
            if (nDoS > 0)
                Misbehaving(it->second, nDoS);
        }
    }
    if (!state.CorruptionPossible()) {
        pindex->nStatus |= BLOCK_FAILED_VALID;
        setDirtyBlockIndex.insert(pindex);
        setBlockIndexCandidates.erase(pindex);
        InvalidChainFound(pindex);
    }
}

void UpdateCoins(const CTransaction& tx, CValidationState &state, CCoinsViewCache &inputs, CTxUndo &txundo, int nHeight)
{
    // mark inputs spent
    if (!tx.IsCoinBase()) {
        txundo.vprevout.reserve(tx.vin.size());
        BOOST_FOREACH(const CTxIn &txin, tx.vin) {
            CCoinsModifier coins = inputs.ModifyCoins(txin.prevout.hash);
            unsigned nPos = txin.prevout.n;

            if (nPos >= coins->vout.size() || coins->vout[nPos].IsNull())
                assert(false);
            // mark an outpoint spent, and construct undo information
            CTxInUndo undo;
            coins->Spend(nPos, &undo);
            txundo.vprevout.push_back(undo);
        }
    }

    // add outputs
    inputs.ModifyCoins(tx.GetHash())->FromTx(tx, nHeight);
}

void UpdateCoins(const CTransaction& tx, CValidationState &state, CCoinsViewCache &inputs, int nHeight)
{
    CTxUndo txundo;
    UpdateCoins(tx, state, inputs, txundo, nHeight);
}

bool CScriptCheck::operator()() {
    const CScript &scriptSig = ptxTo->vin[nIn].scriptSig;
    if (!VerifyScript(scriptSig, scriptPubKey, nFlags, CachingTransactionSignatureChecker(ptxTo, nIn, cacheStore), &error)) {
        return ::error("CScriptCheck(): %s:%d VerifySignature failed: %s", ptxTo->GetHash().ToString(), nIn, ScriptErrorString(error));
    }
    return true;
}

int GetSpendHeight(const CCoinsViewCache& inputs)
{
    LOCK(cs_main);
    CBlockIndex* pindexPrev = mapBlockIndex.find(inputs.GetBestBlock())->second;
    return pindexPrev->nHeight + 1;
}

static mrumap<uint256, unsigned int> cacheCheck(2 * MAX_BLOCK_SIZE / CTransaction().GetSerializeSize(SER_NETWORK, PROTOCOL_VERSION));
static boost::mutex cs_cacheCheck;

namespace Consensus {
bool CheckTxInputs(const CTransaction& tx, CValidationState& state, const CCoinsViewCache& inputs, int nSpendHeight)
{
        // This doesn't trigger the DoS code on purpose; if it did, it would make it easier
        // for an attacker to attempt to split the network.
        if (!inputs.HaveInputs(tx))
            return state.Invalid(error("CheckInputs(): %s inputs unavailable", tx.GetHash().ToString()));

        CAmount nValueIn = 0;
        CAmount nFees = 0;
        for (unsigned int i = 0; i < tx.vin.size(); i++)
        {
            const COutPoint &prevout = tx.vin[i].prevout;
            const CCoins *coins = inputs.AccessCoins(prevout.hash);
            assert(coins);

            // If prev is coinbase, check that it's matured
            if (coins->IsCoinBase()) {
                if (nSpendHeight - coins->nHeight < COINBASE_MATURITY)
                    return state.Invalid(
                        error("CheckInputs(): tried to spend coinbase at depth %d", nSpendHeight - coins->nHeight),
                        REJECT_INVALID, "bad-txns-premature-spend-of-coinbase");
            }

            // Check for negative or overflow input values
            nValueIn += coins->vout[prevout.n].nValue;
            if (!MoneyRange(coins->vout[prevout.n].nValue) || !MoneyRange(nValueIn))
                return state.DoS(100, error("CheckInputs(): txin values out of range"),
                                 REJECT_INVALID, "bad-txns-inputvalues-outofrange");

        }

        if (nValueIn < tx.GetValueOut())
            return state.DoS(100, error("CheckInputs(): %s value in (%s) < value out (%s)",
                                        tx.GetHash().ToString(), FormatMoney(nValueIn), FormatMoney(tx.GetValueOut())),
                             REJECT_INVALID, "bad-txns-in-belowout");

        // Tally transaction fees
        CAmount nTxFee = nValueIn - tx.GetValueOut();
        if (nTxFee < 0)
            return state.DoS(100, error("CheckInputs(): %s nTxFee < 0", tx.GetHash().ToString()),
                             REJECT_INVALID, "bad-txns-fee-negative");
        nFees += nTxFee;
        if (!MoneyRange(nFees))
            return state.DoS(100, error("CheckInputs(): nFees out of range"),
                             REJECT_INVALID, "bad-txns-fee-outofrange");
    return true;
}
}// namespace Consensus

bool CheckInputs(const CTransaction& tx, CValidationState &state, const CCoinsViewCache &inputs, bool fScriptChecks, unsigned int flags, bool cacheStore, std::vector<CScriptCheck> *pvChecks)
{
    const int nSpendHeight = GetSpendHeight(inputs);

    if (!tx.IsCoinBase())
    {
<<<<<<< HEAD
        if (!Consensus::CheckTxInputs(tx, state, inputs, nSpendHeight))
=======
        if (fScriptChecks) {
            boost::unique_lock<boost::mutex> lock(cs_cacheCheck);
            mrumap<uint256, unsigned int>::const_iterator iter = cacheCheck.find(tx.GetHash());
            if (iter != cacheCheck.end()) {
                // The following test relies on the fact that all script validation flags are softforks (i.e. an extra bit set cannot cause a false result to become true).
                if ((iter->second & flags) == flags) {
                    return true;
                }
            }
        }

        if (!Consensus::CheckTxInputs(tx, state, inputs, GetSpendHeight(inputs)))
>>>>>>> 7cebab95
            return false;

        if (pvChecks)
            pvChecks->reserve(tx.vin.size());

        // The first loop above does all the inexpensive checks.
        // Only if ALL inputs pass do we perform expensive ECDSA signature checks.
        // Helps prevent CPU exhaustion attacks.

        // Skip ECDSA signature verification when connecting blocks
        // before the last block chain checkpoint. This is safe because block merkle hashes are
        // still computed and checked, and any change will be caught at the next checkpoint.
        if (fScriptChecks) {
            for (unsigned int i = 0; i < tx.vin.size(); i++) {
                const COutPoint &prevout = tx.vin[i].prevout;
                const CCoins* coins = inputs.AccessCoins(prevout.hash);
                assert(coins);

                // Verify signature
                CScriptCheck check(*coins, tx, i, flags, cacheStore);
                if (pvChecks) {
                    pvChecks->push_back(CScriptCheck());
                    check.swap(pvChecks->back());
                } else if (!check()) {
                    if (flags & STANDARD_NOT_MANDATORY_VERIFY_FLAGS) {
                        // Check whether the failure was caused by a
                        // non-mandatory script verification check, such as
                        // non-standard DER encodings or non-null dummy
                        // arguments; if so, don't trigger DoS protection to
                        // avoid splitting the network between upgraded and
                        // non-upgraded nodes.
                        CScriptCheck check(*coins, tx, i,
                                flags & ~STANDARD_NOT_MANDATORY_VERIFY_FLAGS, cacheStore);
                        if (check())
                            return state.Invalid(false, REJECT_NONSTANDARD, strprintf("non-mandatory-script-verify-flag (%s)", ScriptErrorString(check.GetScriptError())));
                    }
                    // Failures of other flags indicate a transaction that is
                    // invalid in new blocks, e.g. a invalid P2SH. We DoS ban
                    // such nodes as they are not following the protocol. That
                    // said during an upgrade careful thought should be taken
                    // as to the correct behavior - we may want to continue
                    // peering with non-upgraded nodes even after a soft-fork
                    // super-majority vote has passed.
                    return state.DoS(100,false, REJECT_INVALID, strprintf("mandatory-script-verify-flag-failed (%s)", ScriptErrorString(check.GetScriptError())));
                }
            }
        }
    }

<<<<<<< HEAD
    if (!CheckNameTransaction (tx, nSpendHeight, inputs, state, flags))
        return error ("CheckInputs: tx invalid for Namecoin");
=======
    if (cacheStore && fScriptChecks && pvChecks == NULL) {
        boost::unique_lock<boost::mutex> lock(cs_cacheCheck);
        cacheCheck.insert(tx.GetHash(), flags);
    }
>>>>>>> 7cebab95

    return true;
}

namespace {

bool UndoWriteToDisk(const CBlockUndo& blockundo, CDiskBlockPos& pos, const uint256& hashBlock, const CMessageHeader::MessageStartChars& messageStart)
{
    // Open history file to append
    CAutoFile fileout(OpenUndoFile(pos), SER_DISK, CLIENT_VERSION);
    if (fileout.IsNull())
        return error("%s: OpenUndoFile failed", __func__);

    // Write index header
    unsigned int nSize = fileout.GetSerializeSize(blockundo);
    fileout << FLATDATA(messageStart) << nSize;

    // Write undo data
    long fileOutPos = ftell(fileout.Get());
    if (fileOutPos < 0)
        return error("%s: ftell failed", __func__);
    pos.nPos = (unsigned int)fileOutPos;
    fileout << blockundo;

    // calculate & write checksum
    CHashWriter hasher(SER_GETHASH, PROTOCOL_VERSION);
    hasher << hashBlock;
    hasher << blockundo;
    fileout << hasher.GetHash();

    return true;
}

bool UndoReadFromDisk(CBlockUndo& blockundo, const CDiskBlockPos& pos, const uint256& hashBlock)
{
    // Open history file to read
    CAutoFile filein(OpenUndoFile(pos, true), SER_DISK, CLIENT_VERSION);
    if (filein.IsNull())
        return error("%s: OpenBlockFile failed", __func__);

    // Read block
    uint256 hashChecksum;
    try {
        filein >> blockundo;
        filein >> hashChecksum;
    }
    catch (const std::exception& e) {
        return error("%s: Deserialize or I/O error - %s", __func__, e.what());
    }

    // Verify checksum
    CHashWriter hasher(SER_GETHASH, PROTOCOL_VERSION);
    hasher << hashBlock;
    hasher << blockundo;
    if (hashChecksum != hasher.GetHash())
        return error("%s: Checksum mismatch", __func__);

    return true;
}

/** Abort with a message */
bool AbortNode(const std::string& strMessage, const std::string& userMessage="")
{
    strMiscWarning = strMessage;
    LogPrintf("*** %s\n", strMessage);
    uiInterface.ThreadSafeMessageBox(
        userMessage.empty() ? _("Error: A fatal internal error occured, see debug.log for details") : userMessage,
        "", CClientUIInterface::MSG_ERROR);
    StartShutdown();
    return false;
}

bool AbortNode(CValidationState& state, const std::string& strMessage, const std::string& userMessage="")
{
    AbortNode(strMessage, userMessage);
    return state.Error(strMessage);
}

} // anon namespace

/**
 * Apply the undo operation of a CTxInUndo to the given chain state.
 * @param undo The undo object.
 * @param view The coins view to which to apply the changes.
 * @param out The out point that corresponds to the tx input.
 * @return True on success.
 */
bool ApplyTxInUndo(const CTxInUndo& undo, CCoinsViewCache& view, const COutPoint& out)
{
    bool fClean = true;

    CCoinsModifier coins = view.ModifyCoins(out.hash);
    if (undo.nHeight != 0) {
        // undo data contains height: this is the last output of the prevout tx being spent
        if (!coins->IsPruned())
            fClean = fClean && error("%s: undo data overwriting existing transaction", __func__);
        coins->Clear();
        coins->fCoinBase = undo.fCoinBase;
        coins->nHeight = undo.nHeight;
        coins->nVersion = undo.nVersion;
    } else {
        if (coins->IsPruned())
            fClean = fClean && error("%s: undo data adding output to missing transaction", __func__);
    }
    if (coins->IsAvailable(out.n))
        fClean = fClean && error("%s: undo data overwriting existing output", __func__);
    if (coins->vout.size() < out.n+1)
        coins->vout.resize(out.n+1);
    coins->vout[out.n] = undo.txout;

    return fClean;
}

bool DisconnectBlock(CBlock& block, CValidationState& state, CBlockIndex* pindex, CCoinsViewCache& view, std::set<valtype>& unexpiredNames, bool* pfClean)
{
    assert(pindex->GetBlockHash() == view.GetBestBlock());

    if (pfClean)
        *pfClean = false;

    bool fClean = true;

    CBlockUndo blockUndo;
    CDiskBlockPos pos = pindex->GetUndoPos();
    if (pos.IsNull())
        return error("DisconnectBlock(): no undo data available");
    if (!UndoReadFromDisk(blockUndo, pos, pindex->pprev->GetBlockHash()))
        return error("DisconnectBlock(): failure reading undo data");

    if (blockUndo.vtxundo.size() + 1 != block.vtx.size())
        return error("DisconnectBlock(): block and undo data inconsistent");

    /* Undo name expirations.  We use nHeight+1 here in sync with
       the call to ExpireNames, because that's the height at which a
       possible name_update could be (thus it counts for spendability
       of the name).  This is done first to match the order
       in which names are expired when connecting blocks.  */
    if (!UnexpireNames (pindex->nHeight + 1, blockUndo, view, unexpiredNames))
      fClean = false;

    // undo transactions in reverse order
    for (int i = block.vtx.size() - 1; i >= 0; i--) {
        const CTransaction &tx = block.vtx[i];
        uint256 hash = tx.GetHash();

        // Check that all outputs are available and match the outputs in the block itself
        // exactly.
        {
        CCoinsModifier outs = view.ModifyCoins(hash);
        outs->ClearUnspendable();

        CCoins outsBlock(tx, pindex->nHeight);
        // The CCoins serialization does not serialize negative numbers.
        // No network rules currently depend on the version here, so an inconsistency is harmless
        // but it must be corrected before txout nversion ever influences a network rule.
        if (outsBlock.nVersion < 0)
            outs->nVersion = outsBlock.nVersion;
        if (*outs != outsBlock)
        {
            /* This may be due to a historic bug.  For them, some names
               are marked immediately as unspendable.  They fail this check
               when undoing, thus ignore them here.  */
            CChainParams::BugType type;
            if (!Params ().IsHistoricBug (tx.GetHash (), pindex->nHeight, type) || type != CChainParams::BUG_FULLY_IGNORE)
                fClean = fClean && error("DisconnectBlock(): added transaction mismatch? database corrupted");
        }

        // remove outputs
        outs->Clear();
        }

        // restore inputs
        if (i > 0) { // not coinbases
            const CTxUndo &txundo = blockUndo.vtxundo[i-1];
            if (txundo.vprevout.size() != tx.vin.size())
                return error("DisconnectBlock(): transaction and undo data inconsistent");
            for (unsigned int j = tx.vin.size(); j-- > 0;) {
                const COutPoint &out = tx.vin[j].prevout;
                const CTxInUndo &undo = txundo.vprevout[j];
                if (!ApplyTxInUndo(undo, view, out))
                    fClean = false;
            }
        }
    }

    // undo name operations in reverse order
    std::vector<CNameTxUndo>::const_reverse_iterator nameUndoIter;
    for (nameUndoIter = blockUndo.vnameundo.rbegin ();
         nameUndoIter != blockUndo.vnameundo.rend (); ++nameUndoIter)
      nameUndoIter->apply (view);

    // move best block pointer to prevout block
    view.SetBestBlock(pindex->pprev->GetBlockHash());

    if (pfClean) {
        *pfClean = fClean;
        return true;
    }

    return fClean;
}

void static FlushBlockFile(bool fFinalize = false)
{
    LOCK(cs_LastBlockFile);

    CDiskBlockPos posOld(nLastBlockFile, 0);

    FILE *fileOld = OpenBlockFile(posOld);
    if (fileOld) {
        if (fFinalize)
            TruncateFile(fileOld, vinfoBlockFile[nLastBlockFile].nSize);
        FileCommit(fileOld);
        fclose(fileOld);
    }

    fileOld = OpenUndoFile(posOld);
    if (fileOld) {
        if (fFinalize)
            TruncateFile(fileOld, vinfoBlockFile[nLastBlockFile].nUndoSize);
        FileCommit(fileOld);
        fclose(fileOld);
    }
}

bool FindUndoPos(CValidationState &state, int nFile, CDiskBlockPos &pos, unsigned int nAddSize);

static CCheckQueue<CScriptCheck> scriptcheckqueue(128);

void ThreadScriptCheck() {
    RenameThread("bitcoin-scriptch");
    scriptcheckqueue.Thread();
}

//
// Called periodically asynchronously; alerts if it smells like
// we're being fed a bad chain (blocks being generated much
// too slowly or too quickly).
//
void PartitionCheck(bool (*initialDownloadCheck)(), CCriticalSection& cs, const CBlockIndex *const &bestHeader,
                    int64_t nPowTargetSpacing)
{
    if (bestHeader == NULL || initialDownloadCheck()) return;

    static int64_t lastAlertTime = 0;
    int64_t now = GetAdjustedTime();
    if (lastAlertTime > now-60*60*24) return; // Alert at most once per day

    const int SPAN_HOURS=4;
    const int SPAN_SECONDS=SPAN_HOURS*60*60;
    int BLOCKS_EXPECTED = SPAN_SECONDS / nPowTargetSpacing;

    boost::math::poisson_distribution<double> poisson(BLOCKS_EXPECTED);

    std::string strWarning;
    int64_t startTime = GetAdjustedTime()-SPAN_SECONDS;

    LOCK(cs);
    const CBlockIndex* i = bestHeader;
    int nBlocks = 0;
    while (i->GetBlockTime() >= startTime) {
        ++nBlocks;
        i = i->pprev;
        if (i == NULL) return; // Ran out of chain, we must not be fully sync'ed
    }

    // How likely is it to find that many by chance?
    double p = boost::math::pdf(poisson, nBlocks);

    LogPrint("partitioncheck", "%s : Found %d blocks in the last %d hours\n", __func__, nBlocks, SPAN_HOURS);
    LogPrint("partitioncheck", "%s : likelihood: %g\n", __func__, p);

    // Aim for one false-positive about every fifty years of normal running:
    const int FIFTY_YEARS = 50*365*24*60*60;
    double alertThreshold = 1.0 / (FIFTY_YEARS / SPAN_SECONDS);

    if (p <= alertThreshold && nBlocks < BLOCKS_EXPECTED)
    {
        // Many fewer blocks than expected: alert!
        strWarning = strprintf(_("WARNING: check your network connection, %d blocks received in the last %d hours (%d expected)"),
                               nBlocks, SPAN_HOURS, BLOCKS_EXPECTED);
    }
    else if (p <= alertThreshold && nBlocks > BLOCKS_EXPECTED)
    {
        // Many more blocks than expected: alert!
        strWarning = strprintf(_("WARNING: abnormally high number of blocks generated, %d blocks received in the last %d hours (%d expected)"),
                               nBlocks, SPAN_HOURS, BLOCKS_EXPECTED);
    }
    if (!strWarning.empty())
    {
        strMiscWarning = strWarning;
        CAlert::Notify(strWarning, true);
        lastAlertTime = now;
    }
}

static int64_t nTimeVerify = 0;
static int64_t nTimeConnect = 0;
static int64_t nTimeIndex = 0;
static int64_t nTimeCallbacks = 0;
static int64_t nTimeTotal = 0;

bool ConnectBlock(const CBlock& block, CValidationState& state, CBlockIndex* pindex, CCoinsViewCache& view, std::set<valtype>& expiredNames, bool fJustCheck)
{
    const CChainParams& chainparams = Params();
    AssertLockHeld(cs_main);
    // Check it again in case a previous version let a bad block in
    if (!CheckBlock(block, state, !fJustCheck, !fJustCheck))
        return false;

    // verify that the view's current state corresponds to the previous block
    uint256 hashPrevBlock = pindex->pprev == NULL ? uint256() : pindex->pprev->GetBlockHash();
    assert(hashPrevBlock == view.GetBestBlock());

    // Special case for the genesis block, skipping connection of its transactions
    // (its coinbase is unspendable)
    if (block.GetHash() == chainparams.GetConsensus().hashGenesisBlock) {
        if (!fJustCheck)
            view.SetBestBlock(pindex->GetBlockHash());
        return true;
    }

    bool fScriptChecks = true;
    if (fCheckpointsEnabled) {
        CBlockIndex *pindexLastCheckpoint = Checkpoints::GetLastCheckpoint(chainparams.Checkpoints());
        if (pindexLastCheckpoint && pindexLastCheckpoint->GetAncestor(pindex->nHeight) == pindex) {
            // This block is an ancestor of a checkpoint: disable script checks
            fScriptChecks = false;
        }
    }

    // Do not allow blocks that contain transactions which 'overwrite' older transactions,
    // unless those are already completely spent.
    // If such overwrites are allowed, coinbases and transactions depending upon those
    // can be duplicated to remove the ability to spend the first instance -- even after
    // being sent to another address.
    // See BIP30 and http://r6.ca/blog/20120206T005236Z.html for more information.
    // This logic is not necessary for memory pool transactions, as AcceptToMemoryPool
    // already refuses previously-known transaction ids entirely.
    // FIXME: Enable strict check after appropriate fork.
    bool fEnforceBIP30 = (!pindex->phashBlock) || // Enforce on CreateNewBlock invocations which don't have a hash.
                          !(true);
    if (fEnforceBIP30) {
        BOOST_FOREACH(const CTransaction& tx, block.vtx) {
            const CCoins* coins = view.AccessCoins(tx.GetHash());
            if (coins && !coins->IsPruned())
                return state.DoS(100, error("ConnectBlock(): tried to overwrite transaction"),
                                 REJECT_INVALID, "bad-txns-BIP30");
        }
    }

    // Disable strict BIP16 checks until we do a softfork for it
    // FIXME: Enable strict check in the future.
    const bool fStrictPayToScriptHash = false;

    unsigned int flags = fStrictPayToScriptHash ? SCRIPT_VERIFY_P2SH : SCRIPT_VERIFY_NONE;

    // Start enforcing the DERSIG (BIP66) rules, for block.nVersion=3 blocks, when 75% of the network has upgraded:
    if (block.nVersion.GetBaseVersion() >= 3 && IsSuperMajority(3, pindex->pprev, chainparams.GetConsensus().nMajorityEnforceBlockUpgrade, chainparams.GetConsensus())) {
        flags |= SCRIPT_VERIFY_DERSIG;
    }

    CBlockUndo blockundo;

    CCheckQueueControl<CScriptCheck> control(fScriptChecks && nScriptCheckThreads ? &scriptcheckqueue : NULL);

    int64_t nTimeStart = GetTimeMicros();
    CAmount nFees = 0;
    int nInputs = 0;
    unsigned int nSigOps = 0;
    CDiskTxPos pos(pindex->GetBlockPos(), GetSizeOfCompactSize(block.vtx.size()));
    std::vector<std::pair<uint256, CDiskTxPos> > vPos;
    vPos.reserve(block.vtx.size());
    blockundo.vtxundo.reserve(block.vtx.size() - 1);
    for (unsigned int i = 0; i < block.vtx.size(); i++)
    {
        const CTransaction &tx = block.vtx[i];

        nInputs += tx.vin.size();
        nSigOps += GetLegacySigOpCount(tx);
        if (nSigOps > MAX_BLOCK_SIGOPS)
            return state.DoS(100, error("ConnectBlock(): too many sigops"),
                             REJECT_INVALID, "bad-blk-sigops");

        if (!tx.IsCoinBase())
        {
            if (!view.HaveInputs(tx))
                return state.DoS(100, error("ConnectBlock(): inputs missing/spent"),
                                 REJECT_INVALID, "bad-txns-inputs-missingorspent");

            if (fStrictPayToScriptHash)
            {
                // Add in sigops done by pay-to-script-hash inputs;
                // this is to prevent a "rogue miner" from creating
                // an incredibly-expensive-to-validate block.
                nSigOps += GetP2SHSigOpCount(tx, view);
                if (nSigOps > MAX_BLOCK_SIGOPS)
                    return state.DoS(100, error("ConnectBlock(): too many sigops"),
                                     REJECT_INVALID, "bad-blk-sigops");
            }

            nFees += view.GetValueIn(tx)-tx.GetValueOut();

            std::vector<CScriptCheck> vChecks;
            if (!CheckInputs(tx, state, view, fScriptChecks, flags, false, nScriptCheckThreads ? &vChecks : NULL))
                return false;
            control.Add(vChecks);
        }

        CTxUndo undoDummy;
        if (i > 0) {
            blockundo.vtxundo.push_back(CTxUndo());
        }
        UpdateCoins(tx, state, view, i == 0 ? undoDummy : blockundo.vtxundo.back(), pindex->nHeight);
        ApplyNameTransaction(tx, pindex->nHeight, view, blockundo);

        vPos.push_back(std::make_pair(tx.GetHash(), pos));
        pos.nTxOffset += ::GetSerializeSize(tx, SER_DISK, CLIENT_VERSION);
    }
    int64_t nTime1 = GetTimeMicros(); nTimeConnect += nTime1 - nTimeStart;
    LogPrint("bench", "      - Connect %u transactions: %.2fms (%.3fms/tx, %.3fms/txin) [%.2fs]\n", (unsigned)block.vtx.size(), 0.001 * (nTime1 - nTimeStart), 0.001 * (nTime1 - nTimeStart) / block.vtx.size(), nInputs <= 1 ? 0 : 0.001 * (nTime1 - nTimeStart) / (nInputs-1), nTimeConnect * 0.000001);

    CAmount blockReward = nFees + GetBlockSubsidy(pindex->nHeight, chainparams.GetConsensus());
    if (block.vtx[0].GetValueOut() > blockReward)
        return state.DoS(100,
                         error("ConnectBlock(): coinbase pays too much (actual=%d vs limit=%d)",
                               block.vtx[0].GetValueOut(), blockReward),
                               REJECT_INVALID, "bad-cb-amount");

    if (!control.Wait())
        return state.DoS(100, false);
    int64_t nTime2 = GetTimeMicros(); nTimeVerify += nTime2 - nTimeStart;
    LogPrint("bench", "    - Verify %u txins: %.2fms (%.3fms/txin) [%.2fs]\n", nInputs - 1, 0.001 * (nTime2 - nTimeStart), nInputs <= 1 ? 0 : 0.001 * (nTime2 - nTimeStart) / (nInputs-1), nTimeVerify * 0.000001);

    if (fJustCheck)
        return true;

    /* Remove expired names from the UTXO set.  They become permanently
       unspendable.  Note that we use nHeight+1 here because a possible
       spending transaction would be at least at that height.  This has
       to be done after checking the transactions themselves, because
       spending a name would still be valid in the current block.  */
    if (!ExpireNames(pindex->nHeight + 1, view, blockundo, expiredNames))
        return error("%s : ExpireNames failed", __func__);

    // Write undo information to disk
    if (pindex->GetUndoPos().IsNull() || !pindex->IsValid(BLOCK_VALID_SCRIPTS))
    {
        if (pindex->GetUndoPos().IsNull()) {
            CDiskBlockPos pos;
            if (!FindUndoPos(state, pindex->nFile, pos, ::GetSerializeSize(blockundo, SER_DISK, CLIENT_VERSION) + 40))
                return error("ConnectBlock(): FindUndoPos failed");
            if (!UndoWriteToDisk(blockundo, pos, pindex->pprev->GetBlockHash(), chainparams.MessageStart()))
                return AbortNode(state, "Failed to write undo data");

            // update nUndoPos in block index
            pindex->nUndoPos = pos.nPos;
            pindex->nStatus |= BLOCK_HAVE_UNDO;
        }

        pindex->RaiseValidity(BLOCK_VALID_SCRIPTS);
        setDirtyBlockIndex.insert(pindex);
    }

    if (fTxIndex)
        if (!pblocktree->WriteTxIndex(vPos))
            return AbortNode(state, "Failed to write transaction index");

    // add this block to the view's block chain
    view.SetBestBlock(pindex->GetBlockHash());

    int64_t nTime3 = GetTimeMicros(); nTimeIndex += nTime3 - nTime2;
    LogPrint("bench", "    - Index writing: %.2fms [%.2fs]\n", 0.001 * (nTime3 - nTime2), nTimeIndex * 0.000001);

    // Watch for changes to the previous coinbase transaction.
    static uint256 hashPrevBestCoinBase;
    GetMainSignals().UpdatedTransaction(hashPrevBestCoinBase);
    hashPrevBestCoinBase = block.vtx[0].GetHash();

    int64_t nTime4 = GetTimeMicros(); nTimeCallbacks += nTime4 - nTime3;
    LogPrint("bench", "    - Callbacks: %.2fms [%.2fs]\n", 0.001 * (nTime4 - nTime3), nTimeCallbacks * 0.000001);

    return true;
}

enum FlushStateMode {
    FLUSH_STATE_NONE,
    FLUSH_STATE_IF_NEEDED,
    FLUSH_STATE_PERIODIC,
    FLUSH_STATE_ALWAYS
};

/**
 * Update the on-disk chain state.
 * The caches and indexes are flushed depending on the mode we're called with
 * if they're too large, if it's been a while since the last write,
 * or always and in all cases if we're in prune mode and are deleting files.
 */
bool static FlushStateToDisk(CValidationState &state, FlushStateMode mode) {
    LOCK2(cs_main, cs_LastBlockFile);
    static int64_t nLastWrite = 0;
    static int64_t nLastFlush = 0;
    static int64_t nLastSetChain = 0;
    std::set<int> setFilesToPrune;
    bool fFlushForPrune = false;
    try {
    if (fPruneMode && fCheckForPruning) {
        FindFilesToPrune(setFilesToPrune);
        fCheckForPruning = false;
        if (!setFilesToPrune.empty()) {
            fFlushForPrune = true;
            if (!fHavePruned) {
                pblocktree->WriteFlag("prunedblockfiles", true);
                fHavePruned = true;
            }
        }
    }
    int64_t nNow = GetTimeMicros();
    // Avoid writing/flushing immediately after startup.
    if (nLastWrite == 0) {
        nLastWrite = nNow;
    }
    if (nLastFlush == 0) {
        nLastFlush = nNow;
    }
    if (nLastSetChain == 0) {
        nLastSetChain = nNow;
    }
    size_t cacheSize = pcoinsTip->DynamicMemoryUsage();
    // The cache is large and close to the limit, but we have time now (not in the middle of a block processing).
    bool fCacheLarge = mode == FLUSH_STATE_PERIODIC && cacheSize * (10.0/9) > nCoinCacheUsage;
    // The cache is over the limit, we have to write now.
    bool fCacheCritical = mode == FLUSH_STATE_IF_NEEDED && cacheSize > nCoinCacheUsage;
    // It's been a while since we wrote the block index to disk. Do this frequently, so we don't need to redownload after a crash.
    bool fPeriodicWrite = mode == FLUSH_STATE_PERIODIC && nNow > nLastWrite + (int64_t)DATABASE_WRITE_INTERVAL * 1000000;
    // It's been very long since we flushed the cache. Do this infrequently, to optimize cache usage.
    bool fPeriodicFlush = mode == FLUSH_STATE_PERIODIC && nNow > nLastFlush + (int64_t)DATABASE_FLUSH_INTERVAL * 1000000;
    // Combine all conditions that result in a full cache flush.
    bool fDoFullFlush = (mode == FLUSH_STATE_ALWAYS) || fCacheLarge || fCacheCritical || fPeriodicFlush || fFlushForPrune;
    // Write blocks and block index to disk.
    if (fDoFullFlush || fPeriodicWrite) {
        // Depend on nMinDiskSpace to ensure we can write block index
        if (!CheckDiskSpace(0))
            return state.Error("out of disk space");
        // First make sure all block and undo data is flushed to disk.
        FlushBlockFile();
        // Then update all block file information (which may refer to block and undo files).
        {
            std::vector<std::pair<int, const CBlockFileInfo*> > vFiles;
            vFiles.reserve(setDirtyFileInfo.size());
            for (set<int>::iterator it = setDirtyFileInfo.begin(); it != setDirtyFileInfo.end(); ) {
                vFiles.push_back(make_pair(*it, &vinfoBlockFile[*it]));
                setDirtyFileInfo.erase(it++);
            }
            std::vector<const CBlockIndex*> vBlocks;
            vBlocks.reserve(setDirtyBlockIndex.size());
            for (set<CBlockIndex*>::iterator it = setDirtyBlockIndex.begin(); it != setDirtyBlockIndex.end(); ) {
                vBlocks.push_back(*it);
                setDirtyBlockIndex.erase(it++);
            }
            if (!pblocktree->WriteBatchSync(vFiles, nLastBlockFile, vBlocks)) {
                return AbortNode(state, "Files to write to block index database");
            }
        }
        // Finally remove any pruned files
        if (fFlushForPrune)
            UnlinkPrunedFiles(setFilesToPrune);
        nLastWrite = nNow;
    }
    // Flush best chain related state. This can only be done if the blocks / block index write was also done.
    if (fDoFullFlush) {
        // Typical CCoins structures on disk are around 128 bytes in size.
        // Pushing a new one to the database can cause it to be written
        // twice (once in the log, and once in the tables). This is already
        // an overestimation, as most will delete an existing entry or
        // overwrite one. Still, use a conservative safety factor of 2.
        if (!CheckDiskSpace(128 * 2 * 2 * pcoinsTip->GetCacheSize()))
            return state.Error("out of disk space");
        // Flush the chainstate (which may refer to block index entries).
        if (!pcoinsTip->Flush())
            return AbortNode(state, "Failed to write to coin database");
        nLastFlush = nNow;
    }
    if ((mode == FLUSH_STATE_ALWAYS || mode == FLUSH_STATE_PERIODIC) && nNow > nLastSetChain + (int64_t)DATABASE_WRITE_INTERVAL * 1000000) {
        // Update best block in wallet (so we can detect restored wallets).
        GetMainSignals().SetBestChain(chainActive.GetLocator());
        nLastSetChain = nNow;
    }
    } catch (const std::runtime_error& e) {
        return AbortNode(state, std::string("System error while flushing: ") + e.what());
    }
    return true;
}

void FlushStateToDisk() {
    CValidationState state;
    FlushStateToDisk(state, FLUSH_STATE_ALWAYS);
}

void PruneAndFlush() {
    CValidationState state;
    fCheckForPruning = true;
    FlushStateToDisk(state, FLUSH_STATE_NONE);
}

/** Update chainActive and related internal data structures. */
void static UpdateTip(CBlockIndex *pindexNew) {
    const CChainParams& chainParams = Params();
    chainActive.SetTip(pindexNew);

    // New best block
    nTimeBestReceived = GetTime();
    mempool.AddTransactionsUpdated(1);

    LogPrintf("%s: new best=%s  height=%d  log2_work=%.8g  tx=%lu  date=%s progress=%f  cache=%.1fMiB(%utx)\n", __func__,
      chainActive.Tip()->GetBlockHash().ToString(), chainActive.Height(), log(chainActive.Tip()->nChainWork.getdouble())/log(2.0), (unsigned long)chainActive.Tip()->nChainTx,
      DateTimeStrFormat("%Y-%m-%d %H:%M:%S", chainActive.Tip()->GetBlockTime()),
      Checkpoints::GuessVerificationProgress(chainParams.Checkpoints(), chainActive.Tip()), pcoinsTip->DynamicMemoryUsage() * (1.0 / (1<<20)), pcoinsTip->GetCacheSize());

    cvBlockChange.notify_all();

    // Check the version of the last 100 blocks to see if we need to upgrade:
    static bool fWarned = false;
    if (!IsInitialBlockDownload() && !fWarned)
    {
        int nUpgraded = 0;
        const CBlockIndex* pindex = chainActive.Tip();
        for (int i = 0; i < 100 && pindex != NULL; i++)
        {
            if (pindex->nVersion.GetBaseVersion() > CBlock::CURRENT_VERSION)
                ++nUpgraded;
            pindex = pindex->pprev;
        }
        if (nUpgraded > 0)
            LogPrintf("%s: %d of last 100 blocks above version %d\n", __func__, nUpgraded, (int)CBlock::CURRENT_VERSION);
        if (nUpgraded > 100/2)
        {
            // strMiscWarning is read by GetWarnings(), called by Qt and the JSON-RPC code to warn the user:
            strMiscWarning = _("Warning: This version is obsolete; upgrade required!");
            CAlert::Notify(strMiscWarning, true);
            fWarned = true;
        }
    }
}

/** Disconnect chainActive's tip. */
bool static DisconnectTip(CValidationState &state) {
    CBlockIndex *pindexDelete = chainActive.Tip();
    assert(pindexDelete);
    mempool.check(pcoinsTip);
    CheckNameDB (true);
    // Read block from disk.
    CBlock block;
    if (!ReadBlockFromDisk(block, pindexDelete))
        return AbortNode(state, "Failed to read block");
    // Apply the block atomically to the chain state.
    std::set<valtype> unexpiredNames;
    int64_t nStart = GetTimeMicros();
    {
        CCoinsViewCache view(pcoinsTip);
        if (!DisconnectBlock(block, state, pindexDelete, view, unexpiredNames))
            return error("DisconnectTip(): DisconnectBlock %s failed", pindexDelete->GetBlockHash().ToString());
        assert(view.Flush());
    }
    LogPrint("bench", "- Disconnect block: %.2fms\n", (GetTimeMicros() - nStart) * 0.001);
    // Write the chain state to disk, if necessary.
    if (!FlushStateToDisk(state, FLUSH_STATE_IF_NEEDED))
        return false;
    // Resurrect mempool transactions from the disconnected block.
    BOOST_FOREACH(const CTransaction &tx, block.vtx) {
        // ignore validation errors in resurrected transactions
        list<CTransaction> removed;
        CValidationState stateDummy;
        if (tx.IsCoinBase() || !AcceptToMemoryPool(mempool, stateDummy, tx, false, NULL))
            mempool.remove(tx, removed, true);
    }
    mempool.removeCoinbaseSpends(pcoinsTip, pindexDelete->nHeight);
    // Fix the pool for conflicts due to unexpired names.
    list<CTransaction> txConflicted;
    mempool.removeUnexpireConflicts(unexpiredNames, txConflicted);
    mempool.check(pcoinsTip);
    // Update chainActive and related variables.
    UpdateTip(pindexDelete->pprev);
    CheckNameDB (true);
    // Tell wallet about transactions that went from mempool
    // to conflicted:
    BOOST_FOREACH(const CTransaction &tx, txConflicted) {
        SyncWithWallets(tx, NULL);
    }
    // Let wallets know transactions went from 1-confirmed to
    // 0-confirmed or conflicted:
    BOOST_FOREACH(const CTransaction &tx, block.vtx) {
        SyncWithWallets(tx, NULL);
    }
    return true;
}

static int64_t nTimeReadFromDisk = 0;
static int64_t nTimeConnectTotal = 0;
static int64_t nTimeFlush = 0;
static int64_t nTimeChainState = 0;
static int64_t nTimePostConnect = 0;

/**
 * Connect a new block to chainActive. pblock is either NULL or a pointer to a CBlock
 * corresponding to pindexNew, to bypass loading it again from disk.
 */
bool static ConnectTip(CValidationState &state, CBlockIndex *pindexNew, CBlock *pblock) {
    assert(pindexNew->pprev == chainActive.Tip());
    mempool.check(pcoinsTip);
    CheckNameDB (true);
    // Read block from disk.
    int64_t nTime1 = GetTimeMicros();
    CBlock block;
    if (!pblock) {
        if (!ReadBlockFromDisk(block, pindexNew))
            return AbortNode(state, "Failed to read block");
        pblock = &block;
    }
    // Apply the block atomically to the chain state.
    std::set<valtype> expiredNames;
    int64_t nTime2 = GetTimeMicros(); nTimeReadFromDisk += nTime2 - nTime1;
    int64_t nTime3;
    LogPrint("bench", "  - Load block from disk: %.2fms [%.2fs]\n", (nTime2 - nTime1) * 0.001, nTimeReadFromDisk * 0.000001);
    {
        CCoinsViewCache view(pcoinsTip);
        bool rv = ConnectBlock(*pblock, state, pindexNew, view, expiredNames);
        GetMainSignals().BlockChecked(*pblock, state);
        if (!rv) {
            if (state.IsInvalid())
                InvalidBlockFound(pindexNew, state);
            return error("ConnectTip(): ConnectBlock %s failed", pindexNew->GetBlockHash().ToString());
        }
        mapBlockSource.erase(pindexNew->GetBlockHash());
        nTime3 = GetTimeMicros(); nTimeConnectTotal += nTime3 - nTime2;
        LogPrint("bench", "  - Connect total: %.2fms [%.2fs]\n", (nTime3 - nTime2) * 0.001, nTimeConnectTotal * 0.000001);
        assert(view.Flush());
    }
    int64_t nTime4 = GetTimeMicros(); nTimeFlush += nTime4 - nTime3;
    LogPrint("bench", "  - Flush: %.2fms [%.2fs]\n", (nTime4 - nTime3) * 0.001, nTimeFlush * 0.000001);
    // Write the chain state to disk, if necessary.
    if (!FlushStateToDisk(state, FLUSH_STATE_IF_NEEDED))
        return false;
    int64_t nTime5 = GetTimeMicros(); nTimeChainState += nTime5 - nTime4;
    LogPrint("bench", "  - Writing chainstate: %.2fms [%.2fs]\n", (nTime5 - nTime4) * 0.001, nTimeChainState * 0.000001);
    // Remove conflicting transactions from the mempool.
    list<CTransaction> txConflicted;
    mempool.removeForBlock(pblock->vtx, pindexNew->nHeight, txConflicted, !IsInitialBlockDownload());
    mempool.removeExpireConflicts(expiredNames, txConflicted);
    mempool.check(pcoinsTip);
    // Update chainActive & related variables.
    UpdateTip(pindexNew);
    CheckNameDB (false);
    // Tell wallet about transactions that went from mempool
    // to conflicted:
    BOOST_FOREACH(const CTransaction &tx, txConflicted) {
        SyncWithWallets(tx, NULL);
    }
    // ... and about transactions that got confirmed:
    BOOST_FOREACH(const CTransaction &tx, pblock->vtx) {
        SyncWithWallets(tx, pblock);
    }
    // Erase block's transactions from the validation cache
    {
        boost::unique_lock<boost::mutex> lock(cs_cacheCheck);
        BOOST_FOREACH(const CTransaction &tx, pblock->vtx) {
            cacheCheck.erase(tx.GetHash());
        }
    }

    int64_t nTime6 = GetTimeMicros(); nTimePostConnect += nTime6 - nTime5; nTimeTotal += nTime6 - nTime1;
    LogPrint("bench", "  - Connect postprocess: %.2fms [%.2fs]\n", (nTime6 - nTime5) * 0.001, nTimePostConnect * 0.000001);
    LogPrint("bench", "- Connect block: %.2fms [%.2fs]\n", (nTime6 - nTime1) * 0.001, nTimeTotal * 0.000001);
    return true;
}

/**
 * Return the tip of the chain with the most work in it, that isn't
 * known to be invalid (it's however far from certain to be valid).
 */
static CBlockIndex* FindMostWorkChain() {
    do {
        CBlockIndex *pindexNew = NULL;

        // Find the best candidate header.
        {
            std::set<CBlockIndex*, CBlockIndexWorkComparator>::reverse_iterator it = setBlockIndexCandidates.rbegin();
            if (it == setBlockIndexCandidates.rend())
                return NULL;
            pindexNew = *it;
        }

        // Check whether all blocks on the path between the currently active chain and the candidate are valid.
        // Just going until the active chain is an optimization, as we know all blocks in it are valid already.
        CBlockIndex *pindexTest = pindexNew;
        bool fInvalidAncestor = false;
        while (pindexTest && !chainActive.Contains(pindexTest)) {
            assert(pindexTest->nChainTx || pindexTest->nHeight == 0);

            // Pruned nodes may have entries in setBlockIndexCandidates for
            // which block files have been deleted.  Remove those as candidates
            // for the most work chain if we come across them; we can't switch
            // to a chain unless we have all the non-active-chain parent blocks.
            bool fFailedChain = pindexTest->nStatus & BLOCK_FAILED_MASK;
            bool fMissingData = !(pindexTest->nStatus & BLOCK_HAVE_DATA);
            if (fFailedChain || fMissingData) {
                // Candidate chain is not usable (either invalid or missing data)
                if (fFailedChain && (pindexBestInvalid == NULL || pindexNew->nChainWork > pindexBestInvalid->nChainWork))
                    pindexBestInvalid = pindexNew;
                CBlockIndex *pindexFailed = pindexNew;
                // Remove the entire chain from the set.
                while (pindexTest != pindexFailed) {
                    if (fFailedChain) {
                        pindexFailed->nStatus |= BLOCK_FAILED_CHILD;
                    } else if (fMissingData) {
                        // If we're missing data, then add back to mapBlocksUnlinked,
                        // so that if the block arrives in the future we can try adding
                        // to setBlockIndexCandidates again.
                        mapBlocksUnlinked.insert(std::make_pair(pindexFailed->pprev, pindexFailed));
                    }
                    setBlockIndexCandidates.erase(pindexFailed);
                    pindexFailed = pindexFailed->pprev;
                }
                setBlockIndexCandidates.erase(pindexTest);
                fInvalidAncestor = true;
                break;
            }
            pindexTest = pindexTest->pprev;
        }
        if (!fInvalidAncestor)
            return pindexNew;
    } while(true);
}

/** Delete all entries in setBlockIndexCandidates that are worse than the current tip. */
static void PruneBlockIndexCandidates() {
    // Note that we can't delete the current block itself, as we may need to return to it later in case a
    // reorganization to a better block fails.
    std::set<CBlockIndex*, CBlockIndexWorkComparator>::iterator it = setBlockIndexCandidates.begin();
    while (it != setBlockIndexCandidates.end() && setBlockIndexCandidates.value_comp()(*it, chainActive.Tip())) {
        setBlockIndexCandidates.erase(it++);
    }
    // Either the current tip or a successor of it we're working towards is left in setBlockIndexCandidates.
    assert(!setBlockIndexCandidates.empty());
}

/**
 * Try to make some progress towards making pindexMostWork the active block.
 * pblock is either NULL or a pointer to a CBlock corresponding to pindexMostWork.
 */
static bool ActivateBestChainStep(CValidationState &state, CBlockIndex *pindexMostWork, CBlock *pblock) {
    AssertLockHeld(cs_main);
    bool fInvalidFound = false;
    const CBlockIndex *pindexOldTip = chainActive.Tip();
    const CBlockIndex *pindexFork = chainActive.FindFork(pindexMostWork);

    // Disconnect active blocks which are no longer in the best chain.
    while (chainActive.Tip() && chainActive.Tip() != pindexFork) {
        if (!DisconnectTip(state))
            return false;
    }

    // Build list of new blocks to connect.
    std::vector<CBlockIndex*> vpindexToConnect;
    bool fContinue = true;
    int nHeight = pindexFork ? pindexFork->nHeight : -1;
    while (fContinue && nHeight != pindexMostWork->nHeight) {
    // Don't iterate the entire list of potential improvements toward the best tip, as we likely only need
    // a few blocks along the way.
    int nTargetHeight = std::min(nHeight + 32, pindexMostWork->nHeight);
    vpindexToConnect.clear();
    vpindexToConnect.reserve(nTargetHeight - nHeight);
    CBlockIndex *pindexIter = pindexMostWork->GetAncestor(nTargetHeight);
    while (pindexIter && pindexIter->nHeight != nHeight) {
        vpindexToConnect.push_back(pindexIter);
        pindexIter = pindexIter->pprev;
    }
    nHeight = nTargetHeight;

    // Connect new blocks.
    BOOST_REVERSE_FOREACH(CBlockIndex *pindexConnect, vpindexToConnect) {
        if (!ConnectTip(state, pindexConnect, pindexConnect == pindexMostWork ? pblock : NULL)) {
            if (state.IsInvalid()) {
                // The block violates a consensus rule.
                if (!state.CorruptionPossible())
                    InvalidChainFound(vpindexToConnect.back());
                state = CValidationState();
                fInvalidFound = true;
                fContinue = false;
                break;
            } else {
                // A system error occurred (disk space, database error, ...).
                return false;
            }
        } else {
            PruneBlockIndexCandidates();
            if (!pindexOldTip || chainActive.Tip()->nChainWork > pindexOldTip->nChainWork) {
                // We're in a better position than we were. Return temporarily to release the lock.
                fContinue = false;
                break;
            }
        }
    }
    }

    // Callbacks/notifications for a new best chain.
    if (fInvalidFound)
        CheckForkWarningConditionsOnNewFork(vpindexToConnect.back());
    else
        CheckForkWarningConditions();

    return true;
}

/**
 * Make the best chain active, in multiple steps. The result is either failure
 * or an activated best chain. pblock is either NULL or a pointer to a block
 * that is already loaded (to avoid loading it again from disk).
 */
bool ActivateBestChain(CValidationState &state, CBlock *pblock) {
    CBlockIndex *pindexNewTip = NULL;
    CBlockIndex *pindexMostWork = NULL;
    const CChainParams& chainParams = Params();
    do {
        boost::this_thread::interruption_point();

        bool fInitialDownload;
        {
            LOCK(cs_main);
            pindexMostWork = FindMostWorkChain();

            // Whether we have anything to do at all.
            if (pindexMostWork == NULL || pindexMostWork == chainActive.Tip())
                return true;

            if (!ActivateBestChainStep(state, pindexMostWork, pblock && pblock->GetHash() == pindexMostWork->GetBlockHash() ? pblock : NULL))
                return false;

            pindexNewTip = chainActive.Tip();
            fInitialDownload = IsInitialBlockDownload();
        }
        // When we reach this point, we switched to a new tip (stored in pindexNewTip).

        // Notifications/callbacks that can run without cs_main
        if (!fInitialDownload) {
            uint256 hashNewTip = pindexNewTip->GetBlockHash();
            // Relay inventory, but don't relay old inventory during initial block download.
            int nBlockEstimate = 0;
            if (fCheckpointsEnabled)
                nBlockEstimate = Checkpoints::GetTotalBlocksEstimate(chainParams.Checkpoints());
            // Don't relay blocks if pruning -- could cause a peer to try to download, resulting
            // in a stalled download if the block file is pruned before the request.
            if (nLocalServices & NODE_NETWORK) {
                LOCK(cs_vNodes);
                BOOST_FOREACH(CNode* pnode, vNodes)
                    if (chainActive.Height() > (pnode->nStartingHeight != -1 ? pnode->nStartingHeight - 2000 : nBlockEstimate))
                        pnode->PushInventory(CInv(MSG_BLOCK, hashNewTip));
            }
            // Notify external listeners about the new tip.
            uiInterface.NotifyBlockTip(hashNewTip);
        }
    } while(pindexMostWork != chainActive.Tip());
    CheckBlockIndex();

    // Write changes periodically to disk, after relay.
    if (!FlushStateToDisk(state, FLUSH_STATE_PERIODIC)) {
        return false;
    }

    return true;
}

bool InvalidateBlock(CValidationState& state, CBlockIndex *pindex) {
    AssertLockHeld(cs_main);

    // Mark the block itself as invalid.
    pindex->nStatus |= BLOCK_FAILED_VALID;
    setDirtyBlockIndex.insert(pindex);
    setBlockIndexCandidates.erase(pindex);

    while (chainActive.Contains(pindex)) {
        CBlockIndex *pindexWalk = chainActive.Tip();
        pindexWalk->nStatus |= BLOCK_FAILED_CHILD;
        setDirtyBlockIndex.insert(pindexWalk);
        setBlockIndexCandidates.erase(pindexWalk);
        // ActivateBestChain considers blocks already in chainActive
        // unconditionally valid already, so force disconnect away from it.
        if (!DisconnectTip(state)) {
            return false;
        }
    }

    // The resulting new best tip may not be in setBlockIndexCandidates anymore, so
    // add it again.
    BlockMap::iterator it = mapBlockIndex.begin();
    while (it != mapBlockIndex.end()) {
        if (it->second->IsValid(BLOCK_VALID_TRANSACTIONS) && it->second->nChainTx && !setBlockIndexCandidates.value_comp()(it->second, chainActive.Tip())) {
            setBlockIndexCandidates.insert(it->second);
        }
        it++;
    }

    InvalidChainFound(pindex);
    return true;
}

bool ReconsiderBlock(CValidationState& state, CBlockIndex *pindex) {
    AssertLockHeld(cs_main);

    int nHeight = pindex->nHeight;

    // Remove the invalidity flag from this block and all its descendants.
    BlockMap::iterator it = mapBlockIndex.begin();
    while (it != mapBlockIndex.end()) {
        if (!it->second->IsValid() && it->second->GetAncestor(nHeight) == pindex) {
            it->second->nStatus &= ~BLOCK_FAILED_MASK;
            setDirtyBlockIndex.insert(it->second);
            if (it->second->IsValid(BLOCK_VALID_TRANSACTIONS) && it->second->nChainTx && setBlockIndexCandidates.value_comp()(chainActive.Tip(), it->second)) {
                setBlockIndexCandidates.insert(it->second);
            }
            if (it->second == pindexBestInvalid) {
                // Reset invalid block marker if it was pointing to one of those.
                pindexBestInvalid = NULL;
            }
        }
        it++;
    }

    // Remove the invalidity flag from all ancestors too.
    while (pindex != NULL) {
        if (pindex->nStatus & BLOCK_FAILED_MASK) {
            pindex->nStatus &= ~BLOCK_FAILED_MASK;
            setDirtyBlockIndex.insert(pindex);
        }
        pindex = pindex->pprev;
    }
    return true;
}

CBlockIndex* AddToBlockIndex(const CBlockHeader& block)
{
    // Check for duplicate
    uint256 hash = block.GetHash();
    BlockMap::iterator it = mapBlockIndex.find(hash);
    if (it != mapBlockIndex.end())
        return it->second;

    // Construct new block index object
    CBlockIndex* pindexNew = new CBlockIndex(block);
    assert(pindexNew);
    // We assign the sequence id to blocks only when the full data is available,
    // to avoid miners withholding blocks but broadcasting headers, to get a
    // competitive advantage.
    pindexNew->nSequenceId = 0;
    BlockMap::iterator mi = mapBlockIndex.insert(make_pair(hash, pindexNew)).first;
    pindexNew->phashBlock = &((*mi).first);
    BlockMap::iterator miPrev = mapBlockIndex.find(block.hashPrevBlock);
    if (miPrev != mapBlockIndex.end())
    {
        pindexNew->pprev = (*miPrev).second;
        pindexNew->nHeight = pindexNew->pprev->nHeight + 1;
        pindexNew->BuildSkip();
    }
    pindexNew->nChainWork = (pindexNew->pprev ? pindexNew->pprev->nChainWork : 0) + GetBlockProof(*pindexNew);
    pindexNew->RaiseValidity(BLOCK_VALID_TREE);
    if (pindexBestHeader == NULL || pindexBestHeader->nChainWork < pindexNew->nChainWork)
        pindexBestHeader = pindexNew;

    setDirtyBlockIndex.insert(pindexNew);

    return pindexNew;
}

/** Mark a block as having its data received and checked (up to BLOCK_VALID_TRANSACTIONS). */
bool ReceivedBlockTransactions(const CBlock &block, CValidationState& state, CBlockIndex *pindexNew, const CDiskBlockPos& pos)
{
    pindexNew->nTx = block.vtx.size();
    pindexNew->nChainTx = 0;
    pindexNew->nFile = pos.nFile;
    pindexNew->nDataPos = pos.nPos;
    pindexNew->nUndoPos = 0;
    pindexNew->nStatus |= BLOCK_HAVE_DATA;
    pindexNew->RaiseValidity(BLOCK_VALID_TRANSACTIONS);
    setDirtyBlockIndex.insert(pindexNew);

    if (pindexNew->pprev == NULL || pindexNew->pprev->nChainTx) {
        // If pindexNew is the genesis block or all parents are BLOCK_VALID_TRANSACTIONS.
        deque<CBlockIndex*> queue;
        queue.push_back(pindexNew);

        // Recursively process any descendant blocks that now may be eligible to be connected.
        while (!queue.empty()) {
            CBlockIndex *pindex = queue.front();
            queue.pop_front();
            pindex->nChainTx = (pindex->pprev ? pindex->pprev->nChainTx : 0) + pindex->nTx;
            {
                LOCK(cs_nBlockSequenceId);
                pindex->nSequenceId = nBlockSequenceId++;
            }
            if (chainActive.Tip() == NULL || !setBlockIndexCandidates.value_comp()(pindex, chainActive.Tip())) {
                setBlockIndexCandidates.insert(pindex);
            }
            std::pair<std::multimap<CBlockIndex*, CBlockIndex*>::iterator, std::multimap<CBlockIndex*, CBlockIndex*>::iterator> range = mapBlocksUnlinked.equal_range(pindex);
            while (range.first != range.second) {
                std::multimap<CBlockIndex*, CBlockIndex*>::iterator it = range.first;
                queue.push_back(it->second);
                range.first++;
                mapBlocksUnlinked.erase(it);
            }
        }
    } else {
        if (pindexNew->pprev && pindexNew->pprev->IsValid(BLOCK_VALID_TREE)) {
            mapBlocksUnlinked.insert(std::make_pair(pindexNew->pprev, pindexNew));
        }
    }

    return true;
}

bool FindBlockPos(CValidationState &state, CDiskBlockPos &pos, unsigned int nAddSize, unsigned int nHeight, uint64_t nTime, bool fKnown = false)
{
    LOCK(cs_LastBlockFile);

    unsigned int nFile = fKnown ? pos.nFile : nLastBlockFile;
    if (vinfoBlockFile.size() <= nFile) {
        vinfoBlockFile.resize(nFile + 1);
    }

    if (!fKnown) {
        while (vinfoBlockFile[nFile].nSize + nAddSize >= MAX_BLOCKFILE_SIZE) {
            LogPrintf("Leaving block file %i: %s\n", nFile, vinfoBlockFile[nFile].ToString());
            FlushBlockFile(true);
            nFile++;
            if (vinfoBlockFile.size() <= nFile) {
                vinfoBlockFile.resize(nFile + 1);
            }
        }
        pos.nFile = nFile;
        pos.nPos = vinfoBlockFile[nFile].nSize;
    }

    nLastBlockFile = nFile;
    vinfoBlockFile[nFile].AddBlock(nHeight, nTime);
    if (fKnown)
        vinfoBlockFile[nFile].nSize = std::max(pos.nPos + nAddSize, vinfoBlockFile[nFile].nSize);
    else
        vinfoBlockFile[nFile].nSize += nAddSize;

    if (!fKnown) {
        unsigned int nOldChunks = (pos.nPos + BLOCKFILE_CHUNK_SIZE - 1) / BLOCKFILE_CHUNK_SIZE;
        unsigned int nNewChunks = (vinfoBlockFile[nFile].nSize + BLOCKFILE_CHUNK_SIZE - 1) / BLOCKFILE_CHUNK_SIZE;
        if (nNewChunks > nOldChunks) {
            if (fPruneMode)
                fCheckForPruning = true;
            if (CheckDiskSpace(nNewChunks * BLOCKFILE_CHUNK_SIZE - pos.nPos)) {
                FILE *file = OpenBlockFile(pos);
                if (file) {
                    LogPrintf("Pre-allocating up to position 0x%x in blk%05u.dat\n", nNewChunks * BLOCKFILE_CHUNK_SIZE, pos.nFile);
                    AllocateFileRange(file, pos.nPos, nNewChunks * BLOCKFILE_CHUNK_SIZE - pos.nPos);
                    fclose(file);
                }
            }
            else
                return state.Error("out of disk space");
        }
    }

    setDirtyFileInfo.insert(nFile);
    return true;
}

bool FindUndoPos(CValidationState &state, int nFile, CDiskBlockPos &pos, unsigned int nAddSize)
{
    pos.nFile = nFile;

    LOCK(cs_LastBlockFile);

    unsigned int nNewSize;
    pos.nPos = vinfoBlockFile[nFile].nUndoSize;
    nNewSize = vinfoBlockFile[nFile].nUndoSize += nAddSize;
    setDirtyFileInfo.insert(nFile);

    unsigned int nOldChunks = (pos.nPos + UNDOFILE_CHUNK_SIZE - 1) / UNDOFILE_CHUNK_SIZE;
    unsigned int nNewChunks = (nNewSize + UNDOFILE_CHUNK_SIZE - 1) / UNDOFILE_CHUNK_SIZE;
    if (nNewChunks > nOldChunks) {
        if (fPruneMode)
            fCheckForPruning = true;
        if (CheckDiskSpace(nNewChunks * UNDOFILE_CHUNK_SIZE - pos.nPos)) {
            FILE *file = OpenUndoFile(pos);
            if (file) {
                LogPrintf("Pre-allocating up to position 0x%x in rev%05u.dat\n", nNewChunks * UNDOFILE_CHUNK_SIZE, pos.nFile);
                AllocateFileRange(file, pos.nPos, nNewChunks * UNDOFILE_CHUNK_SIZE - pos.nPos);
                fclose(file);
            }
        }
        else
            return state.Error("out of disk space");
    }

    return true;
}

/* Temporary check that blocks are compatible with BDB's 10,000 lock limit.
   This is based on Bitcoin's commit 8c222dca4f961ad13ec64d690134a40d09b20813.
   Each "object" touched in the DB may cause two locks (one read and one
   write lock).  Objects are transaction IDs and names.  Thus, count the
   total number of transaction IDs (tx themselves plus all distinct inputs).
   In addition, each Namecoin transaction could touch at most one name,
   so add them as well.  */
bool CheckDbLockLimit(const CBlock& block, const CTransaction* extraTx)
{
    std::vector<CTransaction> vtx = block.vtx;
    if (extraTx)
        vtx.push_back(*extraTx);

    set<uint256> setTxIds;
    unsigned nNames = 0;
    BOOST_FOREACH(const CTransaction& tx, vtx)
    {
        setTxIds.insert(tx.GetHash());
        if (tx.IsNamecoin())
            ++nNames;

        BOOST_FOREACH(const CTxIn& txIn, tx.vin)
            setTxIds.insert(txIn.prevout.hash);
    }

    const unsigned nTotalIds = setTxIds.size() + nNames;

    if (nTotalIds > 4500)
        return error("%s : %u locks estimated, that is too much for BDB",
                     __func__, nTotalIds);

    if (fDebug)
        LogPrintf ("%s : need %u locks\n", __func__, nTotalIds);
    
    return true;
}

bool CheckBlockHeader(const CBlockHeader& block, CValidationState& state, bool fCheckPOW)
{
    // Check proof of work matches claimed amount
    if (fCheckPOW && !CheckProofOfWork(block, Params().GetConsensus()))
        return state.DoS(50, error("CheckBlockHeader(): proof of work failed"),
                         REJECT_INVALID, "high-hash");

    // Check timestamp
    if (block.GetBlockTime() > GetAdjustedTime() + 2 * 60 * 60)
        return state.Invalid(error("CheckBlockHeader(): block timestamp too far in the future"),
                             REJECT_INVALID, "time-too-new");

    return true;
}

bool CheckBlock(const CBlock& block, CValidationState& state, bool fCheckPOW, bool fCheckMerkleRoot)
{
    // These are checks that are independent of context.

    // Check that the header is valid (particularly PoW).  This is mostly
    // redundant with the call in AcceptBlockHeader.
    if (!CheckBlockHeader(block, state, fCheckPOW))
        return false;

    // Check the merkle root.
    if (fCheckMerkleRoot) {
        bool mutated;
        uint256 hashMerkleRoot2 = block.BuildMerkleTree(&mutated);
        if (block.hashMerkleRoot != hashMerkleRoot2)
            return state.DoS(100, error("CheckBlock(): hashMerkleRoot mismatch"),
                             REJECT_INVALID, "bad-txnmrklroot", true);

        // Check for merkle tree malleability (CVE-2012-2459): repeating sequences
        // of transactions in a block without affecting the merkle root of a block,
        // while still invalidating it.
        if (mutated)
            return state.DoS(100, error("CheckBlock(): duplicate transaction"),
                             REJECT_INVALID, "bad-txns-duplicate", true);
    }

    // All potential-corruption validation must be done before we do any
    // transaction validation, as otherwise we may mark the header as invalid
    // because we receive the wrong transactions for it.

    // Size limits
    if (block.vtx.empty() || block.vtx.size() > MAX_BLOCK_SIZE || ::GetSerializeSize(block, SER_NETWORK, PROTOCOL_VERSION) > MAX_BLOCK_SIZE)
        return state.DoS(100, error("CheckBlock(): size limits failed"),
                         REJECT_INVALID, "bad-blk-length");

    // Enforce the temporary DB lock limit.
    // TODO: Remove with a hardfork in the future.
    if (!CheckDbLockLimit(block))
        return state.DoS(100, error("%s : DB lock limit failed", __func__),
                         REJECT_INVALID, "bad-db-locks");

    // First transaction must be coinbase, the rest must not be
    if (block.vtx.empty() || !block.vtx[0].IsCoinBase())
        return state.DoS(100, error("CheckBlock(): first tx is not coinbase"),
                         REJECT_INVALID, "bad-cb-missing");
    for (unsigned int i = 1; i < block.vtx.size(); i++)
        if (block.vtx[i].IsCoinBase())
            return state.DoS(100, error("CheckBlock(): more than one coinbase"),
                             REJECT_INVALID, "bad-cb-multiple");

    // Check transactions
    BOOST_FOREACH(const CTransaction& tx, block.vtx)
        if (!CheckTransaction(tx, state))
            return error("CheckBlock(): CheckTransaction failed");

    unsigned int nSigOps = 0;
    BOOST_FOREACH(const CTransaction& tx, block.vtx)
    {
        nSigOps += GetLegacySigOpCount(tx);
    }
    if (nSigOps > MAX_BLOCK_SIGOPS)
        return state.DoS(100, error("CheckBlock(): out-of-bounds SigOpCount"),
                         REJECT_INVALID, "bad-blk-sigops", true);

    return true;
}

static bool CheckIndexAgainstCheckpoint(const CBlockIndex* pindexPrev, CValidationState& state, const CChainParams& chainparams, const uint256& hash)
{
    if (*pindexPrev->phashBlock == chainparams.GetConsensus().hashGenesisBlock)
        return true;

    int nHeight = pindexPrev->nHeight+1;
    // Don't accept any forks from the main chain prior to last checkpoint
    CBlockIndex* pcheckpoint = Checkpoints::GetLastCheckpoint(chainparams.Checkpoints());
    if (pcheckpoint && nHeight < pcheckpoint->nHeight)
        return state.DoS(100, error("%s: forked chain older than last checkpoint (height %d)", __func__, nHeight));

    return true;
}

bool ContextualCheckBlockHeader(const CBlockHeader& block, CValidationState& state, CBlockIndex * const pindexPrev)
{
    const Consensus::Params& consensusParams = Params().GetConsensus();

    // Disallow legacy blocks after merge-mining start.
    const int nHeight = pindexPrev->nHeight+1;
    if (!Params().GetConsensus().AllowLegacyBlocks(nHeight)
        && block.nVersion.IsLegacy())
        return state.DoS(100, error("%s : legacy block after auxpow start",
                                    __func__),
                         REJECT_INVALID, "late-legacy-block");

    // Check proof of work
    if (block.nBits != GetNextWorkRequired(pindexPrev, &block, consensusParams))
        return state.DoS(100, error("%s: incorrect proof of work", __func__),
                         REJECT_INVALID, "bad-diffbits");

    // Check timestamp against prev
    if (block.GetBlockTime() <= pindexPrev->GetMedianTimePast())
        return state.Invalid(error("%s: block's timestamp is too early", __func__),
                             REJECT_INVALID, "time-too-old");

    // Reject block.nVersion=1 blocks when 95% (75% on testnet) of the network has upgraded:
    if (block.nVersion.GetBaseVersion() < 2 && IsSuperMajority(2, pindexPrev, consensusParams.nMajorityRejectBlockOutdated, consensusParams))
        return state.Invalid(error("%s: rejected nVersion=1 block", __func__),
                             REJECT_OBSOLETE, "bad-version");

    // Reject block.nVersion=2 blocks when 95% (75% on testnet) of the network has upgraded:
    if (block.nVersion.GetBaseVersion() < 3 && IsSuperMajority(3, pindexPrev, consensusParams.nMajorityRejectBlockOutdated, consensusParams))
        return state.Invalid(error("%s : rejected nVersion=2 block", __func__),
                             REJECT_OBSOLETE, "bad-version");

    return true;
}

bool ContextualCheckBlock(const CBlock& block, CValidationState& state, CBlockIndex * const pindexPrev)
{
    const int nHeight = pindexPrev == NULL ? 0 : pindexPrev->nHeight + 1;
    const Consensus::Params& consensusParams = Params().GetConsensus();

    // Check that all transactions are finalized
    BOOST_FOREACH(const CTransaction& tx, block.vtx)
        if (!IsFinalTx(tx, nHeight, block.GetBlockTime())) {
            return state.DoS(10, error("%s: contains a non-final transaction", __func__), REJECT_INVALID, "bad-txns-nonfinal");
        }

    // Enforce block.nVersion=2 rule that the coinbase starts with serialized block height
    // if 750 of the last 1,000 blocks are version 2 or greater (51/100 if testnet):
    if (block.nVersion.GetBaseVersion() >= 2 && IsSuperMajority(2, pindexPrev, consensusParams.nMajorityEnforceBlockUpgrade, consensusParams))
    {
        CScript expect = CScript() << nHeight;
        if (block.vtx[0].vin[0].scriptSig.size() < expect.size() ||
            !std::equal(expect.begin(), expect.end(), block.vtx[0].vin[0].scriptSig.begin())) {
            return state.DoS(100, error("%s: block height mismatch in coinbase", __func__), REJECT_INVALID, "bad-cb-height");
        }
    }

    return true;
}

bool AcceptBlockHeader(const CBlockHeader& block, CValidationState& state, CBlockIndex** ppindex)
{
    const CChainParams& chainparams = Params();
    AssertLockHeld(cs_main);
    // Check for duplicate
    uint256 hash = block.GetHash();
    BlockMap::iterator miSelf = mapBlockIndex.find(hash);
    CBlockIndex *pindex = NULL;
    if (hash != chainparams.GetConsensus().hashGenesisBlock) {

        if (miSelf != mapBlockIndex.end()) {
            // Block header is already known.
            pindex = miSelf->second;
            if (ppindex)
                *ppindex = pindex;
            if (pindex->nStatus & BLOCK_FAILED_MASK)
                return state.Invalid(error("%s: block is marked invalid", __func__), 0, "duplicate");
            return true;
        }

        if (!CheckBlockHeader(block, state))
            return false;

        // Get prev block index
        CBlockIndex* pindexPrev = NULL;
        BlockMap::iterator mi = mapBlockIndex.find(block.hashPrevBlock);
        if (mi == mapBlockIndex.end())
            return state.DoS(10, error("%s: prev block not found", __func__), 0, "bad-prevblk");
        pindexPrev = (*mi).second;
        if (pindexPrev->nStatus & BLOCK_FAILED_MASK)
            return state.DoS(100, error("%s: prev block invalid", __func__), REJECT_INVALID, "bad-prevblk");

        assert(pindexPrev);
        if (fCheckpointsEnabled && !CheckIndexAgainstCheckpoint(pindexPrev, state, chainparams, hash))
            return error("%s: CheckIndexAgainstCheckpoint(): %s", __func__, state.GetRejectReason().c_str());

        if (!ContextualCheckBlockHeader(block, state, pindexPrev))
            return false;
    }
    if (pindex == NULL)
        pindex = AddToBlockIndex(block);

    if (ppindex)
        *ppindex = pindex;

    return true;
}

bool AcceptBlock(CBlock& block, CValidationState& state, CBlockIndex** ppindex, bool fRequested, CDiskBlockPos* dbp)
{
    const CChainParams& chainparams = Params();
    AssertLockHeld(cs_main);

    CBlockIndex *&pindex = *ppindex;

    if (!AcceptBlockHeader(block, state, &pindex))
        return false;

    // Try to process all requested blocks that we don't have, but only
    // process an unrequested block if it's new and has enough work to
    // advance our tip.
    bool fAlreadyHave = pindex->nStatus & BLOCK_HAVE_DATA;
    bool fHasMoreWork = (chainActive.Tip() ? pindex->nChainWork > chainActive.Tip()->nChainWork : true);

    // TODO: deal better with return value and error conditions for duplicate
    // and unrequested blocks.
    if (fAlreadyHave) return true;
    if (!fRequested) {  // If we didn't ask for it:
        if (pindex->nTx != 0) return true;  // This is a previously-processed block that was pruned
        if (!fHasMoreWork) return true;     // Don't process less-work chains
    }

    if ((!CheckBlock(block, state)) || !ContextualCheckBlock(block, state, pindex->pprev)) {
        if (state.IsInvalid() && !state.CorruptionPossible()) {
            pindex->nStatus |= BLOCK_FAILED_VALID;
            setDirtyBlockIndex.insert(pindex);
        }
        return false;
    }

    int nHeight = pindex->nHeight;

    // Write block to history file
    try {
        unsigned int nBlockSize = ::GetSerializeSize(block, SER_DISK, CLIENT_VERSION);
        CDiskBlockPos blockPos;
        if (dbp != NULL)
            blockPos = *dbp;
        if (!FindBlockPos(state, blockPos, nBlockSize+8, nHeight, block.GetBlockTime(), dbp != NULL))
            return error("AcceptBlock(): FindBlockPos failed");
        if (dbp == NULL)
            if (!WriteBlockToDisk(block, blockPos, chainparams.MessageStart()))
                AbortNode(state, "Failed to write block");
        if (!ReceivedBlockTransactions(block, state, pindex, blockPos))
            return error("AcceptBlock(): ReceivedBlockTransactions failed");
    } catch (const std::runtime_error& e) {
        return AbortNode(state, std::string("System error: ") + e.what());
    }

    if (fCheckForPruning)
        FlushStateToDisk(state, FLUSH_STATE_NONE); // we just allocated more disk space for block files

    return true;
}

static bool IsSuperMajority(int minVersion, const CBlockIndex* pstart, unsigned nRequired, const Consensus::Params& consensusParams)
{
    unsigned int nFound = 0;
    for (int i = 0; i < consensusParams.nMajorityWindow && nFound < nRequired && pstart != NULL; i++)
    {
        if (pstart->nVersion.GetBaseVersion() >= minVersion)
            ++nFound;
        pstart = pstart->pprev;
    }
    return (nFound >= nRequired);
}


bool ProcessNewBlock(CValidationState &state, CNode* pfrom, CBlock* pblock, bool fForceProcessing, CDiskBlockPos *dbp)
{
    // Preliminary checks
    bool checked = CheckBlock(*pblock, state);

    {
        LOCK(cs_main);
        bool fRequested = MarkBlockAsReceived(pblock->GetHash());
        fRequested |= fForceProcessing;
        if (!checked) {
            return error("%s: CheckBlock FAILED", __func__);
        }

        // Store to disk
        CBlockIndex *pindex = NULL;
        bool ret = AcceptBlock(*pblock, state, &pindex, fRequested, dbp);
        if (pindex && pfrom) {
            mapBlockSource[pindex->GetBlockHash()] = pfrom->GetId();
        }
        CheckBlockIndex();
        if (!ret)
            return error("%s: AcceptBlock FAILED", __func__);
    }

    if (!ActivateBestChain(state, pblock))
        return error("%s: ActivateBestChain failed", __func__);

    return true;
}

bool TestBlockValidity(CValidationState &state, const CBlock& block, CBlockIndex * const pindexPrev, bool fCheckPOW, bool fCheckMerkleRoot)
{
    const CChainParams& chainparams = Params();
    AssertLockHeld(cs_main);
    assert(pindexPrev && pindexPrev == chainActive.Tip());
    if (fCheckpointsEnabled && !CheckIndexAgainstCheckpoint(pindexPrev, state, chainparams, block.GetHash()))
        return error("%s: CheckIndexAgainstCheckpoint(): %s", __func__, state.GetRejectReason().c_str());

    std::set<valtype> namesDummy;
    CCoinsViewCache viewNew(pcoinsTip);
    CBlockIndex indexDummy(block);
    indexDummy.pprev = pindexPrev;
    indexDummy.nHeight = pindexPrev->nHeight + 1;

    // NOTE: CheckBlockHeader is called by CheckBlock
    if (!ContextualCheckBlockHeader(block, state, pindexPrev))
        return false;
    if (!CheckBlock(block, state, fCheckPOW, fCheckMerkleRoot))
        return false;
    if (!ContextualCheckBlock(block, state, pindexPrev))
        return false;
    if (!ConnectBlock(block, state, &indexDummy, viewNew, namesDummy, true))
        return false;
    assert(state.IsValid());

    return true;
}

/**
 * BLOCK PRUNING CODE
 */

/* Calculate the amount of disk space the block & undo files currently use */
uint64_t CalculateCurrentUsage()
{
    uint64_t retval = 0;
    BOOST_FOREACH(const CBlockFileInfo &file, vinfoBlockFile) {
        retval += file.nSize + file.nUndoSize;
    }
    return retval;
}

/* Prune a block file (modify associated database entries)*/
void PruneOneBlockFile(const int fileNumber)
{
    for (BlockMap::iterator it = mapBlockIndex.begin(); it != mapBlockIndex.end(); ++it) {
        CBlockIndex* pindex = it->second;
        if (pindex->nFile == fileNumber) {
            pindex->nStatus &= ~BLOCK_HAVE_DATA;
            pindex->nStatus &= ~BLOCK_HAVE_UNDO;
            pindex->nFile = 0;
            pindex->nDataPos = 0;
            pindex->nUndoPos = 0;
            setDirtyBlockIndex.insert(pindex);

            // Prune from mapBlocksUnlinked -- any block we prune would have
            // to be downloaded again in order to consider its chain, at which
            // point it would be considered as a candidate for
            // mapBlocksUnlinked or setBlockIndexCandidates.
            std::pair<std::multimap<CBlockIndex*, CBlockIndex*>::iterator, std::multimap<CBlockIndex*, CBlockIndex*>::iterator> range = mapBlocksUnlinked.equal_range(pindex->pprev);
            while (range.first != range.second) {
                std::multimap<CBlockIndex *, CBlockIndex *>::iterator it = range.first;
                range.first++;
                if (it->second == pindex) {
                    mapBlocksUnlinked.erase(it);
                }
            }
        }
    }

    vinfoBlockFile[fileNumber].SetNull();
    setDirtyFileInfo.insert(fileNumber);
}


void UnlinkPrunedFiles(std::set<int>& setFilesToPrune)
{
    for (set<int>::iterator it = setFilesToPrune.begin(); it != setFilesToPrune.end(); ++it) {
        CDiskBlockPos pos(*it, 0);
        boost::filesystem::remove(GetBlockPosFilename(pos, "blk"));
        boost::filesystem::remove(GetBlockPosFilename(pos, "rev"));
        LogPrintf("Prune: %s deleted blk/rev (%05u)\n", __func__, *it);
    }
}

/* Calculate the block/rev files that should be deleted to remain under target*/
void FindFilesToPrune(std::set<int>& setFilesToPrune)
{
    LOCK2(cs_main, cs_LastBlockFile);
    if (chainActive.Tip() == NULL || nPruneTarget == 0) {
        return;
    }
    if (chainActive.Tip()->nHeight <= Params().PruneAfterHeight()) {
        return;
    }

    unsigned int nLastBlockWeCanPrune = chainActive.Tip()->nHeight - MIN_BLOCKS_TO_KEEP;
    uint64_t nCurrentUsage = CalculateCurrentUsage();
    // We don't check to prune until after we've allocated new space for files
    // So we should leave a buffer under our target to account for another allocation
    // before the next pruning.
    uint64_t nBuffer = BLOCKFILE_CHUNK_SIZE + UNDOFILE_CHUNK_SIZE;
    uint64_t nBytesToPrune;
    int count=0;

    if (nCurrentUsage + nBuffer >= nPruneTarget) {
        for (int fileNumber = 0; fileNumber < nLastBlockFile; fileNumber++) {
            nBytesToPrune = vinfoBlockFile[fileNumber].nSize + vinfoBlockFile[fileNumber].nUndoSize;

            if (vinfoBlockFile[fileNumber].nSize == 0)
                continue;

            if (nCurrentUsage + nBuffer < nPruneTarget)  // are we below our target?
                break;

            // don't prune files that could have a block within MIN_BLOCKS_TO_KEEP of the main chain's tip but keep scanning
            if (vinfoBlockFile[fileNumber].nHeightLast > nLastBlockWeCanPrune)
                continue;

            PruneOneBlockFile(fileNumber);
            // Queue up the files for removal
            setFilesToPrune.insert(fileNumber);
            nCurrentUsage -= nBytesToPrune;
            count++;
        }
    }

    LogPrint("prune", "Prune: target=%dMiB actual=%dMiB diff=%dMiB max_prune_height=%d removed %d blk/rev pairs\n",
           nPruneTarget/1024/1024, nCurrentUsage/1024/1024,
           ((int64_t)nPruneTarget - (int64_t)nCurrentUsage)/1024/1024,
           nLastBlockWeCanPrune, count);
}

bool CheckDiskSpace(uint64_t nAdditionalBytes)
{
    uint64_t nFreeBytesAvailable = boost::filesystem::space(GetDataDir()).available;

    // Check for nMinDiskSpace bytes (currently 50MB)
    if (nFreeBytesAvailable < nMinDiskSpace + nAdditionalBytes)
        return AbortNode("Disk space is low!", _("Error: Disk space is low!"));

    return true;
}

FILE* OpenDiskFile(const CDiskBlockPos &pos, const char *prefix, bool fReadOnly)
{
    if (pos.IsNull())
        return NULL;
    boost::filesystem::path path = GetBlockPosFilename(pos, prefix);
    boost::filesystem::create_directories(path.parent_path());
    FILE* file = fopen(path.string().c_str(), "rb+");
    if (!file && !fReadOnly)
        file = fopen(path.string().c_str(), "wb+");
    if (!file) {
        LogPrintf("Unable to open file %s\n", path.string());
        return NULL;
    }
    if (pos.nPos) {
        if (fseek(file, pos.nPos, SEEK_SET)) {
            LogPrintf("Unable to seek to position %u of %s\n", pos.nPos, path.string());
            fclose(file);
            return NULL;
        }
    }
    return file;
}

FILE* OpenBlockFile(const CDiskBlockPos &pos, bool fReadOnly) {
    return OpenDiskFile(pos, "blk", fReadOnly);
}

FILE* OpenUndoFile(const CDiskBlockPos &pos, bool fReadOnly) {
    return OpenDiskFile(pos, "rev", fReadOnly);
}

boost::filesystem::path GetBlockPosFilename(const CDiskBlockPos &pos, const char *prefix)
{
    return GetDataDir() / "blocks" / strprintf("%s%05u.dat", prefix, pos.nFile);
}

CBlockIndex * InsertBlockIndex(uint256 hash)
{
    if (hash.IsNull())
        return NULL;

    // Return existing
    BlockMap::iterator mi = mapBlockIndex.find(hash);
    if (mi != mapBlockIndex.end())
        return (*mi).second;

    // Create new
    CBlockIndex* pindexNew = new CBlockIndex();
    if (!pindexNew)
        throw runtime_error("LoadBlockIndex(): new CBlockIndex failed");
    mi = mapBlockIndex.insert(make_pair(hash, pindexNew)).first;
    pindexNew->phashBlock = &((*mi).first);

    return pindexNew;
}

bool static LoadBlockIndexDB()
{
    const CChainParams& chainparams = Params();
    if (!pblocktree->LoadBlockIndexGuts())
        return false;

    boost::this_thread::interruption_point();

    // Calculate nChainWork
    vector<pair<int, CBlockIndex*> > vSortedByHeight;
    vSortedByHeight.reserve(mapBlockIndex.size());
    BOOST_FOREACH(const PAIRTYPE(uint256, CBlockIndex*)& item, mapBlockIndex)
    {
        CBlockIndex* pindex = item.second;
        vSortedByHeight.push_back(make_pair(pindex->nHeight, pindex));
    }
    sort(vSortedByHeight.begin(), vSortedByHeight.end());
    BOOST_FOREACH(const PAIRTYPE(int, CBlockIndex*)& item, vSortedByHeight)
    {
        CBlockIndex* pindex = item.second;
        pindex->nChainWork = (pindex->pprev ? pindex->pprev->nChainWork : 0) + GetBlockProof(*pindex);
        // We can link the chain of blocks for which we've received transactions at some point.
        // Pruned nodes may have deleted the block.
        if (pindex->nTx > 0) {
            if (pindex->pprev) {
                if (pindex->pprev->nChainTx) {
                    pindex->nChainTx = pindex->pprev->nChainTx + pindex->nTx;
                } else {
                    pindex->nChainTx = 0;
                    mapBlocksUnlinked.insert(std::make_pair(pindex->pprev, pindex));
                }
            } else {
                pindex->nChainTx = pindex->nTx;
            }
        }
        if (pindex->IsValid(BLOCK_VALID_TRANSACTIONS) && (pindex->nChainTx || pindex->pprev == NULL))
            setBlockIndexCandidates.insert(pindex);
        if (pindex->nStatus & BLOCK_FAILED_MASK && (!pindexBestInvalid || pindex->nChainWork > pindexBestInvalid->nChainWork))
            pindexBestInvalid = pindex;
        if (pindex->pprev)
            pindex->BuildSkip();
        if (pindex->IsValid(BLOCK_VALID_TREE) && (pindexBestHeader == NULL || CBlockIndexWorkComparator()(pindexBestHeader, pindex)))
            pindexBestHeader = pindex;
    }

    // Load block file info
    pblocktree->ReadLastBlockFile(nLastBlockFile);
    vinfoBlockFile.resize(nLastBlockFile + 1);
    LogPrintf("%s: last block file = %i\n", __func__, nLastBlockFile);
    for (int nFile = 0; nFile <= nLastBlockFile; nFile++) {
        pblocktree->ReadBlockFileInfo(nFile, vinfoBlockFile[nFile]);
    }
    LogPrintf("%s: last block file info: %s\n", __func__, vinfoBlockFile[nLastBlockFile].ToString());
    for (int nFile = nLastBlockFile + 1; true; nFile++) {
        CBlockFileInfo info;
        if (pblocktree->ReadBlockFileInfo(nFile, info)) {
            vinfoBlockFile.push_back(info);
        } else {
            break;
        }
    }

    // Check presence of blk files
    LogPrintf("Checking all blk files are present...\n");
    set<int> setBlkDataFiles;
    BOOST_FOREACH(const PAIRTYPE(uint256, CBlockIndex*)& item, mapBlockIndex)
    {
        CBlockIndex* pindex = item.second;
        if (pindex->nStatus & BLOCK_HAVE_DATA) {
            setBlkDataFiles.insert(pindex->nFile);
        }
    }
    for (std::set<int>::iterator it = setBlkDataFiles.begin(); it != setBlkDataFiles.end(); it++)
    {
        CDiskBlockPos pos(*it, 0);
        if (CAutoFile(OpenBlockFile(pos, true), SER_DISK, CLIENT_VERSION).IsNull()) {
            return false;
        }
    }

    // Check whether we have ever pruned block & undo files
    pblocktree->ReadFlag("prunedblockfiles", fHavePruned);
    if (fHavePruned)
        LogPrintf("LoadBlockIndexDB(): Block files have previously been pruned\n");

    // Check whether we need to continue reindexing
    bool fReindexing = false;
    pblocktree->ReadReindexing(fReindexing);
    fReindex |= fReindexing;

    // Check whether we have a transaction index
    pblocktree->ReadFlag("txindex", fTxIndex);
    LogPrintf("%s: transaction index %s\n", __func__, fTxIndex ? "enabled" : "disabled");

    // Check whether we have the name history
    pblocktree->ReadFlag("namehistory", fNameHistory);
    LogPrintf("LoadBlockIndexDB(): name history %s\n", fNameHistory ? "enabled" : "disabled");

    // Load pointer to end of best chain
    BlockMap::iterator it = mapBlockIndex.find(pcoinsTip->GetBestBlock());
    if (it == mapBlockIndex.end())
        return true;
    chainActive.SetTip(it->second);

    PruneBlockIndexCandidates();

    LogPrintf("%s: hashBestChain=%s height=%d date=%s progress=%f\n", __func__,
        chainActive.Tip()->GetBlockHash().ToString(), chainActive.Height(),
        DateTimeStrFormat("%Y-%m-%d %H:%M:%S", chainActive.Tip()->GetBlockTime()),
        Checkpoints::GuessVerificationProgress(chainparams.Checkpoints(), chainActive.Tip()));

    return true;
}

CVerifyDB::CVerifyDB()
{
    uiInterface.ShowProgress(_("Verifying blocks..."), 0);
}

CVerifyDB::~CVerifyDB()
{
    uiInterface.ShowProgress("", 100);
}

bool CVerifyDB::VerifyDB(CCoinsView *coinsview, int nCheckLevel, int nCheckDepth)
{
    LOCK(cs_main);
    if (chainActive.Tip() == NULL || chainActive.Tip()->pprev == NULL)
        return true;

    // Verify blocks in the best chain
    if (nCheckDepth <= 0)
        nCheckDepth = 1000000000; // suffices until the year 19000
    if (nCheckDepth > chainActive.Height())
        nCheckDepth = chainActive.Height();
    nCheckLevel = std::max(0, std::min(4, nCheckLevel));
    LogPrintf("Verifying last %i blocks at level %i\n", nCheckDepth, nCheckLevel);
    CCoinsViewCache coins(coinsview);
    std::set<valtype> dummyNames;
    CBlockIndex* pindexState = chainActive.Tip();
    CBlockIndex* pindexFailure = NULL;
    int nGoodTransactions = 0;
    CValidationState state;
    for (CBlockIndex* pindex = chainActive.Tip(); pindex && pindex->pprev; pindex = pindex->pprev)
    {
        boost::this_thread::interruption_point();
        uiInterface.ShowProgress(_("Verifying blocks..."), std::max(1, std::min(99, (int)(((double)(chainActive.Height() - pindex->nHeight)) / (double)nCheckDepth * (nCheckLevel >= 4 ? 50 : 100)))));
        if (pindex->nHeight < chainActive.Height()-nCheckDepth)
            break;
        CBlock block;
        // check level 0: read from disk
        if (!ReadBlockFromDisk(block, pindex))
            return error("VerifyDB(): *** ReadBlockFromDisk failed at %d, hash=%s", pindex->nHeight, pindex->GetBlockHash().ToString());
        // check level 1: verify block validity
        if (nCheckLevel >= 1 && !CheckBlock(block, state))
            return error("VerifyDB(): *** found bad block at %d, hash=%s\n", pindex->nHeight, pindex->GetBlockHash().ToString());
        // check level 2: verify undo validity
        if (nCheckLevel >= 2 && pindex) {
            CBlockUndo undo;
            CDiskBlockPos pos = pindex->GetUndoPos();
            if (!pos.IsNull()) {
                if (!UndoReadFromDisk(undo, pos, pindex->pprev->GetBlockHash()))
                    return error("VerifyDB(): *** found bad undo data at %d, hash=%s\n", pindex->nHeight, pindex->GetBlockHash().ToString());
            }
        }
        // check level 3: check for inconsistencies during memory-only disconnect of tip blocks
        if (nCheckLevel >= 3 && pindex == pindexState && (coins.DynamicMemoryUsage() + pcoinsTip->DynamicMemoryUsage()) <= nCoinCacheUsage) {
            bool fClean = true;
            if (!DisconnectBlock(block, state, pindex, coins, dummyNames, &fClean))
                return error("VerifyDB(): *** irrecoverable inconsistency in block data at %d, hash=%s", pindex->nHeight, pindex->GetBlockHash().ToString());
            pindexState = pindex->pprev;
            if (!fClean) {
                nGoodTransactions = 0;
                pindexFailure = pindex;
            } else
                nGoodTransactions += block.vtx.size();
        }
        if (ShutdownRequested())
            return true;
    }
    if (pindexFailure)
        return error("VerifyDB(): *** coin database inconsistencies found (last %i blocks, %i good transactions before that)\n", chainActive.Height() - pindexFailure->nHeight + 1, nGoodTransactions);

    // check level 4: try reconnecting blocks
    if (nCheckLevel >= 4) {
        CBlockIndex *pindex = pindexState;
        while (pindex != chainActive.Tip()) {
            boost::this_thread::interruption_point();
            uiInterface.ShowProgress(_("Verifying blocks..."), std::max(1, std::min(99, 100 - (int)(((double)(chainActive.Height() - pindex->nHeight)) / (double)nCheckDepth * 50))));
            pindex = chainActive.Next(pindex);
            CBlock block;
            if (!ReadBlockFromDisk(block, pindex))
                return error("VerifyDB(): *** ReadBlockFromDisk failed at %d, hash=%s", pindex->nHeight, pindex->GetBlockHash().ToString());
            if (!ConnectBlock(block, state, pindex, coins, dummyNames))
                return error("VerifyDB(): *** found unconnectable block at %d, hash=%s", pindex->nHeight, pindex->GetBlockHash().ToString());
        }
    }

    LogPrintf("No coin database inconsistencies in last %i blocks (%i transactions)\n", chainActive.Height() - pindexState->nHeight, nGoodTransactions);

    return true;
}

void UnloadBlockIndex()
{
    LOCK(cs_main);
    setBlockIndexCandidates.clear();
    chainActive.SetTip(NULL);
    pindexBestInvalid = NULL;
    pindexBestHeader = NULL;
    mempool.clear();
    mapOrphanTransactions.clear();
    mapOrphanTransactionsByPrev.clear();
    nSyncStarted = 0;
    mapBlocksUnlinked.clear();
    vinfoBlockFile.clear();
    nLastBlockFile = 0;
    nBlockSequenceId = 1;
    mapBlockSource.clear();
    mapBlocksInFlight.clear();
    nQueuedValidatedHeaders = 0;
    nPreferredDownload = 0;
    setDirtyBlockIndex.clear();
    setDirtyFileInfo.clear();
    mapNodeState.clear();

    BOOST_FOREACH(BlockMap::value_type& entry, mapBlockIndex) {
        delete entry.second;
    }
    mapBlockIndex.clear();
    fHavePruned = false;
}

bool LoadBlockIndex()
{
    // Load block index from databases
    if (!fReindex && !LoadBlockIndexDB())
        return false;
    return true;
}


bool InitBlockIndex() {
    const CChainParams& chainparams = Params();
    LOCK(cs_main);
    // Check whether we're already initialized
    if (chainActive.Genesis() != NULL)
        return true;

    // Use the provided setting for -txindex in the new database
    fTxIndex = GetBoolArg("-txindex", false);
    pblocktree->WriteFlag("txindex", fTxIndex);
    fNameHistory = GetBoolArg("-namehistory", false);
    pblocktree->WriteFlag("namehistory", fNameHistory);
    LogPrintf("Initializing databases...\n");

    // Only add the genesis block if not reindexing (in which case we reuse the one already on disk)
    if (!fReindex) {
        try {
            CBlock &block = const_cast<CBlock&>(Params().GenesisBlock());
            // Start new block file
            unsigned int nBlockSize = ::GetSerializeSize(block, SER_DISK, CLIENT_VERSION);
            CDiskBlockPos blockPos;
            CValidationState state;
            if (!FindBlockPos(state, blockPos, nBlockSize+8, 0, block.GetBlockTime()))
                return error("LoadBlockIndex(): FindBlockPos failed");
            if (!WriteBlockToDisk(block, blockPos, chainparams.MessageStart()))
                return error("LoadBlockIndex(): writing genesis block to disk failed");
            CBlockIndex *pindex = AddToBlockIndex(block);
            if (!ReceivedBlockTransactions(block, state, pindex, blockPos))
                return error("LoadBlockIndex(): genesis block not accepted");
            if (!ActivateBestChain(state, &block))
                return error("LoadBlockIndex(): genesis block cannot be activated");
            // Force a chainstate write so that when we VerifyDB in a moment, it doesn't check stale data
            return FlushStateToDisk(state, FLUSH_STATE_ALWAYS);
        } catch (const std::runtime_error& e) {
            return error("LoadBlockIndex(): failed to initialize block database: %s", e.what());
        }
    }

    return true;
}



bool LoadExternalBlockFile(FILE* fileIn, CDiskBlockPos *dbp)
{
    const CChainParams& chainparams = Params();
    // Map of disk positions for blocks with unknown parent (only used for reindex)
    static std::multimap<uint256, CDiskBlockPos> mapBlocksUnknownParent;
    int64_t nStart = GetTimeMillis();

    int nLoaded = 0;
    try {
        // This takes over fileIn and calls fclose() on it in the CBufferedFile destructor
        CBufferedFile blkdat(fileIn, 2*MAX_BLOCK_SIZE, MAX_BLOCK_SIZE+8, SER_DISK, CLIENT_VERSION);
        uint64_t nRewind = blkdat.GetPos();
        while (!blkdat.eof()) {
            boost::this_thread::interruption_point();

            blkdat.SetPos(nRewind);
            nRewind++; // start one byte further next time, in case of failure
            blkdat.SetLimit(); // remove former limit
            unsigned int nSize = 0;
            try {
                // locate a header
                unsigned char buf[MESSAGE_START_SIZE];
                blkdat.FindByte(Params().MessageStart()[0]);
                nRewind = blkdat.GetPos()+1;
                blkdat >> FLATDATA(buf);
                if (memcmp(buf, Params().MessageStart(), MESSAGE_START_SIZE))
                    continue;
                // read size
                blkdat >> nSize;
                if (nSize < 80 || nSize > MAX_BLOCK_SIZE)
                    continue;
            } catch (const std::exception&) {
                // no valid block header found; don't complain
                break;
            }
            try {
                // read block
                uint64_t nBlockPos = blkdat.GetPos();
                if (dbp)
                    dbp->nPos = nBlockPos;
                blkdat.SetLimit(nBlockPos + nSize);
                blkdat.SetPos(nBlockPos);
                CBlock block;
                blkdat >> block;
                nRewind = blkdat.GetPos();

                // detect out of order blocks, and store them for later
                uint256 hash = block.GetHash();
                if (hash != chainparams.GetConsensus().hashGenesisBlock && mapBlockIndex.find(block.hashPrevBlock) == mapBlockIndex.end()) {
                    LogPrint("reindex", "%s: Out of order block %s, parent %s not known\n", __func__, hash.ToString(),
                            block.hashPrevBlock.ToString());
                    if (dbp)
                        mapBlocksUnknownParent.insert(std::make_pair(block.hashPrevBlock, *dbp));
                    continue;
                }

                // process in case the block isn't known yet
                if (mapBlockIndex.count(hash) == 0 || (mapBlockIndex[hash]->nStatus & BLOCK_HAVE_DATA) == 0) {
                    CValidationState state;
                    if (ProcessNewBlock(state, NULL, &block, true, dbp))
                        nLoaded++;
                    if (state.IsError())
                        break;
                } else if (hash != chainparams.GetConsensus().hashGenesisBlock && mapBlockIndex[hash]->nHeight % 1000 == 0) {
                    LogPrintf("Block Import: already had block %s at height %d\n", hash.ToString(), mapBlockIndex[hash]->nHeight);
                }

                // Recursively process earlier encountered successors of this block
                deque<uint256> queue;
                queue.push_back(hash);
                while (!queue.empty()) {
                    uint256 head = queue.front();
                    queue.pop_front();
                    std::pair<std::multimap<uint256, CDiskBlockPos>::iterator, std::multimap<uint256, CDiskBlockPos>::iterator> range = mapBlocksUnknownParent.equal_range(head);
                    while (range.first != range.second) {
                        std::multimap<uint256, CDiskBlockPos>::iterator it = range.first;
                        if (ReadBlockFromDisk(block, it->second))
                        {
                            LogPrintf("%s: Processing out of order child %s of %s\n", __func__, block.GetHash().ToString(),
                                    head.ToString());
                            CValidationState dummy;
                            if (ProcessNewBlock(dummy, NULL, &block, true, &it->second))
                            {
                                nLoaded++;
                                queue.push_back(block.GetHash());
                            }
                        }
                        range.first++;
                        mapBlocksUnknownParent.erase(it);
                    }
                }
            } catch (const std::exception& e) {
                LogPrintf("%s: Deserialize or I/O error - %s", __func__, e.what());
            }
        }
    } catch (const std::runtime_error& e) {
        AbortNode(std::string("System error: ") + e.what());
    }
    if (nLoaded > 0)
        LogPrintf("Loaded %i blocks from external file in %dms\n", nLoaded, GetTimeMillis() - nStart);
    return nLoaded > 0;
}

void static CheckBlockIndex()
{
    const Consensus::Params& consensusParams = Params().GetConsensus();
    if (!fCheckBlockIndex) {
        return;
    }

    LOCK(cs_main);

    // During a reindex, we read the genesis block and call CheckBlockIndex before ActivateBestChain,
    // so we have the genesis block in mapBlockIndex but no active chain.  (A few of the tests when
    // iterating the block tree require that chainActive has been initialized.)
    if (chainActive.Height() < 0) {
        assert(mapBlockIndex.size() <= 1);
        return;
    }

    // Build forward-pointing map of the entire block tree.
    std::multimap<CBlockIndex*,CBlockIndex*> forward;
    for (BlockMap::iterator it = mapBlockIndex.begin(); it != mapBlockIndex.end(); it++) {
        forward.insert(std::make_pair(it->second->pprev, it->second));
    }

    assert(forward.size() == mapBlockIndex.size());

    std::pair<std::multimap<CBlockIndex*,CBlockIndex*>::iterator,std::multimap<CBlockIndex*,CBlockIndex*>::iterator> rangeGenesis = forward.equal_range(NULL);
    CBlockIndex *pindex = rangeGenesis.first->second;
    rangeGenesis.first++;
    assert(rangeGenesis.first == rangeGenesis.second); // There is only one index entry with parent NULL.

    // Iterate over the entire block tree, using depth-first search.
    // Along the way, remember whether there are blocks on the path from genesis
    // block being explored which are the first to have certain properties.
    size_t nNodes = 0;
    int nHeight = 0;
    CBlockIndex* pindexFirstInvalid = NULL; // Oldest ancestor of pindex which is invalid.
    CBlockIndex* pindexFirstMissing = NULL; // Oldest ancestor of pindex which does not have BLOCK_HAVE_DATA.
    CBlockIndex* pindexFirstNeverProcessed = NULL; // Oldest ancestor of pindex for which nTx == 0.
    CBlockIndex* pindexFirstNotTreeValid = NULL; // Oldest ancestor of pindex which does not have BLOCK_VALID_TREE (regardless of being valid or not).
    CBlockIndex* pindexFirstNotTransactionsValid = NULL; // Oldest ancestor of pindex which does not have BLOCK_VALID_TRANSACTIONS (regardless of being valid or not).
    CBlockIndex* pindexFirstNotChainValid = NULL; // Oldest ancestor of pindex which does not have BLOCK_VALID_CHAIN (regardless of being valid or not).
    CBlockIndex* pindexFirstNotScriptsValid = NULL; // Oldest ancestor of pindex which does not have BLOCK_VALID_SCRIPTS (regardless of being valid or not).
    while (pindex != NULL) {
        nNodes++;
        if (pindexFirstInvalid == NULL && pindex->nStatus & BLOCK_FAILED_VALID) pindexFirstInvalid = pindex;
        if (pindexFirstMissing == NULL && !(pindex->nStatus & BLOCK_HAVE_DATA)) pindexFirstMissing = pindex;
        if (pindexFirstNeverProcessed == NULL && pindex->nTx == 0) pindexFirstNeverProcessed = pindex;
        if (pindex->pprev != NULL && pindexFirstNotTreeValid == NULL && (pindex->nStatus & BLOCK_VALID_MASK) < BLOCK_VALID_TREE) pindexFirstNotTreeValid = pindex;
        if (pindex->pprev != NULL && pindexFirstNotTransactionsValid == NULL && (pindex->nStatus & BLOCK_VALID_MASK) < BLOCK_VALID_TRANSACTIONS) pindexFirstNotTransactionsValid = pindex;
        if (pindex->pprev != NULL && pindexFirstNotChainValid == NULL && (pindex->nStatus & BLOCK_VALID_MASK) < BLOCK_VALID_CHAIN) pindexFirstNotChainValid = pindex;
        if (pindex->pprev != NULL && pindexFirstNotScriptsValid == NULL && (pindex->nStatus & BLOCK_VALID_MASK) < BLOCK_VALID_SCRIPTS) pindexFirstNotScriptsValid = pindex;

        // Begin: actual consistency checks.
        if (pindex->pprev == NULL) {
            // Genesis block checks.
            assert(pindex->GetBlockHash() == consensusParams.hashGenesisBlock); // Genesis block's hash must match.
            assert(pindex == chainActive.Genesis()); // The current active chain's genesis block must be this block.
        }
        if (pindex->nChainTx == 0) assert(pindex->nSequenceId == 0);  // nSequenceId can't be set for blocks that aren't linked
        // VALID_TRANSACTIONS is equivalent to nTx > 0 for all nodes (whether or not pruning has occurred).
        // HAVE_DATA is only equivalent to nTx > 0 (or VALID_TRANSACTIONS) if no pruning has occurred.
        if (!fHavePruned) {
            // If we've never pruned, then HAVE_DATA should be equivalent to nTx > 0
            assert(!(pindex->nStatus & BLOCK_HAVE_DATA) == (pindex->nTx == 0));
            assert(pindexFirstMissing == pindexFirstNeverProcessed);
        } else {
            // If we have pruned, then we can only say that HAVE_DATA implies nTx > 0
            if (pindex->nStatus & BLOCK_HAVE_DATA) assert(pindex->nTx > 0);
        }
        if (pindex->nStatus & BLOCK_HAVE_UNDO) assert(pindex->nStatus & BLOCK_HAVE_DATA);
        assert(((pindex->nStatus & BLOCK_VALID_MASK) >= BLOCK_VALID_TRANSACTIONS) == (pindex->nTx > 0)); // This is pruning-independent.
        // All parents having had data (at some point) is equivalent to all parents being VALID_TRANSACTIONS, which is equivalent to nChainTx being set.
        assert((pindexFirstNeverProcessed != NULL) == (pindex->nChainTx == 0)); // nChainTx != 0 is used to signal that all parent blocks have been processed (but may have been pruned).
        assert((pindexFirstNotTransactionsValid != NULL) == (pindex->nChainTx == 0));
        assert(pindex->nHeight == nHeight); // nHeight must be consistent.
        assert(pindex->pprev == NULL || pindex->nChainWork >= pindex->pprev->nChainWork); // For every block except the genesis block, the chainwork must be larger than the parent's.
        assert(nHeight < 2 || (pindex->pskip && (pindex->pskip->nHeight < nHeight))); // The pskip pointer must point back for all but the first 2 blocks.
        assert(pindexFirstNotTreeValid == NULL); // All mapBlockIndex entries must at least be TREE valid
        if ((pindex->nStatus & BLOCK_VALID_MASK) >= BLOCK_VALID_TREE) assert(pindexFirstNotTreeValid == NULL); // TREE valid implies all parents are TREE valid
        if ((pindex->nStatus & BLOCK_VALID_MASK) >= BLOCK_VALID_CHAIN) assert(pindexFirstNotChainValid == NULL); // CHAIN valid implies all parents are CHAIN valid
        if ((pindex->nStatus & BLOCK_VALID_MASK) >= BLOCK_VALID_SCRIPTS) assert(pindexFirstNotScriptsValid == NULL); // SCRIPTS valid implies all parents are SCRIPTS valid
        if (pindexFirstInvalid == NULL) {
            // Checks for not-invalid blocks.
            assert((pindex->nStatus & BLOCK_FAILED_MASK) == 0); // The failed mask cannot be set for blocks without invalid parents.
        }
        if (!CBlockIndexWorkComparator()(pindex, chainActive.Tip()) && pindexFirstNeverProcessed == NULL) {
            if (pindexFirstInvalid == NULL) {
                // If this block sorts at least as good as the current tip and
                // is valid and we have all data for its parents, it must be in
                // setBlockIndexCandidates.  chainActive.Tip() must also be there
                // even if some data has been pruned.
                if (pindexFirstMissing == NULL || pindex == chainActive.Tip()) {
                    assert(setBlockIndexCandidates.count(pindex));
                }
                // If some parent is missing, then it could be that this block was in
                // setBlockIndexCandidates but had to be removed because of the missing data.
                // In this case it must be in mapBlocksUnlinked -- see test below.
            }
        } else { // If this block sorts worse than the current tip or some ancestor's block has never been seen, it cannot be in setBlockIndexCandidates.
            assert(setBlockIndexCandidates.count(pindex) == 0);
        }
        // Check whether this block is in mapBlocksUnlinked.
        std::pair<std::multimap<CBlockIndex*,CBlockIndex*>::iterator,std::multimap<CBlockIndex*,CBlockIndex*>::iterator> rangeUnlinked = mapBlocksUnlinked.equal_range(pindex->pprev);
        bool foundInUnlinked = false;
        while (rangeUnlinked.first != rangeUnlinked.second) {
            assert(rangeUnlinked.first->first == pindex->pprev);
            if (rangeUnlinked.first->second == pindex) {
                foundInUnlinked = true;
                break;
            }
            rangeUnlinked.first++;
        }
        if (pindex->pprev && (pindex->nStatus & BLOCK_HAVE_DATA) && pindexFirstNeverProcessed != NULL && pindexFirstInvalid == NULL) {
            // If this block has block data available, some parent was never received, and has no invalid parents, it must be in mapBlocksUnlinked.
            assert(foundInUnlinked);
        }
        if (!(pindex->nStatus & BLOCK_HAVE_DATA)) assert(!foundInUnlinked); // Can't be in mapBlocksUnlinked if we don't HAVE_DATA
        if (pindexFirstMissing == NULL) assert(!foundInUnlinked); // We aren't missing data for any parent -- cannot be in mapBlocksUnlinked.
        if (pindex->pprev && (pindex->nStatus & BLOCK_HAVE_DATA) && pindexFirstNeverProcessed == NULL && pindexFirstMissing != NULL) {
            // We HAVE_DATA for this block, have received data for all parents at some point, but we're currently missing data for some parent.
            assert(fHavePruned); // We must have pruned.
            // This block may have entered mapBlocksUnlinked if:
            //  - it has a descendant that at some point had more work than the
            //    tip, and
            //  - we tried switching to that descendant but were missing
            //    data for some intermediate block between chainActive and the
            //    tip.
            // So if this block is itself better than chainActive.Tip() and it wasn't in
            // setBlockIndexCandidates, then it must be in mapBlocksUnlinked.
            if (!CBlockIndexWorkComparator()(pindex, chainActive.Tip()) && setBlockIndexCandidates.count(pindex) == 0) {
                if (pindexFirstInvalid == NULL) {
                    assert(foundInUnlinked);
                }
            }
        }
        // assert(pindex->GetBlockHash() == pindex->GetBlockHeader().GetHash()); // Perhaps too slow
        // End: actual consistency checks.

        // Try descending into the first subnode.
        std::pair<std::multimap<CBlockIndex*,CBlockIndex*>::iterator,std::multimap<CBlockIndex*,CBlockIndex*>::iterator> range = forward.equal_range(pindex);
        if (range.first != range.second) {
            // A subnode was found.
            pindex = range.first->second;
            nHeight++;
            continue;
        }
        // This is a leaf node.
        // Move upwards until we reach a node of which we have not yet visited the last child.
        while (pindex) {
            // We are going to either move to a parent or a sibling of pindex.
            // If pindex was the first with a certain property, unset the corresponding variable.
            if (pindex == pindexFirstInvalid) pindexFirstInvalid = NULL;
            if (pindex == pindexFirstMissing) pindexFirstMissing = NULL;
            if (pindex == pindexFirstNeverProcessed) pindexFirstNeverProcessed = NULL;
            if (pindex == pindexFirstNotTreeValid) pindexFirstNotTreeValid = NULL;
            if (pindex == pindexFirstNotTransactionsValid) pindexFirstNotTransactionsValid = NULL;
            if (pindex == pindexFirstNotChainValid) pindexFirstNotChainValid = NULL;
            if (pindex == pindexFirstNotScriptsValid) pindexFirstNotScriptsValid = NULL;
            // Find our parent.
            CBlockIndex* pindexPar = pindex->pprev;
            // Find which child we just visited.
            std::pair<std::multimap<CBlockIndex*,CBlockIndex*>::iterator,std::multimap<CBlockIndex*,CBlockIndex*>::iterator> rangePar = forward.equal_range(pindexPar);
            while (rangePar.first->second != pindex) {
                assert(rangePar.first != rangePar.second); // Our parent must have at least the node we're coming from as child.
                rangePar.first++;
            }
            // Proceed to the next one.
            rangePar.first++;
            if (rangePar.first != rangePar.second) {
                // Move to the sibling.
                pindex = rangePar.first->second;
                break;
            } else {
                // Move up further.
                pindex = pindexPar;
                nHeight--;
                continue;
            }
        }
    }

    // Check that we actually traversed the entire map.
    assert(nNodes == forward.size());
}

//////////////////////////////////////////////////////////////////////////////
//
// CAlert
//

std::string GetWarnings(const std::string& strFor)
{
    int nPriority = 0;
    string strStatusBar;
    string strRPC;

    if (!CLIENT_VERSION_IS_RELEASE)
        strStatusBar = _("This is a pre-release test build - use at your own risk - do not use for mining or merchant applications");

    if (GetBoolArg("-testsafemode", false))
        strStatusBar = strRPC = "testsafemode enabled";

    // Misc warnings like out of disk space and clock is wrong
    if (strMiscWarning != "")
    {
        nPriority = 1000;
        strStatusBar = strMiscWarning;
    }

    if (fLargeWorkForkFound)
    {
        nPriority = 2000;
        strStatusBar = strRPC = _("Warning: The network does not appear to fully agree! Some miners appear to be experiencing issues.");
    }
    else if (fLargeWorkInvalidChainFound)
    {
        nPriority = 2000;
        strStatusBar = strRPC = _("Warning: We do not appear to fully agree with our peers! You may need to upgrade, or other nodes may need to upgrade.");
    }

    // Alerts
    {
        LOCK(cs_mapAlerts);
        BOOST_FOREACH(PAIRTYPE(const uint256, CAlert)& item, mapAlerts)
        {
            const CAlert& alert = item.second;
            if (alert.AppliesToMe() && alert.nPriority > nPriority)
            {
                nPriority = alert.nPriority;
                strStatusBar = alert.strStatusBar;
            }
        }
    }

    if (strFor == "statusbar")
        return strStatusBar;
    else if (strFor == "rpc")
        return strRPC;
    assert(!"GetWarnings(): invalid parameter");
    return "error";
}








//////////////////////////////////////////////////////////////////////////////
//
// Messages
//


bool static AlreadyHave(const CInv& inv) EXCLUSIVE_LOCKS_REQUIRED(cs_main)
{
    switch (inv.type)
    {
    case MSG_TX:
        {
            bool txInMap = false;
            txInMap = mempool.exists(inv.hash);
            return txInMap || mapOrphanTransactions.count(inv.hash) ||
                pcoinsTip->HaveCoins(inv.hash);
        }
    case MSG_BLOCK:
        return mapBlockIndex.count(inv.hash);
    }
    // Don't know what it is, just say we already got one
    return true;
}

void static ProcessGetData(CNode* pfrom)
{
    std::deque<CInv>::iterator it = pfrom->vRecvGetData.begin();

    vector<CInv> vNotFound;

    LOCK(cs_main);

    while (it != pfrom->vRecvGetData.end()) {
        // Don't bother if send buffer is too full to respond anyway
        if (pfrom->nSendSize >= SendBufferSize())
            break;

        const CInv &inv = *it;
        {
            boost::this_thread::interruption_point();
            it++;

            if (inv.type == MSG_BLOCK || inv.type == MSG_FILTERED_BLOCK)
            {
                bool send = false;
                BlockMap::iterator mi = mapBlockIndex.find(inv.hash);
                if (mi != mapBlockIndex.end())
                {
                    if (chainActive.Contains(mi->second)) {
                        send = true;
                    } else {
                        static const int nOneMonth = 30 * 24 * 60 * 60;
                        // To prevent fingerprinting attacks, only send blocks outside of the active
                        // chain if they are valid, and no more than a month older (both in time, and in
                        // best equivalent proof of work) than the best header chain we know about.
                        send = mi->second->IsValid(BLOCK_VALID_SCRIPTS) && (pindexBestHeader != NULL) &&
                            (pindexBestHeader->GetBlockTime() - mi->second->GetBlockTime() < nOneMonth) &&
                            (GetBlockProofEquivalentTime(*pindexBestHeader, *mi->second, *pindexBestHeader, Params().GetConsensus()) < nOneMonth);
                        if (!send) {
                            LogPrintf("%s: ignoring request from peer=%i for old block that isn't in the main chain\n", __func__, pfrom->GetId());
                        }
                    }
                }
                // Pruned nodes may have deleted the block, so check whether
                // it's available before trying to send.
                if (send && (mi->second->nStatus & BLOCK_HAVE_DATA))
                {
                    // Send block from disk
                    CBlock block;
                    if (!ReadBlockFromDisk(block, (*mi).second))
                        assert(!"cannot load block from disk");
                    if (inv.type == MSG_BLOCK)
                        pfrom->PushMessage("block", block);
                    else // MSG_FILTERED_BLOCK)
                    {
                        LOCK(pfrom->cs_filter);
                        if (pfrom->pfilter)
                        {
                            CMerkleBlock merkleBlock(block, *pfrom->pfilter);
                            pfrom->PushMessage("merkleblock", merkleBlock);
                            // CMerkleBlock just contains hashes, so also push any transactions in the block the client did not see
                            // This avoids hurting performance by pointlessly requiring a round-trip
                            // Note that there is currently no way for a node to request any single transactions we didn't send here -
                            // they must either disconnect and retry or request the full block.
                            // Thus, the protocol spec specified allows for us to provide duplicate txn here,
                            // however we MUST always provide at least what the remote peer needs
                            typedef std::pair<unsigned int, uint256> PairType;
                            BOOST_FOREACH(PairType& pair, merkleBlock.vMatchedTxn)
                                if (!pfrom->setInventoryKnown.count(CInv(MSG_TX, pair.second)))
                                    pfrom->PushMessage("tx", block.vtx[pair.first]);
                        }
                        // else
                            // no response
                    }

                    // Trigger the peer node to send a getblocks request for the next batch of inventory
                    if (inv.hash == pfrom->hashContinue)
                    {
                        // Bypass PushInventory, this must send even if redundant,
                        // and we want it right after the last block so they don't
                        // wait for other stuff first.
                        vector<CInv> vInv;
                        vInv.push_back(CInv(MSG_BLOCK, chainActive.Tip()->GetBlockHash()));
                        pfrom->PushMessage("inv", vInv);
                        pfrom->hashContinue.SetNull();
                    }
                }
            }
            else if (inv.IsKnownType())
            {
                // Send stream from relay memory
                bool pushed = false;
                {
                    LOCK(cs_mapRelay);
                    map<CInv, CDataStream>::iterator mi = mapRelay.find(inv);
                    if (mi != mapRelay.end()) {
                        pfrom->PushMessage(inv.GetCommand(), (*mi).second);
                        pushed = true;
                    }
                }
                if (!pushed && inv.type == MSG_TX) {
                    CTransaction tx;
                    if (mempool.lookup(inv.hash, tx)) {
                        CDataStream ss(SER_NETWORK, PROTOCOL_VERSION);
                        ss.reserve(1000);
                        ss << tx;
                        pfrom->PushMessage("tx", ss);
                        pushed = true;
                    }
                }
                if (!pushed) {
                    vNotFound.push_back(inv);
                }
            }

            // Track requests for our stuff.
            GetMainSignals().Inventory(inv.hash);

            if (inv.type == MSG_BLOCK || inv.type == MSG_FILTERED_BLOCK)
                break;
        }
    }

    pfrom->vRecvGetData.erase(pfrom->vRecvGetData.begin(), it);

    if (!vNotFound.empty()) {
        // Let the peer know that we didn't find what it asked for, so it doesn't
        // have to wait around forever. Currently only SPV clients actually care
        // about this message: it's needed when they are recursively walking the
        // dependencies of relevant unconfirmed transactions. SPV clients want to
        // do that because they want to know about (and store and rebroadcast and
        // risk analyze) the dependencies of transactions relevant to them, without
        // having to download the entire memory pool.
        pfrom->PushMessage("notfound", vNotFound);
    }
}

bool static ProcessMessage(CNode* pfrom, string strCommand, CDataStream& vRecv, int64_t nTimeReceived)
{
    const CChainParams& chainparams = Params();
    RandAddSeedPerfmon();
    LogPrint("net", "received: %s (%u bytes) peer=%d\n", SanitizeString(strCommand), vRecv.size(), pfrom->id);
    if (mapArgs.count("-dropmessagestest") && GetRand(atoi(mapArgs["-dropmessagestest"])) == 0)
    {
        LogPrintf("dropmessagestest DROPPING RECV MESSAGE\n");
        return true;
    }




    if (strCommand == "version")
    {
        // Each connection can only send one version message
        if (pfrom->nVersion != 0)
        {
            pfrom->PushMessage("reject", strCommand, REJECT_DUPLICATE, string("Duplicate version message"));
            Misbehaving(pfrom->GetId(), 1);
            return false;
        }

        int64_t nTime;
        CAddress addrMe;
        CAddress addrFrom;
        uint64_t nNonce = 1;
        vRecv >> pfrom->nVersion >> pfrom->nServices >> nTime >> addrMe;
        if (pfrom->nVersion < MIN_PEER_PROTO_VERSION)
        {
            // disconnect from peers older than this proto version
            LogPrintf("peer=%d using obsolete version %i; disconnecting\n", pfrom->id, pfrom->nVersion);
            pfrom->PushMessage("reject", strCommand, REJECT_OBSOLETE,
                               strprintf("Version must be %d or greater", MIN_PEER_PROTO_VERSION));
            pfrom->fDisconnect = true;
            return false;
        }

        if (pfrom->nVersion == 10300)
            pfrom->nVersion = 300;
        if (!vRecv.empty())
            vRecv >> addrFrom >> nNonce;
        if (!vRecv.empty()) {
            vRecv >> LIMITED_STRING(pfrom->strSubVer, 256);
            pfrom->cleanSubVer = SanitizeString(pfrom->strSubVer);
        }
        if (!vRecv.empty())
            vRecv >> pfrom->nStartingHeight;
        if (!vRecv.empty())
            vRecv >> pfrom->fRelayTxes; // set to true after we get the first filter* message
        else
            pfrom->fRelayTxes = true;

        // Disconnect if we connected to ourself
        if (nNonce == nLocalHostNonce && nNonce > 1)
        {
            LogPrintf("connected to self at %s, disconnecting\n", pfrom->addr.ToString());
            pfrom->fDisconnect = true;
            return true;
        }

        pfrom->addrLocal = addrMe;
        if (pfrom->fInbound && addrMe.IsRoutable())
        {
            SeenLocal(addrMe);
        }

        // Be shy and don't send version until we hear
        if (pfrom->fInbound)
            pfrom->PushVersion();

        pfrom->fClient = !(pfrom->nServices & NODE_NETWORK);

        // Potentially mark this peer as a preferred download peer.
        UpdatePreferredDownload(pfrom, State(pfrom->GetId()));

        // Change version
        pfrom->PushMessage("verack");
        pfrom->ssSend.SetVersion(min(pfrom->nVersion, PROTOCOL_VERSION));

        if (!pfrom->fInbound)
        {
            // Advertise our address
            if (fListen && !IsInitialBlockDownload())
            {
                CAddress addr = GetLocalAddress(&pfrom->addr);
                if (addr.IsRoutable())
                {
                    pfrom->PushAddress(addr);
                } else if (IsPeerAddrLocalGood(pfrom)) {
                    addr.SetIP(pfrom->addrLocal);
                    pfrom->PushAddress(addr);
                }
            }

            // Get recent addresses
            if (pfrom->fOneShot || pfrom->nVersion >= CADDR_TIME_VERSION || addrman.size() < 1000)
            {
                pfrom->PushMessage("getaddr");
                pfrom->fGetAddr = true;
            }
            addrman.Good(pfrom->addr);
        } else {
            if (((CNetAddr)pfrom->addr) == (CNetAddr)addrFrom)
            {
                addrman.Add(addrFrom, addrFrom);
                addrman.Good(addrFrom);
            }
        }

        // Relay alerts
        {
            LOCK(cs_mapAlerts);
            BOOST_FOREACH(PAIRTYPE(const uint256, CAlert)& item, mapAlerts)
                item.second.RelayTo(pfrom);
        }

        pfrom->fSuccessfullyConnected = true;

        string remoteAddr;
        if (fLogIPs)
            remoteAddr = ", peeraddr=" + pfrom->addr.ToString();

        LogPrintf("receive version message: %s: version %d, blocks=%d, us=%s, peer=%d%s\n",
                  pfrom->cleanSubVer, pfrom->nVersion,
                  pfrom->nStartingHeight, addrMe.ToString(), pfrom->id,
                  remoteAddr);

        int64_t nTimeOffset = nTime - GetTime();
        pfrom->nTimeOffset = nTimeOffset;
        AddTimeData(pfrom->addr, nTimeOffset);
    }


    else if (pfrom->nVersion == 0)
    {
        // Must have a version message before anything else
        Misbehaving(pfrom->GetId(), 1);
        return false;
    }


    else if (strCommand == "verack")
    {
        pfrom->SetRecvVersion(min(pfrom->nVersion, PROTOCOL_VERSION));

        // Mark this node as currently connected, so we update its timestamp later.
        if (pfrom->fNetworkNode) {
            LOCK(cs_main);
            State(pfrom->GetId())->fCurrentlyConnected = true;
        }
    }


    else if (strCommand == "addr")
    {
        vector<CAddress> vAddr;
        vRecv >> vAddr;

        // Don't want addr from older versions unless seeding
        if (pfrom->nVersion < CADDR_TIME_VERSION && addrman.size() > 1000)
            return true;
        if (vAddr.size() > 1000)
        {
            Misbehaving(pfrom->GetId(), 20);
            return error("message addr size() = %u", vAddr.size());
        }

        // Store the new addresses
        vector<CAddress> vAddrOk;
        int64_t nNow = GetAdjustedTime();
        int64_t nSince = nNow - 10 * 60;
        BOOST_FOREACH(CAddress& addr, vAddr)
        {
            boost::this_thread::interruption_point();

            if (addr.nTime <= 100000000 || addr.nTime > nNow + 10 * 60)
                addr.nTime = nNow - 5 * 24 * 60 * 60;
            pfrom->AddAddressKnown(addr);
            bool fReachable = IsReachable(addr);
            if (addr.nTime > nSince && !pfrom->fGetAddr && vAddr.size() <= 10 && addr.IsRoutable())
            {
                // Relay to a limited number of other nodes
                {
                    LOCK(cs_vNodes);
                    // Use deterministic randomness to send to the same nodes for 24 hours
                    // at a time so the addrKnowns of the chosen nodes prevent repeats
                    static uint256 hashSalt;
                    if (hashSalt.IsNull())
                        hashSalt = GetRandHash();
                    uint64_t hashAddr = addr.GetHash();
                    uint256 hashRand = ArithToUint256(UintToArith256(hashSalt) ^ (hashAddr<<32) ^ ((GetTime()+hashAddr)/(24*60*60)));
                    hashRand = Hash(BEGIN(hashRand), END(hashRand));
                    multimap<uint256, CNode*> mapMix;
                    BOOST_FOREACH(CNode* pnode, vNodes)
                    {
                        if (pnode->nVersion < CADDR_TIME_VERSION)
                            continue;
                        unsigned int nPointer;
                        memcpy(&nPointer, &pnode, sizeof(nPointer));
                        uint256 hashKey = ArithToUint256(UintToArith256(hashRand) ^ nPointer);
                        hashKey = Hash(BEGIN(hashKey), END(hashKey));
                        mapMix.insert(make_pair(hashKey, pnode));
                    }
                    int nRelayNodes = fReachable ? 2 : 1; // limited relaying of addresses outside our network(s)
                    for (multimap<uint256, CNode*>::iterator mi = mapMix.begin(); mi != mapMix.end() && nRelayNodes-- > 0; ++mi)
                        ((*mi).second)->PushAddress(addr);
                }
            }
            // Do not store addresses outside our network
            if (fReachable)
                vAddrOk.push_back(addr);
        }
        addrman.Add(vAddrOk, pfrom->addr, 2 * 60 * 60);
        if (vAddr.size() < 1000)
            pfrom->fGetAddr = false;
        if (pfrom->fOneShot)
            pfrom->fDisconnect = true;
    }


    else if (strCommand == "inv")
    {
        vector<CInv> vInv;
        vRecv >> vInv;
        if (vInv.size() > MAX_INV_SZ)
        {
            Misbehaving(pfrom->GetId(), 20);
            return error("message inv size() = %u", vInv.size());
        }

        LOCK(cs_main);

        std::vector<CInv> vToFetch;

        for (unsigned int nInv = 0; nInv < vInv.size(); nInv++)
        {
            const CInv &inv = vInv[nInv];

            boost::this_thread::interruption_point();
            pfrom->AddInventoryKnown(inv);

            bool fAlreadyHave = AlreadyHave(inv);
            LogPrint("net", "got inv: %s  %s peer=%d\n", inv.ToString(), fAlreadyHave ? "have" : "new", pfrom->id);

            if (!fAlreadyHave && !fImporting && !fReindex && inv.type != MSG_BLOCK)
                pfrom->AskFor(inv);

            if (inv.type == MSG_BLOCK) {
                UpdateBlockAvailability(pfrom->GetId(), inv.hash);
                if (!fAlreadyHave && !fImporting && !fReindex && !mapBlocksInFlight.count(inv.hash)) {
                    // First request the headers preceding the announced block. In the normal fully-synced
                    // case where a new block is announced that succeeds the current tip (no reorganization),
                    // there are no such headers.
                    // Secondly, and only when we are close to being synced, we request the announced block directly,
                    // to avoid an extra round-trip. Note that we must *first* ask for the headers, so by the
                    // time the block arrives, the header chain leading up to it is already validated. Not
                    // doing this will result in the received block being rejected as an orphan in case it is
                    // not a direct successor.
                    pfrom->PushMessage("getheaders", chainActive.GetLocator(pindexBestHeader), inv.hash);
                    CNodeState *nodestate = State(pfrom->GetId());
                    if (chainActive.Tip()->GetBlockTime() > GetAdjustedTime() - chainparams.GetConsensus().nPowTargetSpacing * 20 &&
                        nodestate->nBlocksInFlight < MAX_BLOCKS_IN_TRANSIT_PER_PEER) {
                        vToFetch.push_back(inv);
                        // Mark block as in flight already, even though the actual "getdata" message only goes out
                        // later (within the same cs_main lock, though).
                        MarkBlockAsInFlight(pfrom->GetId(), inv.hash, chainparams.GetConsensus());
                    }
                    LogPrint("net", "getheaders (%d) %s to peer=%d\n", pindexBestHeader->nHeight, inv.hash.ToString(), pfrom->id);
                }
            }

            // Track requests for our stuff
            GetMainSignals().Inventory(inv.hash);

            if (pfrom->nSendSize > (SendBufferSize() * 2)) {
                Misbehaving(pfrom->GetId(), 50);
                return error("send buffer size() = %u", pfrom->nSendSize);
            }
        }

        if (!vToFetch.empty())
            pfrom->PushMessage("getdata", vToFetch);
    }


    else if (strCommand == "getdata")
    {
        vector<CInv> vInv;
        vRecv >> vInv;
        if (vInv.size() > MAX_INV_SZ)
        {
            Misbehaving(pfrom->GetId(), 20);
            return error("message getdata size() = %u", vInv.size());
        }

        if (fDebug || (vInv.size() != 1))
            LogPrint("net", "received getdata (%u invsz) peer=%d\n", vInv.size(), pfrom->id);

        if ((fDebug && vInv.size() > 0) || (vInv.size() == 1))
            LogPrint("net", "received getdata for: %s peer=%d\n", vInv[0].ToString(), pfrom->id);

        pfrom->vRecvGetData.insert(pfrom->vRecvGetData.end(), vInv.begin(), vInv.end());
        ProcessGetData(pfrom);
    }


    else if (strCommand == "getblocks")
    {
        CBlockLocator locator;
        uint256 hashStop;
        vRecv >> locator >> hashStop;

        LOCK(cs_main);

        // Find the last block the caller has in the main chain
        CBlockIndex* pindex = FindForkInGlobalIndex(chainActive, locator);

        // Send the rest of the chain
        if (pindex)
            pindex = chainActive.Next(pindex);
        int nLimit = 500;
        LogPrint("net", "getblocks %d to %s limit %d from peer=%d\n", (pindex ? pindex->nHeight : -1), hashStop.IsNull() ? "end" : hashStop.ToString(), nLimit, pfrom->id);
        for (; pindex; pindex = chainActive.Next(pindex))
        {
            if (pindex->GetBlockHash() == hashStop)
            {
                LogPrint("net", "  getblocks stopping at %d %s\n", pindex->nHeight, pindex->GetBlockHash().ToString());
                break;
            }
            pfrom->PushInventory(CInv(MSG_BLOCK, pindex->GetBlockHash()));
            if (--nLimit <= 0)
            {
                // When this block is requested, we'll send an inv that'll
                // trigger the peer to getblocks the next batch of inventory.
                LogPrint("net", "  getblocks stopping at limit %d %s\n", pindex->nHeight, pindex->GetBlockHash().ToString());
                pfrom->hashContinue = pindex->GetBlockHash();
                break;
            }
        }
    }


    else if (strCommand == "getheaders")
    {
        CBlockLocator locator;
        uint256 hashStop;
        vRecv >> locator >> hashStop;

        LOCK(cs_main);

        if (IsInitialBlockDownload())
            return true;

        CBlockIndex* pindex = NULL;
        if (locator.IsNull())
        {
            // If locator is null, return the hashStop block
            BlockMap::iterator mi = mapBlockIndex.find(hashStop);
            if (mi == mapBlockIndex.end())
                return true;
            pindex = (*mi).second;
        }
        else
        {
            // Find the last block the caller has in the main chain
            pindex = FindForkInGlobalIndex(chainActive, locator);
            if (pindex)
                pindex = chainActive.Next(pindex);
        }

        // we must use CBlocks, as CBlockHeaders won't include the 0x00 nTx count at the end
        vector<CBlock> vHeaders;
        int nLimit = MAX_HEADERS_RESULTS;
        LogPrint("net", "getheaders %d to %s from peer=%d\n", (pindex ? pindex->nHeight : -1), hashStop.ToString(), pfrom->id);
        for (; pindex; pindex = chainActive.Next(pindex))
        {
            vHeaders.push_back(pindex->GetBlockHeader());
            if (--nLimit <= 0 || pindex->GetBlockHash() == hashStop)
                break;
        }
        pfrom->PushMessage("headers", vHeaders);
    }


    else if (strCommand == "tx")
    {
        vector<uint256> vWorkQueue;
        vector<uint256> vEraseQueue;
        CTransaction tx;
        vRecv >> tx;

        CInv inv(MSG_TX, tx.GetHash());
        pfrom->AddInventoryKnown(inv);

        LOCK(cs_main);

        bool fMissingInputs = false;
        CValidationState state;

        mapAlreadyAskedFor.erase(inv);

        if (AcceptToMemoryPool(mempool, state, tx, true, &fMissingInputs))
        {
            mempool.check(pcoinsTip);
            RelayTransaction(tx);
            vWorkQueue.push_back(inv.hash);

            LogPrint("mempool", "AcceptToMemoryPool: peer=%d %s: accepted %s (poolsz %u)\n",
                pfrom->id, pfrom->cleanSubVer,
                tx.GetHash().ToString(),
                mempool.mapTx.size());

            // Recursively process any orphan transactions that depended on this one
            set<NodeId> setMisbehaving;
            for (unsigned int i = 0; i < vWorkQueue.size(); i++)
            {
                map<uint256, set<uint256> >::iterator itByPrev = mapOrphanTransactionsByPrev.find(vWorkQueue[i]);
                if (itByPrev == mapOrphanTransactionsByPrev.end())
                    continue;
                for (set<uint256>::iterator mi = itByPrev->second.begin();
                     mi != itByPrev->second.end();
                     ++mi)
                {
                    const uint256& orphanHash = *mi;
                    const CTransaction& orphanTx = mapOrphanTransactions[orphanHash].tx;
                    NodeId fromPeer = mapOrphanTransactions[orphanHash].fromPeer;
                    bool fMissingInputs2 = false;
                    // Use a dummy CValidationState so someone can't setup nodes to counter-DoS based on orphan
                    // resolution (that is, feeding people an invalid transaction based on LegitTxX in order to get
                    // anyone relaying LegitTxX banned)
                    CValidationState stateDummy;


                    if (setMisbehaving.count(fromPeer))
                        continue;
                    if (AcceptToMemoryPool(mempool, stateDummy, orphanTx, true, &fMissingInputs2))
                    {
                        LogPrint("mempool", "   accepted orphan tx %s\n", orphanHash.ToString());
                        RelayTransaction(orphanTx);
                        vWorkQueue.push_back(orphanHash);
                        vEraseQueue.push_back(orphanHash);
                    }
                    else if (!fMissingInputs2)
                    {
                        int nDos = 0;
                        if (stateDummy.IsInvalid(nDos) && nDos > 0)
                        {
                            // Punish peer that gave us an invalid orphan tx
                            Misbehaving(fromPeer, nDos);
                            setMisbehaving.insert(fromPeer);
                            LogPrint("mempool", "   invalid orphan tx %s\n", orphanHash.ToString());
                        }
                        // Has inputs but not accepted to mempool
                        // Probably non-standard or insufficient fee/priority
                        LogPrint("mempool", "   removed orphan tx %s\n", orphanHash.ToString());
                        vEraseQueue.push_back(orphanHash);
                    }
                    mempool.check(pcoinsTip);
                }
            }

            BOOST_FOREACH(uint256 hash, vEraseQueue)
                EraseOrphanTx(hash);
        }
        else if (fMissingInputs)
        {
            AddOrphanTx(tx, pfrom->GetId());

            // DoS prevention: do not allow mapOrphanTransactions to grow unbounded
            unsigned int nMaxOrphanTx = (unsigned int)std::max((int64_t)0, GetArg("-maxorphantx", DEFAULT_MAX_ORPHAN_TRANSACTIONS));
            unsigned int nEvicted = LimitOrphanTxSize(nMaxOrphanTx);
            if (nEvicted > 0)
                LogPrint("mempool", "mapOrphan overflow, removed %u tx\n", nEvicted);
        } else if (pfrom->fWhitelisted) {
            // Always relay transactions received from whitelisted peers, even
            // if they are already in the mempool (allowing the node to function
            // as a gateway for nodes hidden behind it).
            RelayTransaction(tx);
        }
        int nDoS = 0;
        if (state.IsInvalid(nDoS))
        {
            LogPrint("mempool", "%s from peer=%d %s was not accepted into the memory pool: %s\n", tx.GetHash().ToString(),
                pfrom->id, pfrom->cleanSubVer,
                state.GetRejectReason());
            pfrom->PushMessage("reject", strCommand, state.GetRejectCode(),
                               state.GetRejectReason().substr(0, MAX_REJECT_MESSAGE_LENGTH), inv.hash);
            if (nDoS > 0)
                Misbehaving(pfrom->GetId(), nDoS);
        }
    }


    else if (strCommand == "headers" && !fImporting && !fReindex) // Ignore headers received while importing
    {
        std::vector<CBlockHeader> headers;

        // Bypass the normal CBlock deserialization, as we don't want to risk deserializing 2000 full blocks.
        unsigned int nCount = ReadCompactSize(vRecv);
        if (nCount > MAX_HEADERS_RESULTS) {
            Misbehaving(pfrom->GetId(), 20);
            return error("headers message size = %u", nCount);
        }
        headers.resize(nCount);
        for (unsigned int n = 0; n < nCount; n++) {
            vRecv >> headers[n];
            ReadCompactSize(vRecv); // ignore tx count; assume it is 0.
        }

        LOCK(cs_main);

        if (nCount == 0) {
            // Nothing interesting. Stop asking this peers for more headers.
            return true;
        }

        CBlockIndex *pindexLast = NULL;
        BOOST_FOREACH(const CBlockHeader& header, headers) {
            CValidationState state;
            if (pindexLast != NULL && header.hashPrevBlock != pindexLast->GetBlockHash()) {
                Misbehaving(pfrom->GetId(), 20);
                return error("non-continuous headers sequence");
            }
            if (!AcceptBlockHeader(header, state, &pindexLast)) {
                int nDoS;
                if (state.IsInvalid(nDoS)) {
                    if (nDoS > 0)
                        Misbehaving(pfrom->GetId(), nDoS);
                    return error("invalid header received");
                }
            }
        }

        if (pindexLast)
            UpdateBlockAvailability(pfrom->GetId(), pindexLast->GetBlockHash());

        if (nCount == MAX_HEADERS_RESULTS && pindexLast) {
            // Headers message had its maximum size; the peer may have more headers.
            // TODO: optimize: if pindexLast is an ancestor of chainActive.Tip or pindexBestHeader, continue
            // from there instead.
            LogPrint("net", "more getheaders (%d) to end to peer=%d (startheight:%d)\n", pindexLast->nHeight, pfrom->id, pfrom->nStartingHeight);
            pfrom->PushMessage("getheaders", chainActive.GetLocator(pindexLast), uint256());
        }

        CheckBlockIndex();
    }

    else if (strCommand == "block" && !fImporting && !fReindex) // Ignore blocks received while importing
    {
        CBlock block;
        vRecv >> block;

        CInv inv(MSG_BLOCK, block.GetHash());
        LogPrint("net", "received block %s peer=%d\n", inv.hash.ToString(), pfrom->id);

        pfrom->AddInventoryKnown(inv);

        CValidationState state;
        // Process all blocks from whitelisted peers, even if not requested.
        ProcessNewBlock(state, pfrom, &block, pfrom->fWhitelisted, NULL);
        int nDoS;
        if (state.IsInvalid(nDoS)) {
            pfrom->PushMessage("reject", strCommand, state.GetRejectCode(),
                               state.GetRejectReason().substr(0, MAX_REJECT_MESSAGE_LENGTH), inv.hash);
            if (nDoS > 0) {
                LOCK(cs_main);
                Misbehaving(pfrom->GetId(), nDoS);
            }
        }

    }


    // This asymmetric behavior for inbound and outbound connections was introduced
    // to prevent a fingerprinting attack: an attacker can send specific fake addresses
    // to users' AddrMan and later request them by sending getaddr messages.
    // Making nodes which are behind NAT and can only make outgoing connections ignore
    // the getaddr message mitigates the attack.
    else if ((strCommand == "getaddr") && (pfrom->fInbound))
    {
        pfrom->vAddrToSend.clear();
        vector<CAddress> vAddr = addrman.GetAddr();
        BOOST_FOREACH(const CAddress &addr, vAddr)
            pfrom->PushAddress(addr);
    }


    else if (strCommand == "mempool")
    {
        LOCK2(cs_main, pfrom->cs_filter);

        std::vector<uint256> vtxid;
        mempool.queryHashes(vtxid);
        vector<CInv> vInv;
        BOOST_FOREACH(uint256& hash, vtxid) {
            CInv inv(MSG_TX, hash);
            CTransaction tx;
            bool fInMemPool = mempool.lookup(hash, tx);
            if (!fInMemPool) continue; // another thread removed since queryHashes, maybe...
            if ((pfrom->pfilter && pfrom->pfilter->IsRelevantAndUpdate(tx)) ||
               (!pfrom->pfilter))
                vInv.push_back(inv);
            if (vInv.size() == MAX_INV_SZ) {
                pfrom->PushMessage("inv", vInv);
                vInv.clear();
            }
        }
        if (vInv.size() > 0)
            pfrom->PushMessage("inv", vInv);
    }


    else if (strCommand == "ping")
    {
        if (pfrom->nVersion > BIP0031_VERSION)
        {
            uint64_t nonce = 0;
            vRecv >> nonce;
            // Echo the message back with the nonce. This allows for two useful features:
            //
            // 1) A remote node can quickly check if the connection is operational
            // 2) Remote nodes can measure the latency of the network thread. If this node
            //    is overloaded it won't respond to pings quickly and the remote node can
            //    avoid sending us more work, like chain download requests.
            //
            // The nonce stops the remote getting confused between different pings: without
            // it, if the remote node sends a ping once per second and this node takes 5
            // seconds to respond to each, the 5th ping the remote sends would appear to
            // return very quickly.
            pfrom->PushMessage("pong", nonce);
        }
    }


    else if (strCommand == "pong")
    {
        int64_t pingUsecEnd = nTimeReceived;
        uint64_t nonce = 0;
        size_t nAvail = vRecv.in_avail();
        bool bPingFinished = false;
        std::string sProblem;

        if (nAvail >= sizeof(nonce)) {
            vRecv >> nonce;

            // Only process pong message if there is an outstanding ping (old ping without nonce should never pong)
            if (pfrom->nPingNonceSent != 0) {
                if (nonce == pfrom->nPingNonceSent) {
                    // Matching pong received, this ping is no longer outstanding
                    bPingFinished = true;
                    int64_t pingUsecTime = pingUsecEnd - pfrom->nPingUsecStart;
                    if (pingUsecTime > 0) {
                        // Successful ping time measurement, replace previous
                        pfrom->nPingUsecTime = pingUsecTime;
                    } else {
                        // This should never happen
                        sProblem = "Timing mishap";
                    }
                } else {
                    // Nonce mismatches are normal when pings are overlapping
                    sProblem = "Nonce mismatch";
                    if (nonce == 0) {
                        // This is most likely a bug in another implementation somewhere; cancel this ping
                        bPingFinished = true;
                        sProblem = "Nonce zero";
                    }
                }
            } else {
                sProblem = "Unsolicited pong without ping";
            }
        } else {
            // This is most likely a bug in another implementation somewhere; cancel this ping
            bPingFinished = true;
            sProblem = "Short payload";
        }

        if (!(sProblem.empty())) {
            LogPrint("net", "pong peer=%d %s: %s, %x expected, %x received, %u bytes\n",
                pfrom->id,
                pfrom->cleanSubVer,
                sProblem,
                pfrom->nPingNonceSent,
                nonce,
                nAvail);
        }
        if (bPingFinished) {
            pfrom->nPingNonceSent = 0;
        }
    }


    else if (fAlerts && strCommand == "alert")
    {
        CAlert alert;
        vRecv >> alert;

        uint256 alertHash = alert.GetHash();
        if (pfrom->setKnown.count(alertHash) == 0)
        {
            if (alert.ProcessAlert(Params().AlertKey()))
            {
                // Relay
                pfrom->setKnown.insert(alertHash);
                {
                    LOCK(cs_vNodes);
                    BOOST_FOREACH(CNode* pnode, vNodes)
                        alert.RelayTo(pnode);
                }
            }
            else {
                // Small DoS penalty so peers that send us lots of
                // duplicate/expired/invalid-signature/whatever alerts
                // eventually get banned.
                // This isn't a Misbehaving(100) (immediate ban) because the
                // peer might be an older or different implementation with
                // a different signature key, etc.
                Misbehaving(pfrom->GetId(), 10);
            }
        }
    }


    else if (strCommand == "filterload")
    {
        CBloomFilter filter;
        vRecv >> filter;

        if (!filter.IsWithinSizeConstraints())
            // There is no excuse for sending a too-large filter
            Misbehaving(pfrom->GetId(), 100);
        else
        {
            LOCK(pfrom->cs_filter);
            delete pfrom->pfilter;
            pfrom->pfilter = new CBloomFilter(filter);
            pfrom->pfilter->UpdateEmptyFull();
        }
        pfrom->fRelayTxes = true;
    }


    else if (strCommand == "filteradd")
    {
        vector<unsigned char> vData;
        vRecv >> vData;

        // Nodes must NEVER send a data item > 520 bytes (the max size for a script data object,
        // and thus, the maximum size any matched object can have) in a filteradd message
        if (vData.size() > MAX_SCRIPT_ELEMENT_SIZE)
        {
            Misbehaving(pfrom->GetId(), 100);
        } else {
            LOCK(pfrom->cs_filter);
            if (pfrom->pfilter)
                pfrom->pfilter->insert(vData);
            else
                Misbehaving(pfrom->GetId(), 100);
        }
    }


    else if (strCommand == "filterclear")
    {
        LOCK(pfrom->cs_filter);
        delete pfrom->pfilter;
        pfrom->pfilter = new CBloomFilter();
        pfrom->fRelayTxes = true;
    }


    else if (strCommand == "reject")
    {
        if (fDebug) {
            try {
                string strMsg; unsigned char ccode; string strReason;
                vRecv >> LIMITED_STRING(strMsg, CMessageHeader::COMMAND_SIZE) >> ccode >> LIMITED_STRING(strReason, MAX_REJECT_MESSAGE_LENGTH);

                ostringstream ss;
                ss << strMsg << " code " << itostr(ccode) << ": " << strReason;

                if (strMsg == "block" || strMsg == "tx")
                {
                    uint256 hash;
                    vRecv >> hash;
                    ss << ": hash " << hash.ToString();
                }
                LogPrint("net", "Reject %s\n", SanitizeString(ss.str()));
            } catch (const std::ios_base::failure&) {
                // Avoid feedback loops by preventing reject messages from triggering a new reject message.
                LogPrint("net", "Unparseable reject message received\n");
            }
        }
    }

    else
    {
        // Ignore unknown commands for extensibility
        LogPrint("net", "Unknown command \"%s\" from peer=%d\n", SanitizeString(strCommand), pfrom->id);
    }



    return true;
}

// requires LOCK(cs_vRecvMsg)
bool ProcessMessages(CNode* pfrom)
{
    //if (fDebug)
    //    LogPrintf("%s(%u messages)\n", __func__, pfrom->vRecvMsg.size());

    //
    // Message format
    //  (4) message start
    //  (12) command
    //  (4) size
    //  (4) checksum
    //  (x) data
    //
    bool fOk = true;

    if (!pfrom->vRecvGetData.empty())
        ProcessGetData(pfrom);

    // this maintains the order of responses
    if (!pfrom->vRecvGetData.empty()) return fOk;

    std::deque<CNetMessage>::iterator it = pfrom->vRecvMsg.begin();
    while (!pfrom->fDisconnect && it != pfrom->vRecvMsg.end()) {
        // Don't bother if send buffer is too full to respond anyway
        if (pfrom->nSendSize >= SendBufferSize())
            break;

        // get next message
        CNetMessage& msg = *it;

        //if (fDebug)
        //    LogPrintf("%s(message %u msgsz, %u bytes, complete:%s)\n", __func__,
        //            msg.hdr.nMessageSize, msg.vRecv.size(),
        //            msg.complete() ? "Y" : "N");

        // end, if an incomplete message is found
        if (!msg.complete())
            break;

        // at this point, any failure means we can delete the current message
        it++;

        // Scan for message start
        if (memcmp(msg.hdr.pchMessageStart, Params().MessageStart(), MESSAGE_START_SIZE) != 0) {
            LogPrintf("PROCESSMESSAGE: INVALID MESSAGESTART %s peer=%d\n", SanitizeString(msg.hdr.GetCommand()), pfrom->id);
            fOk = false;
            break;
        }

        // Read header
        CMessageHeader& hdr = msg.hdr;
        if (!hdr.IsValid(Params().MessageStart()))
        {
            LogPrintf("PROCESSMESSAGE: ERRORS IN HEADER %s peer=%d\n", SanitizeString(hdr.GetCommand()), pfrom->id);
            continue;
        }
        string strCommand = hdr.GetCommand();

        // Message size
        unsigned int nMessageSize = hdr.nMessageSize;

        // Checksum
        CDataStream& vRecv = msg.vRecv;
        uint256 hash = Hash(vRecv.begin(), vRecv.begin() + nMessageSize);
        unsigned int nChecksum = ReadLE32((unsigned char*)&hash);
        if (nChecksum != hdr.nChecksum)
        {
            LogPrintf("%s(%s, %u bytes): CHECKSUM ERROR nChecksum=%08x hdr.nChecksum=%08x\n", __func__,
               SanitizeString(strCommand), nMessageSize, nChecksum, hdr.nChecksum);
            continue;
        }

        // Process message
        bool fRet = false;
        try
        {
            fRet = ProcessMessage(pfrom, strCommand, vRecv, msg.nTime);
            boost::this_thread::interruption_point();
        }
        catch (const std::ios_base::failure& e)
        {
            pfrom->PushMessage("reject", strCommand, REJECT_MALFORMED, string("error parsing message"));
            if (strstr(e.what(), "end of data"))
            {
                // Allow exceptions from under-length message on vRecv
                LogPrintf("%s(%s, %u bytes): Exception '%s' caught, normally caused by a message being shorter than its stated length\n", __func__, SanitizeString(strCommand), nMessageSize, e.what());
            }
            else if (strstr(e.what(), "size too large"))
            {
                // Allow exceptions from over-long size
                LogPrintf("%s(%s, %u bytes): Exception '%s' caught\n", __func__, SanitizeString(strCommand), nMessageSize, e.what());
            }
            else
            {
                PrintExceptionContinue(&e, "ProcessMessages()");
            }
        }
        catch (const boost::thread_interrupted&) {
            throw;
        }
        catch (const std::exception& e) {
            PrintExceptionContinue(&e, "ProcessMessages()");
        } catch (...) {
            PrintExceptionContinue(NULL, "ProcessMessages()");
        }

        if (!fRet)
            LogPrintf("%s(%s, %u bytes) FAILED peer=%d\n", __func__, SanitizeString(strCommand), nMessageSize, pfrom->id);

        break;
    }

    // In case the connection got shut down, its receive buffer was wiped
    if (!pfrom->fDisconnect)
        pfrom->vRecvMsg.erase(pfrom->vRecvMsg.begin(), it);

    return fOk;
}


bool SendMessages(CNode* pto, bool fSendTrickle)
{
    const Consensus::Params& consensusParams = Params().GetConsensus();
    {
        // Don't send anything until we get its version message
        if (pto->nVersion == 0)
            return true;

        //
        // Message: ping
        //
        bool pingSend = false;
        if (pto->fPingQueued) {
            // RPC ping request by user
            pingSend = true;
        }
        if (pto->nPingNonceSent == 0 && pto->nPingUsecStart + PING_INTERVAL * 1000000 < GetTimeMicros()) {
            // Ping automatically sent as a latency probe & keepalive.
            pingSend = true;
        }
        if (pingSend) {
            uint64_t nonce = 0;
            while (nonce == 0) {
                GetRandBytes((unsigned char*)&nonce, sizeof(nonce));
            }
            pto->fPingQueued = false;
            pto->nPingUsecStart = GetTimeMicros();
            if (pto->nVersion > BIP0031_VERSION) {
                pto->nPingNonceSent = nonce;
                pto->PushMessage("ping", nonce);
            } else {
                // Peer is too old to support ping command with nonce, pong will never arrive.
                pto->nPingNonceSent = 0;
                pto->PushMessage("ping");
            }
        }

        TRY_LOCK(cs_main, lockMain); // Acquire cs_main for IsInitialBlockDownload() and CNodeState()
        if (!lockMain)
            return true;

        // Address refresh broadcast
        static int64_t nLastRebroadcast;
        if (!IsInitialBlockDownload() && (GetTime() - nLastRebroadcast > 24 * 60 * 60))
        {
            LOCK(cs_vNodes);
            BOOST_FOREACH(CNode* pnode, vNodes)
            {
                // Periodically clear addrKnown to allow refresh broadcasts
                if (nLastRebroadcast)
                    pnode->addrKnown.clear();

                // Rebroadcast our address
                AdvertizeLocal(pnode);
            }
            if (!vNodes.empty())
                nLastRebroadcast = GetTime();
        }

        //
        // Message: addr
        //
        if (fSendTrickle)
        {
            vector<CAddress> vAddr;
            vAddr.reserve(pto->vAddrToSend.size());
            BOOST_FOREACH(const CAddress& addr, pto->vAddrToSend)
            {
                if (!pto->addrKnown.contains(addr.GetKey()))
                {
                    pto->addrKnown.insert(addr.GetKey());
                    vAddr.push_back(addr);
                    // receiver rejects addr messages larger than 1000
                    if (vAddr.size() >= 1000)
                    {
                        pto->PushMessage("addr", vAddr);
                        vAddr.clear();
                    }
                }
            }
            pto->vAddrToSend.clear();
            if (!vAddr.empty())
                pto->PushMessage("addr", vAddr);
        }

        CNodeState &state = *State(pto->GetId());
        if (state.fShouldBan) {
            if (pto->fWhitelisted)
                LogPrintf("Warning: not punishing whitelisted peer %s!\n", pto->addr.ToString());
            else {
                pto->fDisconnect = true;
                if (pto->addr.IsLocal())
                    LogPrintf("Warning: not banning local peer %s!\n", pto->addr.ToString());
                else
                {
                    CNode::Ban(pto->addr, BanReasonNodeMisbehaving);
                }
            }
            state.fShouldBan = false;
        }

        BOOST_FOREACH(const CBlockReject& reject, state.rejects)
            pto->PushMessage("reject", (string)"block", reject.chRejectCode, reject.strRejectReason, reject.hashBlock);
        state.rejects.clear();

        // Start block sync
        if (pindexBestHeader == NULL)
            pindexBestHeader = chainActive.Tip();
        bool fFetch = state.fPreferredDownload || (nPreferredDownload == 0 && !pto->fClient && !pto->fOneShot); // Download if this is a nice peer, or we have no nice peers and this one might do.
        if (!state.fSyncStarted && !pto->fClient && !fImporting && !fReindex) {
            // Only actively request headers from a single peer, unless we're close to today.
            if ((nSyncStarted == 0 && fFetch) || pindexBestHeader->GetBlockTime() > GetAdjustedTime() - 24 * 60 * 60) {
                state.fSyncStarted = true;
                nSyncStarted++;
                CBlockIndex *pindexStart = pindexBestHeader->pprev ? pindexBestHeader->pprev : pindexBestHeader;
                LogPrint("net", "initial getheaders (%d) to peer=%d (startheight:%d)\n", pindexStart->nHeight, pto->id, pto->nStartingHeight);
                pto->PushMessage("getheaders", chainActive.GetLocator(pindexStart), uint256());
            }
        }

        // Resend wallet transactions that haven't gotten in a block yet
        // Except during reindex, importing and IBD, when old wallet
        // transactions become unconfirmed and spams other nodes.
        if (!fReindex && !fImporting && !IsInitialBlockDownload())
        {
            GetMainSignals().Broadcast(nTimeBestReceived);
        }

        //
        // Message: inventory
        //
        vector<CInv> vInv;
        vector<CInv> vInvWait;
        {
            LOCK(pto->cs_inventory);
            vInv.reserve(pto->vInventoryToSend.size());
            vInvWait.reserve(pto->vInventoryToSend.size());
            BOOST_FOREACH(const CInv& inv, pto->vInventoryToSend)
            {
                if (pto->setInventoryKnown.count(inv))
                    continue;

                // trickle out tx inv to protect privacy
                if (inv.type == MSG_TX && !fSendTrickle)
                {
                    // 1/4 of tx invs blast to all immediately
                    static uint256 hashSalt;
                    if (hashSalt.IsNull())
                        hashSalt = GetRandHash();
                    uint256 hashRand = ArithToUint256(UintToArith256(inv.hash) ^ UintToArith256(hashSalt));
                    hashRand = Hash(BEGIN(hashRand), END(hashRand));
                    bool fTrickleWait = ((UintToArith256(hashRand) & 3) != 0);

                    if (fTrickleWait)
                    {
                        vInvWait.push_back(inv);
                        continue;
                    }
                }

                // returns true if wasn't already contained in the set
                if (pto->setInventoryKnown.insert(inv).second)
                {
                    vInv.push_back(inv);
                    if (vInv.size() >= 1000)
                    {
                        pto->PushMessage("inv", vInv);
                        vInv.clear();
                    }
                }
            }
            pto->vInventoryToSend = vInvWait;
        }
        if (!vInv.empty())
            pto->PushMessage("inv", vInv);

        // Detect whether we're stalling
        int64_t nNow = GetTimeMicros();
        if (!pto->fDisconnect && state.nStallingSince && state.nStallingSince < nNow - 1000000 * BLOCK_STALLING_TIMEOUT) {
            // Stalling only triggers when the block download window cannot move. During normal steady state,
            // the download window should be much larger than the to-be-downloaded set of blocks, so disconnection
            // should only happen during initial block download.
            LogPrintf("Peer=%d is stalling block download, disconnecting\n", pto->id);
            pto->fDisconnect = true;
        }
        // In case there is a block that has been in flight from this peer for (2 + 0.5 * N) times the block interval
        // (with N the number of validated blocks that were in flight at the time it was requested), disconnect due to
        // timeout. We compensate for in-flight blocks to prevent killing off peers due to our own downstream link
        // being saturated. We only count validated in-flight blocks so peers can't advertise non-existing block hashes
        // to unreasonably increase our timeout.
        // We also compare the block download timeout originally calculated against the time at which we'd disconnect
        // if we assumed the block were being requested now (ignoring blocks we've requested from this peer, since we're
        // only looking at this peer's oldest request).  This way a large queue in the past doesn't result in a
        // permanently large window for this block to be delivered (ie if the number of blocks in flight is decreasing
        // more quickly than once every 5 minutes, then we'll shorten the download window for this block).
        if (!pto->fDisconnect && state.vBlocksInFlight.size() > 0) {
            QueuedBlock &queuedBlock = state.vBlocksInFlight.front();
            int64_t nTimeoutIfRequestedNow = GetBlockTimeout(nNow, nQueuedValidatedHeaders - state.nBlocksInFlightValidHeaders, consensusParams);
            if (queuedBlock.nTimeDisconnect > nTimeoutIfRequestedNow) {
                LogPrint("net", "Reducing block download timeout for peer=%d block=%s, orig=%d new=%d\n", pto->id, queuedBlock.hash.ToString(), queuedBlock.nTimeDisconnect, nTimeoutIfRequestedNow);
                queuedBlock.nTimeDisconnect = nTimeoutIfRequestedNow;
            }
            if (queuedBlock.nTimeDisconnect < nNow) {
                LogPrintf("Timeout downloading block %s from peer=%d, disconnecting\n", queuedBlock.hash.ToString(), pto->id);
                pto->fDisconnect = true;
            }
        }

        //
        // Message: getdata (blocks)
        //
        vector<CInv> vGetData;
        if (!pto->fDisconnect && !pto->fClient && (fFetch || !IsInitialBlockDownload()) && state.nBlocksInFlight < MAX_BLOCKS_IN_TRANSIT_PER_PEER) {
            vector<CBlockIndex*> vToDownload;
            NodeId staller = -1;
            FindNextBlocksToDownload(pto->GetId(), MAX_BLOCKS_IN_TRANSIT_PER_PEER - state.nBlocksInFlight, vToDownload, staller);
            BOOST_FOREACH(CBlockIndex *pindex, vToDownload) {
                vGetData.push_back(CInv(MSG_BLOCK, pindex->GetBlockHash()));
                MarkBlockAsInFlight(pto->GetId(), pindex->GetBlockHash(), consensusParams, pindex);
                LogPrint("net", "Requesting block %s (%d) peer=%d\n", pindex->GetBlockHash().ToString(),
                    pindex->nHeight, pto->id);
            }
            if (state.nBlocksInFlight == 0 && staller != -1) {
                if (State(staller)->nStallingSince == 0) {
                    State(staller)->nStallingSince = nNow;
                    LogPrint("net", "Stall started peer=%d\n", staller);
                }
            }
        }

        //
        // Message: getdata (non-blocks)
        //
        while (!pto->fDisconnect && !pto->mapAskFor.empty() && (*pto->mapAskFor.begin()).first <= nNow)
        {
            const CInv& inv = (*pto->mapAskFor.begin()).second;
            if (!AlreadyHave(inv))
            {
                if (fDebug)
                    LogPrint("net", "Requesting %s peer=%d\n", inv.ToString(), pto->id);
                vGetData.push_back(inv);
                if (vGetData.size() >= 1000)
                {
                    pto->PushMessage("getdata", vGetData);
                    vGetData.clear();
                }
            }
            pto->mapAskFor.erase(pto->mapAskFor.begin());
        }
        if (!vGetData.empty())
            pto->PushMessage("getdata", vGetData);

    }
    return true;
}

 std::string CBlockFileInfo::ToString() const {
     return strprintf("CBlockFileInfo(blocks=%u, size=%u, heights=%u...%u, time=%s...%s)", nBlocks, nSize, nHeightFirst, nHeightLast, DateTimeStrFormat("%Y-%m-%d", nTimeFirst), DateTimeStrFormat("%Y-%m-%d", nTimeLast));
 }



class CMainCleanup
{
public:
    CMainCleanup() {}
    ~CMainCleanup() {
        // block headers
        BlockMap::iterator it1 = mapBlockIndex.begin();
        for (; it1 != mapBlockIndex.end(); it1++)
            delete (*it1).second;
        mapBlockIndex.clear();

        // orphan transactions
        mapOrphanTransactions.clear();
        mapOrphanTransactionsByPrev.clear();
    }
} instance_of_cmaincleanup;<|MERGE_RESOLUTION|>--- conflicted
+++ resolved
@@ -1404,11 +1404,19 @@
 {
     const int nSpendHeight = GetSpendHeight(inputs);
 
+    /* Do this as very first action.  Otherwise, we can run into troubles
+       with the caching done for verification below.  The assumption that
+       all flag bits are softforks is not true for the VERIFY_NAMES_MEMPOOL
+       flag, which actually *loosens* the requirements.  Doing the check
+       for Namecoin here ensures that the caching is not used for
+       Namecoin-specific stuff.  */
+    /* TODO: Implement correct caching also for the Namecoin checks,
+       if this is deemed beneficial at some point in the future.  */
+    if (!CheckNameTransaction (tx, nSpendHeight, inputs, state, flags))
+        return error ("CheckInputs: tx invalid for Namecoin");
+
     if (!tx.IsCoinBase())
     {
-<<<<<<< HEAD
-        if (!Consensus::CheckTxInputs(tx, state, inputs, nSpendHeight))
-=======
         if (fScriptChecks) {
             boost::unique_lock<boost::mutex> lock(cs_cacheCheck);
             mrumap<uint256, unsigned int>::const_iterator iter = cacheCheck.find(tx.GetHash());
@@ -1420,8 +1428,7 @@
             }
         }
 
-        if (!Consensus::CheckTxInputs(tx, state, inputs, GetSpendHeight(inputs)))
->>>>>>> 7cebab95
+        if (!Consensus::CheckTxInputs(tx, state, inputs, nSpendHeight))
             return false;
 
         if (pvChecks)
@@ -1471,15 +1478,10 @@
         }
     }
 
-<<<<<<< HEAD
-    if (!CheckNameTransaction (tx, nSpendHeight, inputs, state, flags))
-        return error ("CheckInputs: tx invalid for Namecoin");
-=======
     if (cacheStore && fScriptChecks && pvChecks == NULL) {
         boost::unique_lock<boost::mutex> lock(cs_cacheCheck);
         cacheCheck.insert(tx.GetHash(), flags);
     }
->>>>>>> 7cebab95
 
     return true;
 }
