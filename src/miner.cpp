// Copyright (c) 2009-2010 Satoshi Nakamoto
// Copyright (c) 2009-2014 The Bitcoin Core developers
// Distributed under the MIT software license, see the accompanying
// file COPYING or http://www.opensource.org/licenses/mit-license.php.

#include "miner.h"

#include "amount.h"
#include "chain.h"
#include "chainparams.h"
#include "coins.h"
#include "consensus/consensus.h"
#include "consensus/validation.h"
#include "hash.h"
#include "main.h"
#include "net.h"
#include "policy/policy.h"
#include "pow.h"
#include "primitives/transaction.h"
#include "script/standard.h"
#include "timedata.h"
#include "txmempool.h"
#include "util.h"
#include "utilmoneystr.h"
#include "validationinterface.h"

#include <boost/thread.hpp>
#include <boost/tuple/tuple.hpp>

using namespace std;

//////////////////////////////////////////////////////////////////////////////
//
// BitcoinMiner
//

//
// Unconfirmed transactions in the memory pool often depend on other
// transactions in the memory pool. When we select transactions from the
// pool, we select by highest priority or fee rate, so we might consider
// transactions that depend on transactions that aren't yet in the block.
// The COrphan class keeps track of these 'temporary orphans' while
// CreateBlock is figuring out which transactions to include.
//
class COrphan
{
public:
    const CTransaction* ptx;
    set<uint256> setDependsOn;
    CFeeRate feeRate;
    double dPriority;

    COrphan(const CTransaction* ptxIn) : ptx(ptxIn), feeRate(0), dPriority(0)
    {
    }
};

uint64_t nLastBlockTx = 0;
uint64_t nLastBlockSize = 0;

// We want to sort transactions by priority and fee rate, so:
typedef boost::tuple<double, CFeeRate, const CTransaction*> TxPriority;
class TxPriorityCompare
{
    bool byFee;

public:
    TxPriorityCompare(bool _byFee) : byFee(_byFee) { }

    bool operator()(const TxPriority& a, const TxPriority& b)
    {
        if (byFee)
        {
            if (a.get<1>() == b.get<1>())
                return a.get<0>() < b.get<0>();
            return a.get<1>() < b.get<1>();
        }
        else
        {
            if (a.get<0>() == b.get<0>())
                return a.get<1>() < b.get<1>();
            return a.get<0>() < b.get<0>();
        }
    }
};

int64_t UpdateTime(CBlockHeader* pblock, const Consensus::Params& consensusParams, const CBlockIndex* pindexPrev)
{
    int64_t nOldTime = pblock->nTime;
    int64_t nNewTime = std::max(pindexPrev->GetMedianTimePast()+1, GetAdjustedTime());

    if (nOldTime < nNewTime)
        pblock->nTime = nNewTime;

    // Updating time can change work required on testnet:
    if (consensusParams.fPowAllowMinDifficultyBlocks)
        pblock->nBits = GetNextWorkRequired(pindexPrev, pblock, consensusParams);

    return nNewTime - nOldTime;
}

CBlockTemplate* CreateNewBlock(const CChainParams& chainparams, const CScript& scriptPubKeyIn)
{
    // Create new block
    auto_ptr<CBlockTemplate> pblocktemplate(new CBlockTemplate());
    if(!pblocktemplate.get())
        return NULL;
    CBlock *pblock = &pblocktemplate->block; // pointer for convenience

    /* Initialise the block version.  */
    pblock->nVersion.SetBaseVersion(CBlockHeader::CURRENT_VERSION);

    // -regtest only: allow overriding block.nVersion with
    // -blockversion=N to test forking scenarios
<<<<<<< HEAD
    if (Params().MineBlocksOnDemand())
        pblock->nVersion.SetBaseVersion(GetArg("-blockversion", pblock->nVersion.GetBaseVersion()));
=======
    if (chainparams.MineBlocksOnDemand())
        pblock->nVersion = GetArg("-blockversion", pblock->nVersion);
>>>>>>> 776848ac

    // Create coinbase tx
    CMutableTransaction txNew;
    txNew.vin.resize(1);
    txNew.vin[0].prevout.SetNull();
    txNew.vout.resize(1);
    txNew.vout[0].scriptPubKey = scriptPubKeyIn;

    // Add dummy coinbase tx as first transaction
    pblock->vtx.push_back(CTransaction());
    pblocktemplate->vTxFees.push_back(-1); // updated at end
    pblocktemplate->vTxSigOps.push_back(-1); // updated at end

    // Largest block you're willing to create:
    unsigned int nBlockMaxSize = GetArg("-blockmaxsize", DEFAULT_BLOCK_MAX_SIZE);
    // Limit to betweeen 1K and MAX_BLOCK_SIZE-1K for sanity:
    nBlockMaxSize = std::max((unsigned int)1000, std::min((unsigned int)(MAX_BLOCK_SIZE-1000), nBlockMaxSize));

    // How much of the block should be dedicated to high-priority transactions,
    // included regardless of the fees they pay
    unsigned int nBlockPrioritySize = GetArg("-blockprioritysize", DEFAULT_BLOCK_PRIORITY_SIZE);
    nBlockPrioritySize = std::min(nBlockMaxSize, nBlockPrioritySize);

    // Minimum block size you want to create; block will be filled with free transactions
    // until there are no more or the block reaches this size:
    unsigned int nBlockMinSize = GetArg("-blockminsize", DEFAULT_BLOCK_MIN_SIZE);
    nBlockMinSize = std::min(nBlockMaxSize, nBlockMinSize);

    // Collect memory pool transactions into the block
    CAmount nFees = 0;

    {
        LOCK2(cs_main, mempool.cs);
        CBlockIndex* pindexPrev = chainActive.Tip();
        const int nHeight = pindexPrev->nHeight + 1;
        pblock->nTime = GetAdjustedTime();
        const int64_t nMedianTimePast = pindexPrev->GetMedianTimePast();
        CCoinsViewCache view(pcoinsTip);

        // Priority order to process transactions
        list<COrphan> vOrphan; // list memory doesn't move
        map<uint256, vector<COrphan*> > mapDependers;
        bool fPrintPriority = GetBoolArg("-printpriority", false);

        // This vector will be sorted into a priority queue:
        vector<TxPriority> vecPriority;
        vecPriority.reserve(mempool.mapTx.size());
        for (CTxMemPool::indexed_transaction_set::iterator mi = mempool.mapTx.begin();
             mi != mempool.mapTx.end(); ++mi)
        {
            const CTransaction& tx = mi->GetTx();

            int64_t nLockTimeCutoff = (STANDARD_LOCKTIME_VERIFY_FLAGS & LOCKTIME_MEDIAN_TIME_PAST)
                                    ? nMedianTimePast
                                    : pblock->GetBlockTime();

            if (tx.IsCoinBase() || !IsFinalTx(tx, nHeight, nLockTimeCutoff))
                continue;

            COrphan* porphan = NULL;
            double dPriority = 0;
            CAmount nTotalIn = 0;
            bool fMissingInputs = false;
            BOOST_FOREACH(const CTxIn& txin, tx.vin)
            {
                // Read prev transaction
                if (!view.HaveCoins(txin.prevout.hash))
                {
                    // This should never happen; all transactions in the memory
                    // pool should connect to either transactions in the chain
                    // or other transactions in the memory pool.
                    if (!mempool.mapTx.count(txin.prevout.hash))
                    {
                        LogPrintf("ERROR: mempool transaction missing input\n");
                        if (fDebug) assert("mempool transaction missing input" == 0);
                        fMissingInputs = true;
                        if (porphan)
                            vOrphan.pop_back();
                        break;
                    }

                    // Has to wait for dependencies
                    if (!porphan)
                    {
                        // Use list for automatic deletion
                        vOrphan.push_back(COrphan(&tx));
                        porphan = &vOrphan.back();
                    }
                    mapDependers[txin.prevout.hash].push_back(porphan);
                    porphan->setDependsOn.insert(txin.prevout.hash);
                    nTotalIn += mempool.mapTx.find(txin.prevout.hash)->GetTx().vout[txin.prevout.n].nValue;
                    continue;
                }
                const CCoins* coins = view.AccessCoins(txin.prevout.hash);
                assert(coins);

                CAmount nValueIn = coins->vout[txin.prevout.n].nValue;
                nTotalIn += nValueIn;

                int nConf = nHeight - coins->nHeight;

                dPriority += (double)nValueIn * nConf;
            }
            if (fMissingInputs) continue;

            // Priority is sum(valuein * age) / modified_txsize
            unsigned int nTxSize = ::GetSerializeSize(tx, SER_NETWORK, PROTOCOL_VERSION);
            dPriority = tx.ComputePriority(dPriority, nTxSize);

            uint256 hash = tx.GetHash();
            mempool.ApplyDeltas(hash, dPriority, nTotalIn);

            CFeeRate feeRate(nTotalIn-tx.GetValueOut(), nTxSize);

            if (porphan)
            {
                porphan->dPriority = dPriority;
                porphan->feeRate = feeRate;
            }
            else
                vecPriority.push_back(TxPriority(dPriority, feeRate, &(mi->GetTx())));
        }

        // Collect transactions into block
        uint64_t nBlockSize = 1000;
        uint64_t nBlockTx = 0;
        int nBlockSigOps = 100;
        bool fSortedByFee = (nBlockPrioritySize <= 0);

        TxPriorityCompare comparer(fSortedByFee);
        std::make_heap(vecPriority.begin(), vecPriority.end(), comparer);

        while (!vecPriority.empty())
        {
            // Take highest priority transaction off the priority queue:
            double dPriority = vecPriority.front().get<0>();
            CFeeRate feeRate = vecPriority.front().get<1>();
            const CTransaction& tx = *(vecPriority.front().get<2>());

            std::pop_heap(vecPriority.begin(), vecPriority.end(), comparer);
            vecPriority.pop_back();

            // Size limits
            unsigned int nTxSize = ::GetSerializeSize(tx, SER_NETWORK, PROTOCOL_VERSION);
            if (nBlockSize + nTxSize >= nBlockMaxSize)
                continue;

            // Legacy limits on sigOps:
            unsigned int nTxSigOps = GetLegacySigOpCount(tx);
            if (nBlockSigOps + nTxSigOps >= MAX_BLOCK_SIGOPS)
                continue;

            // Skip free transactions if we're past the minimum block size:
            const uint256& hash = tx.GetHash();
            double dPriorityDelta = 0;
            CAmount nFeeDelta = 0;
            mempool.ApplyDeltas(hash, dPriorityDelta, nFeeDelta);
            if (fSortedByFee && (dPriorityDelta <= 0) && (nFeeDelta <= 0) && (feeRate < ::minRelayTxFee) && (nBlockSize + nTxSize >= nBlockMinSize))
                continue;

            // Prioritise by fee once past the priority size or we run out of high-priority
            // transactions:
            if (!fSortedByFee &&
                ((nBlockSize + nTxSize >= nBlockPrioritySize) || !AllowFree(dPriority)))
            {
                fSortedByFee = true;
                comparer = TxPriorityCompare(fSortedByFee);
                std::make_heap(vecPriority.begin(), vecPriority.end(), comparer);
            }

            if (!view.HaveInputs(tx))
                continue;

            CAmount nTxFees = view.GetValueIn(tx)-tx.GetValueOut();

            nTxSigOps += GetP2SHSigOpCount(tx, view);
            if (nBlockSigOps + nTxSigOps >= MAX_BLOCK_SIGOPS)
                continue;

            // Note that flags: we don't want to set mempool/IsStandard()
            // policy here, but we still have to ensure that the block we
            // create only contains transactions that are valid in new blocks.
            CValidationState state;
            if (!CheckInputs(tx, state, view, true, MANDATORY_SCRIPT_VERIFY_FLAGS, true))
                continue;

            UpdateCoins(tx, state, view, nHeight);

            // Added
            pblock->vtx.push_back(tx);
            pblocktemplate->vTxFees.push_back(nTxFees);
            pblocktemplate->vTxSigOps.push_back(nTxSigOps);
            nBlockSize += nTxSize;
            ++nBlockTx;
            nBlockSigOps += nTxSigOps;
            nFees += nTxFees;

            if (fPrintPriority)
            {
                LogPrintf("priority %.1f fee %s txid %s\n",
                    dPriority, feeRate.ToString(), tx.GetHash().ToString());
            }

            // Add transactions that depend on this one to the priority queue
            if (mapDependers.count(hash))
            {
                BOOST_FOREACH(COrphan* porphan, mapDependers[hash])
                {
                    if (!porphan->setDependsOn.empty())
                    {
                        porphan->setDependsOn.erase(hash);
                        if (porphan->setDependsOn.empty())
                        {
                            vecPriority.push_back(TxPriority(porphan->dPriority, porphan->feeRate, porphan->ptx));
                            std::push_heap(vecPriority.begin(), vecPriority.end(), comparer);
                        }
                    }
                }
            }
        }

        nLastBlockTx = nBlockTx;
        nLastBlockSize = nBlockSize;
        LogPrintf("CreateNewBlock(): total size %u\n", nBlockSize);

        // Compute final coinbase transaction.
        txNew.vout[0].nValue = nFees + GetBlockSubsidy(nHeight, chainparams.GetConsensus());
        txNew.vin[0].scriptSig = CScript() << nHeight << OP_0;
        pblock->vtx[0] = txNew;
        pblocktemplate->vTxFees[0] = -nFees;

        // Fill in header
        pblock->hashPrevBlock  = pindexPrev->GetBlockHash();
        UpdateTime(pblock, chainparams.GetConsensus(), pindexPrev);
        pblock->nBits          = GetNextWorkRequired(pindexPrev, pblock, chainparams.GetConsensus());
        pblock->nNonce         = 0;
        pblocktemplate->vTxSigOps[0] = GetLegacySigOpCount(pblock->vtx[0]);

        CValidationState state;
        if (!TestBlockValidity(state, chainparams, *pblock, pindexPrev, false, false))
            throw std::runtime_error("CreateNewBlock(): TestBlockValidity failed");
    }

    return pblocktemplate.release();
}

void IncrementExtraNonce(CBlock* pblock, const CBlockIndex* pindexPrev, unsigned int& nExtraNonce)
{
    // Update nExtraNonce
    static uint256 hashPrevBlock;
    if (hashPrevBlock != pblock->hashPrevBlock)
    {
        nExtraNonce = 0;
        hashPrevBlock = pblock->hashPrevBlock;
    }
    ++nExtraNonce;
    unsigned int nHeight = pindexPrev->nHeight+1; // Height first in coinbase required for block.version=2
    CMutableTransaction txCoinbase(pblock->vtx[0]);
    txCoinbase.vin[0].scriptSig = (CScript() << nHeight << CScriptNum(nExtraNonce)) + COINBASE_FLAGS;
    assert(txCoinbase.vin[0].scriptSig.size() <= 100);

    pblock->vtx[0] = txCoinbase;
    pblock->hashMerkleRoot = pblock->ComputeMerkleRoot();
}

//////////////////////////////////////////////////////////////////////////////
//
// Internal miner
//

//
// ScanHash scans nonces looking for a hash with at least some zero bits.
// The nonce is usually preserved between calls, but periodically or if the
// nonce is 0xffff0000 or above, the block is rebuilt and nNonce starts over at
// zero.
//
bool static ScanHash(const CBlockHeader *pblock, uint32_t& nNonce, uint256 *phash)
{
    // Write the first 76 bytes of the block header to a double-SHA256 state.
    CHash256 hasher;
    CDataStream ss(SER_NETWORK, PROTOCOL_VERSION);
    ss << *pblock;
    assert(ss.size() == 80);
    hasher.Write((unsigned char*)&ss[0], 76);

    while (true) {
        nNonce++;

        // Write the last 4 bytes of the block header (the nonce) to a copy of
        // the double-SHA256 state, and compute the result.
        CHash256(hasher).Write((unsigned char*)&nNonce, 4).Finalize((unsigned char*)phash);

        // Return the nonce if the hash has at least some zero bits,
        // caller will check if it has enough to reach the target
        if (((uint16_t*)phash)[15] == 0)
            return true;

        // If nothing found after trying for a while, return -1
        if ((nNonce & 0xfff) == 0)
            return false;
    }
}

bool ProcessBlockFound(const CBlock* pblock, const CChainParams& chainparams)
{
    LogPrintf("%s\n", pblock->ToString());
    LogPrintf("generated %s\n", FormatMoney(pblock->vtx[0].vout[0].nValue));

    // Found a solution
    {
        LOCK(cs_main);
        if (pblock->hashPrevBlock != chainActive.Tip()->GetBlockHash())
            return error("BitcoinMiner: generated block is stale");
    }

    // Inform about the new block
    GetMainSignals().BlockFound(pblock->GetHash());

    // Process this block the same as if we had received it from another node
    CValidationState state;
    if (!ProcessNewBlock(state, chainparams, NULL, pblock, true, NULL))
        return error("BitcoinMiner: ProcessNewBlock, block not accepted");

    return true;
}

void static BitcoinMiner(const CChainParams& chainparams)
{
    LogPrintf("BitcoinMiner started\n");
    SetThreadPriority(THREAD_PRIORITY_LOWEST);
    RenameThread("bitcoin-miner");

    unsigned int nExtraNonce = 0;

    boost::shared_ptr<CReserveScript> coinbaseScript;
    GetMainSignals().ScriptForMining(coinbaseScript);

    try {
        // Throw an error if no script was provided.  This can happen
        // due to some internal error but also if the keypool is empty.
        // In the latter case, already the pointer is NULL.
        if (!coinbaseScript || coinbaseScript->reserveScript.empty())
            throw std::runtime_error("No coinbase script available (mining requires a wallet)");

        while (true) {
            if (chainparams.MiningRequiresPeers()) {
                // Busy-wait for the network to come online so we don't waste time mining
                // on an obsolete chain. In regtest mode we expect to fly solo.
                do {
                    bool fvNodesEmpty;
                    {
                        LOCK(cs_vNodes);
                        fvNodesEmpty = vNodes.empty();
                    }
                    if (!fvNodesEmpty && !IsInitialBlockDownload())
                        break;
                    MilliSleep(1000);
                } while (true);
            }

            //
            // Create new block
            //
            unsigned int nTransactionsUpdatedLast = mempool.GetTransactionsUpdated();
            CBlockIndex* pindexPrev = chainActive.Tip();

            auto_ptr<CBlockTemplate> pblocktemplate(CreateNewBlock(chainparams, coinbaseScript->reserveScript));
            if (!pblocktemplate.get())
            {
                LogPrintf("Error in BitcoinMiner: Keypool ran out, please call keypoolrefill before restarting the mining thread\n");
                return;
            }
            CBlock *pblock = &pblocktemplate->block;
            IncrementExtraNonce(pblock, pindexPrev, nExtraNonce);

            LogPrintf("Running BitcoinMiner with %u transactions in block (%u bytes)\n", pblock->vtx.size(),
                ::GetSerializeSize(*pblock, SER_NETWORK, PROTOCOL_VERSION));

            //
            // Search
            //
            int64_t nStart = GetTime();
            arith_uint256 hashTarget = arith_uint256().SetCompact(pblock->nBits);
            uint256 hash;
            uint32_t nNonce = 0;
            while (true) {
                // Check if something found
                if (ScanHash(pblock, nNonce, &hash))
                {
                    if (UintToArith256(hash) <= hashTarget)
                    {
                        // Found a solution
                        pblock->nNonce = nNonce;
                        assert(hash == pblock->GetHash());

                        SetThreadPriority(THREAD_PRIORITY_NORMAL);
                        LogPrintf("BitcoinMiner:\n");
                        LogPrintf("proof-of-work found  \n  hash: %s  \ntarget: %s\n", hash.GetHex(), hashTarget.GetHex());
                        ProcessBlockFound(pblock, chainparams);
                        SetThreadPriority(THREAD_PRIORITY_LOWEST);
                        coinbaseScript->KeepScript();

                        // In regression test mode, stop mining after a block is found.
                        if (chainparams.MineBlocksOnDemand())
                            throw boost::thread_interrupted();

                        break;
                    }
                }

                // Check for stop or if block needs to be rebuilt
                boost::this_thread::interruption_point();
                // Regtest mode doesn't require peers
                if (vNodes.empty() && chainparams.MiningRequiresPeers())
                    break;
                if (nNonce >= 0xffff0000)
                    break;
                if (mempool.GetTransactionsUpdated() != nTransactionsUpdatedLast && GetTime() - nStart > 60)
                    break;
                if (pindexPrev != chainActive.Tip())
                    break;

                // Update nTime every few seconds
                if (UpdateTime(pblock, chainparams.GetConsensus(), pindexPrev) < 0)
                    break; // Recreate the block if the clock has run backwards,
                           // so that we can use the correct time.
                if (chainparams.GetConsensus().fPowAllowMinDifficultyBlocks)
                {
                    // Changing pblock->nTime can change work required on testnet:
                    hashTarget.SetCompact(pblock->nBits);
                }
            }
        }
    }
    catch (const boost::thread_interrupted&)
    {
        LogPrintf("BitcoinMiner terminated\n");
        throw;
    }
    catch (const std::runtime_error &e)
    {
        LogPrintf("BitcoinMiner runtime error: %s\n", e.what());
        return;
    }
}

void GenerateBitcoins(bool fGenerate, int nThreads, const CChainParams& chainparams)
{
    static boost::thread_group* minerThreads = NULL;

    if (nThreads < 0)
        nThreads = GetNumCores();

    if (minerThreads != NULL)
    {
        minerThreads->interrupt_all();
        delete minerThreads;
        minerThreads = NULL;
    }

    if (nThreads == 0 || !fGenerate)
        return;

    minerThreads = new boost::thread_group();
    for (int i = 0; i < nThreads; i++)
        minerThreads->create_thread(boost::bind(&BitcoinMiner, boost::cref(chainparams)));
}<|MERGE_RESOLUTION|>--- conflicted
+++ resolved
@@ -112,13 +112,8 @@
 
     // -regtest only: allow overriding block.nVersion with
     // -blockversion=N to test forking scenarios
-<<<<<<< HEAD
-    if (Params().MineBlocksOnDemand())
+    if (chainparams.MineBlocksOnDemand())
         pblock->nVersion.SetBaseVersion(GetArg("-blockversion", pblock->nVersion.GetBaseVersion()));
-=======
-    if (chainparams.MineBlocksOnDemand())
-        pblock->nVersion = GetArg("-blockversion", pblock->nVersion);
->>>>>>> 776848ac
 
     // Create coinbase tx
     CMutableTransaction txNew;
