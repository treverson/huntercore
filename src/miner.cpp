--- conflicted
+++ resolved
@@ -189,15 +189,6 @@
 
             const CTransaction& tx = iter->GetTx();
 
-<<<<<<< HEAD
-            // Legacy limits on sigOps:
-            unsigned int nTxSigOps = GetLegacySigOpCount(tx);
-            if (nBlockSigOps + nTxSigOps >= MAX_BLOCK_SIGOPS)
-=======
-            // Check the DB lock limit won't be exceeded.
-            if (!CheckDbLockLimit(*pblock, &tx))
-                continue;
-
             bool fOrphan = false;
             BOOST_FOREACH(CTxMemPool::txiter parent, mempool.GetMemPoolParents(iter))
             {
@@ -211,7 +202,6 @@
                     waitPriMap.insert(std::make_pair(iter,actualPriority));
                 else
                     waitSet.insert(iter);
->>>>>>> b3300458
                 continue;
             }
 
