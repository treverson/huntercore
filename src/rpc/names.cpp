// Copyright (c) 2014-2016 Daniel Kraft
// Distributed under the MIT/X11 software license, see the accompanying
// file COPYING or http://www.opensource.org/licenses/mit-license.php.

#include "base58.h"
#include "chainparams.h"
#include "init.h"
#include "main.h"
#include "names/common.h"
#include "names/main.h"
#include "primitives/transaction.h"
#include "rpc/server.h"
#include "script/names.h"
#include "txmempool.h"
#include "utilstrencodings.h"
#ifdef ENABLE_WALLET
# include "wallet/wallet.h"
#endif

#include <boost/xpressive/xpressive_dynamic.hpp>

#include <memory>
#include <sstream>

#include <univalue.h>

/**
 * Utility routine to construct a "name info" object to return.  This is used
 * for name_show and also name_list.
 * @param name The name.
 * @param value The name's value.
 * @param dead Whether or not the name is dead.
 * @param outp The last update's outpoint.
 * @param addr The name's address script.
 * @param height The name's last update height.
 * @return A JSON object to return.
 */
UniValue
getNameInfo (const valtype& name, const valtype& value,
             bool dead, const COutPoint& outp,
             const CScript& addr, int height)
{
  UniValue obj(UniValue::VOBJ);
  obj.push_back (Pair ("name", ValtypeToString (name)));
  if (!dead)
    obj.push_back (Pair ("value", ValtypeToString (value)));
  obj.push_back (Pair ("dead", dead));
  obj.push_back (Pair ("height", height));
  obj.push_back (Pair ("txid", outp.hash.GetHex ()));
  if (!dead)
    obj.push_back (Pair ("vout", static_cast<int> (outp.n)));

  /* Try to extract the address.  May fail if we can't parse the script
     as a "standard" script.  */
  if (!dead)
    {
      CTxDestination dest;
      CBitcoinAddress addrParsed;
      std::string addrStr;
      if (ExtractDestination (addr, dest) && addrParsed.Set (dest))
        addrStr = addrParsed.ToString ();
      else
        addrStr = "<nonstandard>";
      obj.push_back (Pair ("address", addrStr));
    }

  return obj;
}

/**
 * Return name info object for a CNameData object.
 * @param name The name.
 * @param data The name's data.
 * @return A JSON object to return.
 */
UniValue
getNameInfo (const valtype& name, const CNameData& data)
{
  return getNameInfo (name, data.getValue (), data.isDead (),
                      data.getUpdateOutpoint (),
                      data.getAddress (), data.getHeight ());
}

/**
 * Return the help string description to use for name info objects.
 * @param indent Indentation at the line starts.
 * @param trailing Trailing string (e. g., comma for an array of these objects).
 * @return The description string.
 */
std::string
getNameInfoHelp (const std::string& indent, const std::string& trailing)
{
  std::ostringstream res;

  res << indent << "{" << std::endl;
  res << indent << "  \"name\": xxxxx,           "
      << "(string) the requested name" << std::endl;
  res << indent << "  \"value\": xxxxx,          "
      << "(string) the name's current value" << std::endl;
  res << indent << "  \"height\": xxxxx,         "
      << "(numeric) the name's last update height" << std::endl;
  res << indent << "  \"dead\": xxxxx,           "
      << "(logical) whether the player is dead" << std::endl;
  res << indent << "  \"txid\": xxxxx,           "
      << "(string) the name's last update tx" << std::endl;
  res << indent << "  \"address\": xxxxx,        "
      << "(string) the address holding the name" << std::endl;
  res << indent << "}" << trailing << std::endl;

  return res.str ();
}

/**
 * Implement the rawtx name operation feature.  This routine interprets
 * the given JSON object describing the desired name operation and then
 * modifies the transaction accordingly.
 * @param tx The transaction to extend.
 * @param obj The name operation "description" as given to the call.
 */
void
AddRawTxNameOperation (CMutableTransaction& tx, const UniValue& obj)
{
  UniValue val = find_value (obj, "op");
  if (!val.isStr ())
    throw JSONRPCError (RPC_INVALID_PARAMETER, "missing op key");
  const std::string op = val.get_str ();

  if (op != "name_update")
    throw JSONRPCError (RPC_INVALID_PARAMETER,
                        "only name_update is implemented for the rawtx API");

  val = find_value (obj, "name");
  if (!val.isStr ())
    throw JSONRPCError (RPC_INVALID_PARAMETER, "missing name key");
  const valtype name = ValtypeFromString (val.get_str ());

  val = find_value (obj, "value");
  if (!val.isStr ())
    throw JSONRPCError (RPC_INVALID_PARAMETER, "missing value key");
  const valtype value = ValtypeFromString (val.get_str ());

  val = find_value (obj, "address");
  if (!val.isStr ())
    throw JSONRPCError (RPC_INVALID_PARAMETER, "missing address key");
  const CBitcoinAddress toAddress(val.get_str ());
  if (!toAddress.IsValid ())
    throw JSONRPCError (RPC_INVALID_ADDRESS_OR_KEY, "invalid address");
  const CScript addr = GetScriptForDestination (toAddress.Get ());

  tx.SetNamecoin ();

  /* We do not add the name input.  This has to be done explicitly,
     but is easy from the name_show output.  That way, createrawtransaction
     doesn't depend on the chainstate at all.  */

  const CScript outScript = CNameScript::buildNameUpdate (addr, name, value);
  /* FIXME: This amount is not correct for Huntercoin.  Think about
     how to fix it, or change interface of atomic trading?  */
  tx.vout.push_back (CTxOut (COIN, outScript));
}

/* ************************************************************************** */

UniValue
name_show (const JSONRPCRequest& request)
{
  if (request.fHelp || request.params.size () != 1)
    throw std::runtime_error (
        "name_show \"name\"\n"
        "\nLook up the current data for the given name."
        "  Fails if the name doesn't exist.\n"
        "\nArguments:\n"
        "1. \"name\"          (string, required) the name to query for\n"
        "\nResult:\n"
        + getNameInfoHelp ("", "") +
        "\nExamples:\n"
        + HelpExampleCli ("name_show", "\"myname\"")
        + HelpExampleRpc ("name_show", "\"myname\"")
      );

<<<<<<< HEAD
  const std::string nameStr = params[0].get_str ();
=======
  if (IsInitialBlockDownload ())
    throw JSONRPCError(RPC_CLIENT_IN_INITIAL_DOWNLOAD,
                       "Namecoin is downloading blocks...");

  const std::string nameStr = request.params[0].get_str ();
>>>>>>> a7bbc6da
  const valtype name = ValtypeFromString (nameStr);

  CNameData data;
  {
    LOCK (cs_main);
    if (!pcoinsTip->GetName (name, data))
      {
        std::ostringstream msg;
        msg << "name not found: '" << nameStr << "'";
        throw JSONRPCError (RPC_WALLET_ERROR, msg.str ());
      }
  }

  return getNameInfo (name, data);
}

/* ************************************************************************** */

UniValue
name_history (const JSONRPCRequest& request)
{
  if (request.fHelp || request.params.size () != 1)
    throw std::runtime_error (
        "name_history \"name\"\n"
        "\nLook up the current and all past data for the given name."
        "  -namehistory must be enabled.\n"
        "\nArguments:\n"
        "1. \"name\"          (string, required) the name to query for\n"
        "\nResult:\n"
        "[\n"
        + getNameInfoHelp ("  ", ",") +
        "  ...\n"
        "]\n"
        "\nExamples:\n"
        + HelpExampleCli ("name_history", "\"myname\"")
        + HelpExampleRpc ("name_history", "\"myname\"")
      );

  if (!fNameHistory)
    throw std::runtime_error ("-namehistory is not enabled");

<<<<<<< HEAD
  const std::string nameStr = params[0].get_str ();
=======
  if (IsInitialBlockDownload ())
    throw JSONRPCError(RPC_CLIENT_IN_INITIAL_DOWNLOAD,
                       "Namecoin is downloading blocks...");

  const std::string nameStr = request.params[0].get_str ();
>>>>>>> a7bbc6da
  const valtype name = ValtypeFromString (nameStr);

  CNameData data;
  CNameHistory history;

  {
    LOCK (cs_main);

    if (!pcoinsTip->GetName (name, data))
      {
        std::ostringstream msg;
        msg << "name not found: '" << nameStr << "'";
        throw JSONRPCError (RPC_WALLET_ERROR, msg.str ());
      }

    if (!pcoinsTip->GetNameHistory (name, history))
      assert (history.empty ());
  }

  UniValue res(UniValue::VARR);
  BOOST_FOREACH (const CNameData& entry, history.getData ())
    res.push_back (getNameInfo (name, entry));
  res.push_back (getNameInfo (name, data));

  return res;
}

/* ************************************************************************** */

UniValue
name_scan (const JSONRPCRequest& request)
{
  if (request.fHelp || request.params.size () > 2)
    throw std::runtime_error (
        "name_scan (\"start\" (\"count\"))\n"
        "\nList names in the database.\n"
        "\nArguments:\n"
        "1. \"start\"       (string, optional) skip initially to this name\n"
        "2. \"count\"       (numeric, optional, default=500) stop after this many names\n"
        "\nResult:\n"
        "[\n"
        + getNameInfoHelp ("  ", ",") +
        "  ...\n"
        "]\n"
        "\nExamples:\n"
        + HelpExampleCli ("name_scan", "")
        + HelpExampleCli ("name_scan", "\"d/abc\"")
        + HelpExampleCli ("name_scan", "\"d/abc\" 10")
        + HelpExampleRpc ("name_scan", "\"d/abc\"")
      );

  valtype start;
  if (request.params.size () >= 1)
    start = ValtypeFromString (request.params[0].get_str ());

  int count = 500;
  if (request.params.size () >= 2)
    count = request.params[1].get_int ();

  UniValue res(UniValue::VARR);
  if (count <= 0)
    return res;

  LOCK (cs_main);

  valtype name;
  CNameData data;
  std::unique_ptr<CNameIterator> iter(pcoinsTip->IterateNames ());
  for (iter->seek (start); count > 0 && iter->next (name, data); --count)
    res.push_back (getNameInfo (name, data));

  return res;
}

/* ************************************************************************** */

UniValue
name_filter (const JSONRPCRequest& request)
{
  if (request.fHelp || request.params.size () > 5)
    throw std::runtime_error (
        "name_filter (\"regexp\" (\"maxage\" (\"from\" (\"nb\" (\"stat\")))))\n"
        "\nScan and list names matching a regular expression.\n"
        "\nArguments:\n"
        "1. \"regexp\"      (string, optional) filter names with this regexp\n"
        "2. \"maxage\"      (numeric, optional, default=36000) only consider names updated in the last \"maxage\" blocks; 0 means all names\n"
        "3. \"from\"        (numeric, optional, default=0) return from this position onward; index starts at 0\n"
        "4. \"nb\"          (numeric, optional, default=0) return only \"nb\" entries; 0 means all\n"
        "5. \"stat\"        (string, optional) if set to the string \"stat\", print statistics instead of returning the names\n"
        "\nResult:\n"
        "[\n"
        + getNameInfoHelp ("  ", ",") +
        "  ...\n"
        "]\n"
        "\nExamples:\n"
        + HelpExampleCli ("name_filter", "\"\" 5")
        + HelpExampleCli ("name_filter", "\"^id/\"")
        + HelpExampleCli ("name_filter", "\"^id/\" 36000 0 0 \"stat\"")
        + HelpExampleRpc ("name_scan", "\"^d/\"")
      );

  /* ********************** */
  /* Interpret parameters.  */

  bool haveRegexp(false);
  boost::xpressive::sregex regexp;

  int maxage(36000), from(0), nb(0);
  bool stats(false);

  if (request.params.size () >= 1)
    {
      haveRegexp = true;
      regexp = boost::xpressive::sregex::compile (request.params[0].get_str ());
    }

  if (request.params.size () >= 2)
    maxage = request.params[1].get_int ();
  if (maxage < 0)
    throw JSONRPCError (RPC_INVALID_PARAMETER,
                        "'maxage' should be non-negative");
  if (request.params.size () >= 3)
    from = request.params[2].get_int ();
  if (from < 0)
    throw JSONRPCError (RPC_INVALID_PARAMETER, "'from' should be non-negative");

  if (request.params.size () >= 4)
    nb = request.params[3].get_int ();
  if (nb < 0)
    throw JSONRPCError (RPC_INVALID_PARAMETER, "'nb' should be non-negative");

  if (request.params.size () >= 5)
    {
      if (request.params[4].get_str () != "stat")
        throw JSONRPCError (RPC_INVALID_PARAMETER,
                            "fifth argument must be the literal string 'stat'");
      stats = true;
    }

  /* ******************************************* */
  /* Iterate over names to build up the result.  */

  UniValue names(UniValue::VARR);
  unsigned count(0);

  LOCK (cs_main);

  valtype name;
  CNameData data;
  std::unique_ptr<CNameIterator> iter(pcoinsTip->IterateNames ());
  while (iter->next (name, data))
    {
      const int age = chainActive.Height () - data.getHeight ();
      assert (age >= 0);
      if (maxage != 0 && age >= maxage)
        continue;

      if (haveRegexp)
        {
          const std::string nameStr = ValtypeToString (name);
          boost::xpressive::smatch matches;
          if (!boost::xpressive::regex_search (nameStr, matches, regexp))
            continue;
        }

      if (from > 0)
        {
          --from;
          continue;
        }
      assert (from == 0);

      if (stats)
        ++count;
      else
        names.push_back (getNameInfo (name, data));

      if (nb > 0)
        {
          --nb;
          if (nb == 0)
            break;
        }
    }

  /* ********************************************************** */
  /* Return the correct result (take stats mode into account).  */

  if (stats)
    {
      UniValue res(UniValue::VOBJ);
      res.push_back (Pair ("blocks", chainActive.Height ()));
      res.push_back (Pair ("count", static_cast<int> (count)));

      return res;
    }

  return names;
}

/* ************************************************************************** */

UniValue
name_pending (const JSONRPCRequest& request)
{
  if (request.fHelp || request.params.size () > 1)
    throw std::runtime_error (
        "name_pending (\"name\")\n"
        "\nList unconfirmed name operations in the mempool.\n"
        "\nIf a name is given, only check for operations on this name.\n"
        "\nArguments:\n"
        "1. \"name\"        (string, optional) only look for this name\n"
        "\nResult:\n"
        "[\n"
        "  {\n"
        "    \"op\": xxxx       (string) the operation being performed\n"
        "    \"name\": xxxx     (string) the name operated on\n"
        "    \"value\": xxxx    (string) the name's new value\n"
        "    \"txid\": xxxx     (string) the txid corresponding to the operation\n"
        "    \"ismine\": xxxx   (boolean) whether the name is owned by the wallet\n"
        "  },\n"
        "  ...\n"
        "]\n"
        + HelpExampleCli ("name_pending", "")
        + HelpExampleCli ("name_pending", "\"d/domob\"")
        + HelpExampleRpc ("name_pending", "")
      );

#ifdef ENABLE_WALLET
    LOCK2 (pwalletMain ? &pwalletMain->cs_wallet : NULL, mempool.cs);
#else
    LOCK (mempool.cs);
#endif

  std::vector<uint256> txHashes;
  if (request.params.size () == 0)
    mempool.queryHashes (txHashes);
  else
    {
      const std::string name = request.params[0].get_str ();
      const valtype vchName = ValtypeFromString (name);
      const uint256 txid = mempool.getTxForName (vchName);
      if (!txid.IsNull ())
        txHashes.push_back (txid);
    }

  UniValue arr(UniValue::VARR);
  for (std::vector<uint256>::const_iterator i = txHashes.begin ();
       i != txHashes.end (); ++i)
    {
      std::shared_ptr<const CTransaction> tx = mempool.get (*i);
      if (!tx || !tx->IsNamecoin ())
        continue;

      for (const auto& txOut : tx->vout)
        {
          const CNameScript op(txOut.scriptPubKey);
          if (!op.isNameOp () || !op.isAnyUpdate ())
            continue;

          const valtype vchName = op.getOpName ();
          const valtype vchValue = op.getOpValue ();

          const std::string name = ValtypeToString (vchName);
          const std::string value = ValtypeToString (vchValue);

          std::string strOp;
          switch (op.getNameOp ())
            {
            case OP_NAME_FIRSTUPDATE:
              strOp = "name_firstupdate";
              break;
            case OP_NAME_UPDATE:
              strOp = "name_update";
              break;
            default:
              assert (false);
            }

          UniValue obj(UniValue::VOBJ);
          obj.push_back (Pair ("op", strOp));
          obj.push_back (Pair ("name", name));
          obj.push_back (Pair ("value", value));
          obj.push_back (Pair ("txid", tx->GetHash ().GetHex ()));

#ifdef ENABLE_WALLET
          isminetype mine = ISMINE_NO;
          if (pwalletMain)
            mine = IsMine (*pwalletMain, op.getAddress ());
          const bool isMine = (mine & ISMINE_SPENDABLE);
          obj.push_back (Pair ("ismine", isMine));
#endif

          arr.push_back (obj);
        }
    }

  return arr;
}

/* ************************************************************************** */

UniValue
name_checkdb (const JSONRPCRequest& request)
{
  if (request.fHelp || request.params.size () != 0)
    throw std::runtime_error (
        "name_checkdb\n"
        "\nValidate the name DB's consistency.\n"
        "\nRoughly between blocks 139,000 and 180,000, this call is expected\n"
        "to fail due to the historic 'name stealing' bug.\n"
        "\nResult:\n"
        "xxxxx                        (boolean) whether the state is valid\n"
        "\nExamples:\n"
        + HelpExampleCli ("name_checkdb", "")
        + HelpExampleRpc ("name_checkdb", "")
      );

  LOCK (cs_main);
  pcoinsTip->Flush ();
  return pcoinsTip->ValidateNameDB (*pgameDb);
}

/* ************************************************************************** */

static const CRPCCommand commands[] =
{ //  category              name                      actor (function)         okSafeMode
  //  --------------------- ------------------------  -----------------------  ----------
    { "namecoin",           "name_show",              &name_show,              false },
    { "namecoin",           "name_history",           &name_history,           false },
    { "namecoin",           "name_scan",              &name_scan,              false },
    { "namecoin",           "name_filter",            &name_filter,            false },
    { "namecoin",           "name_pending",           &name_pending,           true  },
    { "namecoin",           "name_checkdb",           &name_checkdb,           false },
};

void RegisterNameRPCCommands(CRPCTable &tableRPC)
{
    for (unsigned int vcidx = 0; vcidx < ARRAYLEN(commands); vcidx++)
        tableRPC.appendCommand(commands[vcidx].name, &commands[vcidx]);
}<|MERGE_RESOLUTION|>--- conflicted
+++ resolved
@@ -178,15 +178,7 @@
         + HelpExampleRpc ("name_show", "\"myname\"")
       );
 
-<<<<<<< HEAD
-  const std::string nameStr = params[0].get_str ();
-=======
-  if (IsInitialBlockDownload ())
-    throw JSONRPCError(RPC_CLIENT_IN_INITIAL_DOWNLOAD,
-                       "Namecoin is downloading blocks...");
-
   const std::string nameStr = request.params[0].get_str ();
->>>>>>> a7bbc6da
   const valtype name = ValtypeFromString (nameStr);
 
   CNameData data;
@@ -228,15 +220,7 @@
   if (!fNameHistory)
     throw std::runtime_error ("-namehistory is not enabled");
 
-<<<<<<< HEAD
-  const std::string nameStr = params[0].get_str ();
-=======
-  if (IsInitialBlockDownload ())
-    throw JSONRPCError(RPC_CLIENT_IN_INITIAL_DOWNLOAD,
-                       "Namecoin is downloading blocks...");
-
   const std::string nameStr = request.params[0].get_str ();
->>>>>>> a7bbc6da
   const valtype name = ValtypeFromString (nameStr);
 
   CNameData data;
