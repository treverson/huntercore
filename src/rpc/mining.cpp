// Copyright (c) 2010 Satoshi Nakamoto
// Copyright (c) 2009-2015 The Bitcoin Core developers
// Distributed under the MIT software license, see the accompanying
// file COPYING or http://www.opensource.org/licenses/mit-license.php.

#include "base58.h"
#include "amount.h"
#include "chain.h"
#include "chainparams.h"
#include "consensus/consensus.h"
#include "consensus/params.h"
#include "consensus/validation.h"
#include "core_io.h"
#include "init.h"
#include "main.h"
#include "miner.h"
#include "net.h"
#include "pow.h"
#include "rpc/server.h"
#include "txmempool.h"
#include "util.h"
#include "utilstrencodings.h"
#include "validationinterface.h"

#include <memory>
#include <stdint.h>
#include <memory>
#include <utility>

#include <boost/assign/list_of.hpp>
#include <boost/shared_ptr.hpp>

#include <univalue.h>

using namespace std;

/**
 * Return average network hashes per second based on the last 'lookup' blocks,
 * or from the last difficulty change if 'lookup' is nonpositive.
 * If 'height' is nonnegative, compute the estimate at the time when a given block was found.
 */
UniValue GetNetworkHashPS(int lookup, int height) {
    CBlockIndex *pb = chainActive.Tip();

    if (height >= 0 && height < chainActive.Height())
        pb = chainActive[height];

    if (pb == NULL || !pb->nHeight)
        return 0;

    // If lookup is -1, then use blocks since last difficulty change.
    if (lookup <= 0)
        lookup = pb->nHeight % Params().GetConsensus().DifficultyAdjustmentInterval() + 1;

    // If lookup is larger than chain, then set it to chain length.
    if (lookup > pb->nHeight)
        lookup = pb->nHeight;

    CBlockIndex *pb0 = pb;
    int64_t minTime = pb0->GetBlockTime();
    int64_t maxTime = minTime;
    for (int i = 0; i < lookup; i++) {
        pb0 = pb0->pprev;
        int64_t time = pb0->GetBlockTime();
        minTime = std::min(time, minTime);
        maxTime = std::max(time, maxTime);
    }

    // In case there's a situation where minTime == maxTime, we don't want a divide by zero exception.
    if (minTime == maxTime)
        return 0;

    arith_uint256 workDiff = pb->nChainWork - pb0->nChainWork;
    int64_t timeDiff = maxTime - minTime;

    return workDiff.getdouble() / timeDiff;
}

<<<<<<< HEAD
/* Decode an algorithm-selection parameter.  Throws error in case the algorithm
   selected is invalid.  */
PowAlgo
DecodeAlgoParam (const UniValue& param)
{
  int val;

  /* We have to accept both an integer (as it should be) and a string.
     In the latter case, we convert manually.  This is necessary since we
     cannot automatically convert in the client due to getauxblock's
     "complex" interface.  */

  if (param.isNum ())
    val = param.get_int ();
  else
    {
      const std::string& str = param.get_str ();
      const UniValue convVal(UniValue::VNUM, str);
      val = convVal.get_int ();
    }

  switch (val)
    {
    case ALGO_SHA256D:
    case ALGO_SCRYPT:
      return static_cast<PowAlgo> (val);

    default:
      throw JSONRPCError (RPC_INVALID_PARAMETER, "invalid algo selection");
    }

  assert (false);
}

UniValue getnetworkhashps(const UniValue& params, bool fHelp)
=======
UniValue getnetworkhashps(const JSONRPCRequest& request)
>>>>>>> a7bbc6da
{
    if (request.fHelp || request.params.size() > 2)
        throw runtime_error(
            "getnetworkhashps ( blocks height )\n"
            "\nReturns the estimated network hashes per second based on the last n blocks.\n"
            "Pass in [blocks] to override # of blocks, -1 specifies since last difficulty change.\n"
            "Pass in [height] to estimate the network speed at the time when a certain block was found.\n"
            "\nArguments:\n"
            "1. blocks     (numeric, optional, default=120) The number of blocks, or -1 for blocks since last difficulty change.\n"
            "2. height     (numeric, optional, default=-1) To estimate at the time of the given height.\n"
            "\nResult:\n"
            "x             (numeric) Hashes per second estimated\n"
            "\nExamples:\n"
            + HelpExampleCli("getnetworkhashps", "")
            + HelpExampleRpc("getnetworkhashps", "")
       );

    LOCK(cs_main);
    return GetNetworkHashPS(request.params.size() > 0 ? request.params[0].get_int() : 120, request.params.size() > 1 ? request.params[1].get_int() : -1);
}

UniValue generateBlocks(boost::shared_ptr<CReserveScript> coinbaseScript, int nGenerate, PowAlgo algo, uint64_t nMaxTries, bool keepScript)
{
    static const int nInnerLoopCount = 0x10000;
    int nHeightStart = 0;
    int nHeightEnd = 0;
    int nHeight = 0;

    {   // Don't keep cs_main locked
        LOCK(cs_main);
        nHeightStart = chainActive.Height();
        nHeight = nHeightStart;
        nHeightEnd = nHeightStart+nGenerate;
    }
    unsigned int nExtraNonce = 0;
    UniValue blockHashes(UniValue::VARR);
    while (nHeight < nHeightEnd)
    {
        std::unique_ptr<CBlockTemplate> pblocktemplate(BlockAssembler(Params()).CreateNewBlock(algo, coinbaseScript->reserveScript));
        if (!pblocktemplate.get())
            throw JSONRPCError(RPC_INTERNAL_ERROR, "Couldn't create new block");
        CBlock *pblock = &pblocktemplate->block;
        {
            LOCK(cs_main);
            IncrementExtraNonce(pblock, chainActive.Tip(), nExtraNonce);
        }
        CAuxPow::initAuxPow(*pblock);
        CPureBlockHeader& miningHeader = pblock->auxpow->parentBlock;
        while (nMaxTries > 0 && miningHeader.nNonce < nInnerLoopCount && !CheckProofOfWork(miningHeader.GetPowHash(algo), pblock->nBits, algo, Params().GetConsensus())) {
            ++miningHeader.nNonce;
            --nMaxTries;
        }
        if (nMaxTries == 0) {
            break;
        }
        if (miningHeader.nNonce == nInnerLoopCount) {
            continue;
        }
        if (!ProcessNewBlock(Params(), pblock, true, NULL, NULL))
            throw JSONRPCError(RPC_INTERNAL_ERROR, "ProcessNewBlock, block not accepted");
        ++nHeight;
        blockHashes.push_back(pblock->GetHash().GetHex());

        //mark script as important because it was used at least for one coinbase output if the script came from the wallet
        if (keepScript)
        {
            coinbaseScript->KeepScript();
        }
    }
    return blockHashes;
}

UniValue generate(const JSONRPCRequest& request)
{
<<<<<<< HEAD
    if (fHelp || params.size() < 1 || params.size() > 3)
=======
    if (request.fHelp || request.params.size() < 1 || request.params.size() > 2)
>>>>>>> a7bbc6da
        throw runtime_error(
            "generate numblocks ( algo ( maxtries ) )\n"
            "\nMine up to numblocks blocks immediately (before the RPC call returns)\n"
            "\nArguments:\n"
            "1. numblocks    (numeric, required) How many blocks are generated immediately.\n"
            "2. algo         (numeric, optional) Algorithm to use (default: SHA256D).\n"
            "3. maxtries     (numeric, optional) How many iterations to try (default = 1000000).\n"
            "\nResult\n"
            "[ blockhashes ]     (array) hashes of blocks generated\n"
            "\nExamples:\n"
            "\nGenerate 11 blocks\n"
            + HelpExampleCli("generate", "11")
        );

    int nGenerate = request.params[0].get_int();
    uint64_t nMaxTries = 1000000;
<<<<<<< HEAD
    if (params.size() > 2) {
        nMaxTries = params[2].get_int();
=======
    if (request.params.size() > 1) {
        nMaxTries = request.params[1].get_int();
>>>>>>> a7bbc6da
    }

    boost::shared_ptr<CReserveScript> coinbaseScript;
    GetMainSignals().ScriptForMining(coinbaseScript);

    PowAlgo algo = ALGO_SHA256D;
    if (params.size () >= 2)
        algo = DecodeAlgoParam(params[1]);

    // If the keypool is exhausted, no script is returned at all.  Catch this.
    if (!coinbaseScript)
        throw JSONRPCError(RPC_WALLET_KEYPOOL_RAN_OUT, "Error: Keypool ran out, please call keypoolrefill first");

    //throw an error if no script was provided
    if (coinbaseScript->reserveScript.empty())
        throw JSONRPCError(RPC_INTERNAL_ERROR, "No coinbase script available (mining requires a wallet)");

    return generateBlocks(coinbaseScript, nGenerate, algo, nMaxTries, true);
}

UniValue generatetoaddress(const JSONRPCRequest& request)
{
<<<<<<< HEAD
    if (fHelp || params.size() < 2 || params.size() > 4)
=======
    if (request.fHelp || request.params.size() < 2 || request.params.size() > 3)
>>>>>>> a7bbc6da
        throw runtime_error(
            "generatetoaddress numblocks address (algo (maxtries))\n"
            "\nMine blocks immediately to a specified address (before the RPC call returns)\n"
            "\nArguments:\n"
            "1. numblocks    (numeric, required) How many blocks are generated immediately.\n"
            "2. algo         (numeric, optional) Algorithm to use (default: SHA256D).\n"
            "3. address    (string, required) The address to send the newly generated bitcoin to.\n"
            "4. maxtries     (numeric, optional) How many iterations to try (default = 1000000).\n"
            "\nResult\n"
            "[ blockhashes ]     (array) hashes of blocks generated\n"
            "\nExamples:\n"
            "\nGenerate 11 blocks to myaddress\n"
            + HelpExampleCli("generatetoaddress", "11 \"myaddress\"")
        );

    int nGenerate = request.params[0].get_int();
    uint64_t nMaxTries = 1000000;
<<<<<<< HEAD
    if (params.size() > 3) {
        nMaxTries = params[3].get_int();
=======
    if (request.params.size() > 2) {
        nMaxTries = request.params[2].get_int();
>>>>>>> a7bbc6da
    }

    CBitcoinAddress address(request.params[1].get_str());
    if (!address.IsValid())
        throw JSONRPCError(RPC_INVALID_ADDRESS_OR_KEY, "Error: Invalid address");

    PowAlgo algo = ALGO_SHA256D;
    if (params.size () >= 3)
        algo = DecodeAlgoParam(params[2]);
    
    boost::shared_ptr<CReserveScript> coinbaseScript(new CReserveScript());
    coinbaseScript->reserveScript = GetScriptForDestination(address.Get());

    return generateBlocks(coinbaseScript, nGenerate, algo, nMaxTries, false);
}

UniValue getmininginfo(const JSONRPCRequest& request)
{
    if (request.fHelp || request.params.size() != 0)
        throw runtime_error(
            "getmininginfo\n"
            "\nReturns a json object containing mining-related information."
            "\nResult:\n"
            "{\n"
            "  \"blocks\": nnn,             (numeric) The current block\n"
            "  \"currentblocksize\": nnn,   (numeric) The last block size\n"
            "  \"currentblockweight\": nnn, (numeric) The last block weight\n"
            "  \"currentblocktx\": nnn,     (numeric) The last block transaction\n"
            "  \"difficulty_algo\": xxx.xxxxx (numeric) The current difficulty for algo\n"
            "  \"errors\": \"...\"            (string) Current errors\n"
            "  \"networkhashps\": nnn,      (numeric) The network hashes per second\n"
            "  \"pooledtx\": n              (numeric) The size of the mempool\n"
            "  \"chain\": \"xxxx\",           (string) current network name as defined in BIP70 (main, test, regtest)\n"
            "}\n"
            "\nExamples:\n"
            + HelpExampleCli("getmininginfo", "")
            + HelpExampleRpc("getmininginfo", "")
        );


    LOCK(cs_main);

    UniValue obj(UniValue::VOBJ);
    obj.push_back(Pair("blocks",           (int)chainActive.Height()));
    obj.push_back(Pair("currentblocksize", (uint64_t)nLastBlockSize));
    obj.push_back(Pair("currentblockweight", (uint64_t)nLastBlockWeight));
    obj.push_back(Pair("currentblocktx",   (uint64_t)nLastBlockTx));
    obj.push_back(Pair("difficulty_sha256d", (double)GetDifficulty(ALGO_SHA256D)));
    obj.push_back(Pair("difficulty_scrypt", (double)GetDifficulty(ALGO_SCRYPT)));
    obj.push_back(Pair("errors",           GetWarnings("statusbar")));
    obj.push_back(Pair("networkhashps",    getnetworkhashps(request)));
    obj.push_back(Pair("pooledtx",         (uint64_t)mempool.size()));
    obj.push_back(Pair("chain",            Params().NetworkIDString()));
    return obj;
}


// NOTE: Unlike wallet RPC (which use BTC values), mining RPCs follow GBT (BIP 22) in using satoshi amounts
UniValue prioritisetransaction(const JSONRPCRequest& request)
{
    if (request.fHelp || request.params.size() != 3)
        throw runtime_error(
            "prioritisetransaction <txid> <priority delta> <fee delta>\n"
            "Accepts the transaction into mined blocks at a higher (or lower) priority\n"
            "\nArguments:\n"
            "1. \"txid\"       (string, required) The transaction id.\n"
            "2. priority delta (numeric, required) The priority to add or subtract.\n"
            "                  The transaction selection algorithm considers the tx as it would have a higher priority.\n"
            "                  (priority of a transaction is calculated: coinage * value_in_satoshis / txsize) \n"
            "3. fee delta      (numeric, required) The fee value (in satoshis) to add (or subtract, if negative).\n"
            "                  The fee is not actually paid, only the algorithm for selecting transactions into a block\n"
            "                  considers the transaction as it would have paid a higher (or lower) fee.\n"
            "\nResult\n"
            "true              (boolean) Returns true\n"
            "\nExamples:\n"
            + HelpExampleCli("prioritisetransaction", "\"txid\" 0.0 10000")
            + HelpExampleRpc("prioritisetransaction", "\"txid\", 0.0, 10000")
        );

    LOCK(cs_main);

    uint256 hash = ParseHashStr(request.params[0].get_str(), "txid");
    CAmount nAmount = request.params[2].get_int64();

    mempool.PrioritiseTransaction(hash, request.params[0].get_str(), request.params[1].get_real(), nAmount);
    return true;
}


// NOTE: Assumes a conclusive result; if result is inconclusive, it must be handled by caller
static UniValue BIP22ValidationResult(const CValidationState& state)
{
    if (state.IsValid())
        return NullUniValue;

    std::string strRejectReason = state.GetRejectReason();
    if (state.IsError())
        throw JSONRPCError(RPC_VERIFY_ERROR, strRejectReason);
    if (state.IsInvalid())
    {
        if (strRejectReason.empty())
            return "rejected";
        return strRejectReason;
    }
    // Should be impossible
    return "valid?";
}

#if 0
getblocktemplate is disabled for merge-mining, since getauxblock should
be used instead.  All blocks are required to be merge-mined, thus GBT
makes no sense.

std::string gbt_vb_name(const Consensus::DeploymentPos pos) {
    const struct BIP9DeploymentInfo& vbinfo = VersionBitsDeploymentInfo[pos];
    std::string s = vbinfo.name;
    if (!vbinfo.gbt_force) {
        s.insert(s.begin(), '!');
    }
    return s;
}

UniValue getblocktemplate(const JSONRPCRequest& request)
{
    if (request.fHelp || request.params.size() > 1)
        throw runtime_error(
            "getblocktemplate ( TemplateRequest )\n"
            "\nIf the request parameters include a 'mode' key, that is used to explicitly select between the default 'template' request or a 'proposal'.\n"
            "It returns data needed to construct a block to work on.\n"
            "For full specification, see BIPs 22, 23, 9, and 145:\n"
            "    https://github.com/bitcoin/bips/blob/master/bip-0022.mediawiki\n"
            "    https://github.com/bitcoin/bips/blob/master/bip-0023.mediawiki\n"
            "    https://github.com/bitcoin/bips/blob/master/bip-0009.mediawiki#getblocktemplate_changes\n"
            "    https://github.com/bitcoin/bips/blob/master/bip-0145.mediawiki\n"

            "\nArguments:\n"
            "1. TemplateRequest          (json object, optional) A json object in the following spec\n"
            "     {\n"
            "       \"mode\":\"template\"    (string, optional) This must be set to \"template\", \"proposal\" (see BIP 23), or omitted\n"
            "       \"capabilities\":[     (array, optional) A list of strings\n"
            "           \"support\"          (string) client side supported feature, 'longpoll', 'coinbasetxn', 'coinbasevalue', 'proposal', 'serverlist', 'workid'\n"
            "           ,...\n"
            "       ],\n"
            "       \"rules\":[            (array, optional) A list of strings\n"
            "           \"support\"          (string) client side supported softfork deployment\n"
            "           ,...\n"
            "       ]\n"
            "     }\n"
            "\n"

            "\nResult:\n"
            "{\n"
            "  \"version\" : n,                    (numeric) The preferred block version\n"
            "  \"rules\" : [ \"rulename\", ... ],    (array of strings) specific block rules that are to be enforced\n"
            "  \"vbavailable\" : {                 (json object) set of pending, supported versionbit (BIP 9) softfork deployments\n"
            "      \"rulename\" : bitnumber          (numeric) identifies the bit number as indicating acceptance and readiness for the named softfork rule\n"
            "      ,...\n"
            "  },\n"
            "  \"vbrequired\" : n,                 (numeric) bit mask of versionbits the server requires set in submissions\n"
            "  \"previousblockhash\" : \"xxxx\",     (string) The hash of current highest block\n"
            "  \"transactions\" : [                (array) contents of non-coinbase transactions that should be included in the next block\n"
            "      {\n"
            "         \"data\" : \"xxxx\",             (string) transaction data encoded in hexadecimal (byte-for-byte)\n"
            "         \"txid\" : \"xxxx\",             (string) transaction id encoded in little-endian hexadecimal\n"
            "         \"hash\" : \"xxxx\",             (string) hash encoded in little-endian hexadecimal (including witness data)\n"
            "         \"depends\" : [                (array) array of numbers \n"
            "             n                          (numeric) transactions before this one (by 1-based index in 'transactions' list) that must be present in the final block if this one is\n"
            "             ,...\n"
            "         ],\n"
            "         \"fee\": n,                    (numeric) difference in value between transaction inputs and outputs (in Satoshis); for coinbase transactions, this is a negative Number of the total collected block fees (ie, not including the block subsidy); if key is not present, fee is unknown and clients MUST NOT assume there isn't one\n"
            "         \"sigops\" : n,                (numeric) total SigOps cost, as counted for purposes of block limits; if key is not present, sigop cost is unknown and clients MUST NOT assume it is zero\n"
            "         \"weight\" : n,                (numeric) total transaction weight, as counted for purposes of block limits\n"
            "         \"required\" : true|false      (boolean) if provided and true, this transaction must be in the final block\n"
            "      }\n"
            "      ,...\n"
            "  ],\n"
            "  \"coinbaseaux\" : {                 (json object) data that should be included in the coinbase's scriptSig content\n"
            "      \"flags\" : \"xx\"                  (string) key name is to be ignored, and value included in scriptSig\n"
            "  },\n"
            "  \"coinbasevalue\" : n,              (numeric) maximum allowable input to coinbase transaction, including the generation award and transaction fees (in Satoshis)\n"
            "  \"coinbasetxn\" : { ... },          (json object) information for coinbase transaction\n"
            "  \"target\" : \"xxxx\",                (string) The hash target\n"
            "  \"mintime\" : xxx,                  (numeric) The minimum timestamp appropriate for next block time in seconds since epoch (Jan 1 1970 GMT)\n"
            "  \"mutable\" : [                     (array of string) list of ways the block template may be changed \n"
            "     \"value\"                          (string) A way the block template may be changed, e.g. 'time', 'transactions', 'prevblock'\n"
            "     ,...\n"
            "  ],\n"
            "  \"noncerange\" : \"00000000ffffffff\",(string) A range of valid nonces\n"
            "  \"sigoplimit\" : n,                 (numeric) limit of sigops in blocks\n"
            "  \"sizelimit\" : n,                  (numeric) limit of block size\n"
            "  \"weightlimit\" : n,                (numeric) limit of block weight\n"
            "  \"curtime\" : ttt,                  (numeric) current timestamp in seconds since epoch (Jan 1 1970 GMT)\n"
            "  \"bits\" : \"xxxxxxxx\",              (string) compressed target of next block\n"
            "  \"height\" : n                      (numeric) The height of the next block\n"
            "}\n"

            "\nExamples:\n"
            + HelpExampleCli("getblocktemplate", "")
            + HelpExampleRpc("getblocktemplate", "")
         );

    LOCK(cs_main);

    std::string strMode = "template";
    UniValue lpval = NullUniValue;
    std::set<std::string> setClientRules;
    int64_t nMaxVersionPreVB = -1;
    if (request.params.size() > 0)
    {
        const UniValue& oparam = request.params[0].get_obj();
        const UniValue& modeval = find_value(oparam, "mode");
        if (modeval.isStr())
            strMode = modeval.get_str();
        else if (modeval.isNull())
        {
            /* Do nothing */
        }
        else
            throw JSONRPCError(RPC_INVALID_PARAMETER, "Invalid mode");
        lpval = find_value(oparam, "longpollid");

        if (strMode == "proposal")
        {
            const UniValue& dataval = find_value(oparam, "data");
            if (!dataval.isStr())
                throw JSONRPCError(RPC_TYPE_ERROR, "Missing data String key for proposal");

            CBlock block;
            if (!DecodeHexBlk(block, dataval.get_str()))
                throw JSONRPCError(RPC_DESERIALIZATION_ERROR, "Block decode failed");

            uint256 hash = block.GetHash();
            BlockMap::iterator mi = mapBlockIndex.find(hash);
            if (mi != mapBlockIndex.end()) {
                CBlockIndex *pindex = mi->second;
                if (pindex->IsValid(BLOCK_VALID_SCRIPTS))
                    return "duplicate";
                if (pindex->nStatus & BLOCK_FAILED_MASK)
                    return "duplicate-invalid";
                return "duplicate-inconclusive";
            }

            CBlockIndex* const pindexPrev = chainActive.Tip();
            // TestBlockValidity only supports blocks built on the current Tip
            if (block.hashPrevBlock != pindexPrev->GetBlockHash())
                return "inconclusive-not-best-prevblk";
            CValidationState state;
            TestBlockValidity(state, Params(), block, pindexPrev, false, true);
            return BIP22ValidationResult(state);
        }

        const UniValue& aClientRules = find_value(oparam, "rules");
        if (aClientRules.isArray()) {
            for (unsigned int i = 0; i < aClientRules.size(); ++i) {
                const UniValue& v = aClientRules[i];
                setClientRules.insert(v.get_str());
            }
        } else {
            // NOTE: It is important that this NOT be read if versionbits is supported
            const UniValue& uvMaxVersion = find_value(oparam, "maxversion");
            if (uvMaxVersion.isNum()) {
                nMaxVersionPreVB = uvMaxVersion.get_int64();
            }
        }
    }

    if (strMode != "template")
        throw JSONRPCError(RPC_INVALID_PARAMETER, "Invalid mode");

    if(!g_connman)
        throw JSONRPCError(RPC_CLIENT_P2P_DISABLED, "Error: Peer-to-peer functionality missing or disabled");

    if (g_connman->GetNodeCount(CConnman::CONNECTIONS_ALL) == 0)
        throw JSONRPCError(RPC_CLIENT_NOT_CONNECTED, "Huntercoin is not connected!");

    if (IsInitialBlockDownload())
        throw JSONRPCError(RPC_CLIENT_IN_INITIAL_DOWNLOAD, "Huntercoin is downloading blocks...");

    static unsigned int nTransactionsUpdatedLast;

    if (!lpval.isNull())
    {
        // Wait to respond until either the best block changes, OR a minute has passed and there are more transactions
        uint256 hashWatchedChain;
        boost::system_time checktxtime;
        unsigned int nTransactionsUpdatedLastLP;

        if (lpval.isStr())
        {
            // Format: <hashBestChain><nTransactionsUpdatedLast>
            std::string lpstr = lpval.get_str();

            hashWatchedChain.SetHex(lpstr.substr(0, 64));
            nTransactionsUpdatedLastLP = atoi64(lpstr.substr(64));
        }
        else
        {
            // NOTE: Spec does not specify behaviour for non-string longpollid, but this makes testing easier
            hashWatchedChain = chainActive.Tip()->GetBlockHash();
            nTransactionsUpdatedLastLP = nTransactionsUpdatedLast;
        }

        // Release the wallet and main lock while waiting
        LEAVE_CRITICAL_SECTION(cs_main);
        {
            checktxtime = boost::get_system_time() + boost::posix_time::minutes(1);

            boost::unique_lock<boost::mutex> lock(csBestBlock);
            while (chainActive.Tip()->GetBlockHash() == hashWatchedChain && IsRPCRunning())
            {
                if (!cvBlockChange.timed_wait(lock, checktxtime))
                {
                    // Timeout: Check transactions for update
                    if (mempool.GetTransactionsUpdated() != nTransactionsUpdatedLastLP)
                        break;
                    checktxtime += boost::posix_time::seconds(10);
                }
            }
        }
        ENTER_CRITICAL_SECTION(cs_main);

        if (!IsRPCRunning())
            throw JSONRPCError(RPC_CLIENT_NOT_CONNECTED, "Shutting down");
        // TODO: Maybe recheck connections/IBD and (if something wrong) send an expires-immediately template to stop miners?
    }

    // Update block
    static CBlockIndex* pindexPrev;
    static int64_t nStart;
    static std::unique_ptr<CBlockTemplate> pblocktemplate;
    if (pindexPrev != chainActive.Tip() ||
        (mempool.GetTransactionsUpdated() != nTransactionsUpdatedLast && GetTime() - nStart > 5))
    {
        // Clear pindexPrev so future calls make a new block, despite any failures from here on
        pindexPrev = nullptr;

        // Store the pindexBest used before CreateNewBlock, to avoid races
        nTransactionsUpdatedLast = mempool.GetTransactionsUpdated();
        CBlockIndex* pindexPrevNew = chainActive.Tip();
        nStart = GetTime();

        // Create new block
        CScript scriptDummy = CScript() << OP_TRUE;
        pblocktemplate = BlockAssembler(Params()).CreateNewBlock(ALGO_SHA256D, scriptDummy);
        if (!pblocktemplate)
            throw JSONRPCError(RPC_OUT_OF_MEMORY, "Out of memory");

        // Need to update only after we know CreateNewBlock succeeded
        pindexPrev = pindexPrevNew;
    }
    CBlock* pblock = &pblocktemplate->block; // pointer for convenience
    const Consensus::Params& consensusParams = Params().GetConsensus();

    // Update nTime
    UpdateTime(pblock, consensusParams, pindexPrev);
    pblock->nNonce = 0;

    // NOTE: If at some point we support pre-segwit miners post-segwit-activation, this needs to take segwit support into consideration
    const bool fPreSegWit = (THRESHOLD_ACTIVE != VersionBitsState(pindexPrev, consensusParams, Consensus::DEPLOYMENT_SEGWIT, versionbitscache));

    UniValue aCaps(UniValue::VARR); aCaps.push_back("proposal");

    UniValue transactions(UniValue::VARR);
    map<uint256, int64_t> setTxIndex;
    int i = 0;
    for (const auto& it : pblock->vtx) {
        const CTransaction& tx = *it;
        uint256 txHash = tx.GetHash();
        setTxIndex[txHash] = i++;

        if (tx.IsCoinBase())
            continue;

        UniValue entry(UniValue::VOBJ);

        entry.push_back(Pair("data", EncodeHexTx(tx)));
        entry.push_back(Pair("txid", txHash.GetHex()));
        entry.push_back(Pair("hash", tx.GetWitnessHash().GetHex()));

        UniValue deps(UniValue::VARR);
        BOOST_FOREACH (const CTxIn &in, tx.vin)
        {
            if (setTxIndex.count(in.prevout.hash))
                deps.push_back(setTxIndex[in.prevout.hash]);
        }
        entry.push_back(Pair("depends", deps));

        int index_in_template = i - 1;
        entry.push_back(Pair("fee", pblocktemplate->vTxFees[index_in_template]));
        int64_t nTxSigOps = pblocktemplate->vTxSigOpsCost[index_in_template];
        if (fPreSegWit) {
            assert(nTxSigOps % WITNESS_SCALE_FACTOR == 0);
            nTxSigOps /= WITNESS_SCALE_FACTOR;
        }
        entry.push_back(Pair("sigops", nTxSigOps));
        entry.push_back(Pair("weight", GetTransactionWeight(tx)));

        transactions.push_back(entry);
    }

    UniValue aux(UniValue::VOBJ);
    aux.push_back(Pair("flags", HexStr(COINBASE_FLAGS.begin(), COINBASE_FLAGS.end())));

    arith_uint256 hashTarget = arith_uint256().SetCompact(pblock->nBits);

    UniValue aMutable(UniValue::VARR);
    aMutable.push_back("time");
    aMutable.push_back("transactions");
    aMutable.push_back("prevblock");

    UniValue result(UniValue::VOBJ);
    result.push_back(Pair("capabilities", aCaps));

    UniValue aRules(UniValue::VARR);
    UniValue vbavailable(UniValue::VOBJ);
    for (int j = 0; j < (int)Consensus::MAX_VERSION_BITS_DEPLOYMENTS; ++j) {
        Consensus::DeploymentPos pos = Consensus::DeploymentPos(j);
        ThresholdState state = VersionBitsState(pindexPrev, consensusParams, pos, versionbitscache);
        switch (state) {
            case THRESHOLD_DEFINED:
            case THRESHOLD_FAILED:
                // Not exposed to GBT at all
                break;
            case THRESHOLD_LOCKED_IN:
                // Ensure bit is set in block version
                pblock->nVersion |= VersionBitsMask(consensusParams, pos);
                // FALL THROUGH to get vbavailable set...
            case THRESHOLD_STARTED:
            {
                const struct BIP9DeploymentInfo& vbinfo = VersionBitsDeploymentInfo[pos];
                vbavailable.push_back(Pair(gbt_vb_name(pos), consensusParams.vDeployments[pos].bit));
                if (setClientRules.find(vbinfo.name) == setClientRules.end()) {
                    if (!vbinfo.gbt_force) {
                        // If the client doesn't support this, don't indicate it in the [default] version
                        pblock->nVersion &= ~VersionBitsMask(consensusParams, pos);
                    }
                }
                break;
            }
            case THRESHOLD_ACTIVE:
            {
                // Add to rules only
                const struct BIP9DeploymentInfo& vbinfo = VersionBitsDeploymentInfo[pos];
                aRules.push_back(gbt_vb_name(pos));
                if (setClientRules.find(vbinfo.name) == setClientRules.end()) {
                    // Not supported by the client; make sure it's safe to proceed
                    if (!vbinfo.gbt_force) {
                        // If we do anything other than throw an exception here, be sure version/force isn't sent to old clients
                        throw JSONRPCError(RPC_INVALID_PARAMETER, strprintf("Support for '%s' rule requires explicit client support", vbinfo.name));
                    }
                }
                break;
            }
        }
    }
    result.push_back(Pair("version", pblock->nVersion));
    result.push_back(Pair("rules", aRules));
    result.push_back(Pair("vbavailable", vbavailable));
    result.push_back(Pair("vbrequired", int(0)));

    if (nMaxVersionPreVB >= 2) {
        // If VB is supported by the client, nMaxVersionPreVB is -1, so we won't get here
        // Because BIP 34 changed how the generation transaction is serialized, we can only use version/force back to v2 blocks
        // This is safe to do [otherwise-]unconditionally only because we are throwing an exception above if a non-force deployment gets activated
        // Note that this can probably also be removed entirely after the first BIP9 non-force deployment (ie, probably segwit) gets activated
        aMutable.push_back("version/force");
    }

    result.push_back(Pair("previousblockhash", pblock->hashPrevBlock.GetHex()));
    result.push_back(Pair("transactions", transactions));
    result.push_back(Pair("coinbaseaux", aux));
    result.push_back(Pair("coinbasevalue", (int64_t)pblock->vtx[0]->vout[0].nValue));
    result.push_back(Pair("longpollid", chainActive.Tip()->GetBlockHash().GetHex() + i64tostr(nTransactionsUpdatedLast)));
    result.push_back(Pair("target", hashTarget.GetHex()));
    result.push_back(Pair("mintime", (int64_t)pindexPrev->GetMedianTimePast()+1));
    result.push_back(Pair("mutable", aMutable));
    result.push_back(Pair("noncerange", "00000000ffffffff"));
    int64_t nSigOpLimit = MAX_BLOCK_SIGOPS_COST;
    if (fPreSegWit) {
        assert(nSigOpLimit % WITNESS_SCALE_FACTOR == 0);
        nSigOpLimit /= WITNESS_SCALE_FACTOR;
    }
    result.push_back(Pair("sigoplimit", nSigOpLimit));
    result.push_back(Pair("sizelimit", (int64_t)MAX_BLOCK_SERIALIZED_SIZE));
    result.push_back(Pair("weightlimit", (int64_t)MAX_BLOCK_WEIGHT));
    result.push_back(Pair("curtime", pblock->GetBlockTime()));
    result.push_back(Pair("bits", strprintf("%08x", pblock->nBits)));
    result.push_back(Pair("height", (int64_t)(pindexPrev->nHeight+1)));

    const struct BIP9DeploymentInfo& segwit_info = VersionBitsDeploymentInfo[Consensus::DEPLOYMENT_SEGWIT];
    if (!pblocktemplate->vchCoinbaseCommitment.empty() && setClientRules.find(segwit_info.name) != setClientRules.end()) {
        result.push_back(Pair("default_witness_commitment", HexStr(pblocktemplate->vchCoinbaseCommitment.begin(), pblocktemplate->vchCoinbaseCommitment.end())));
    }

    return result;
}
#endif // Disabled getblocktemplate

class submitblock_StateCatcher : public CValidationInterface
{
public:
    uint256 hash;
    bool found;
    CValidationState state;

    submitblock_StateCatcher(const uint256 &hashIn) : hash(hashIn), found(false), state() {};

protected:
    virtual void BlockChecked(const CBlock& block, const CValidationState& stateIn) {
        if (block.GetHash() != hash)
            return;
        found = true;
        state = stateIn;
    };
};

UniValue submitblock(const JSONRPCRequest& request)
{
    if (request.fHelp || request.params.size() < 1 || request.params.size() > 2)
        throw runtime_error(
            "submitblock \"hexdata\" ( \"jsonparametersobject\" )\n"
            "\nAttempts to submit new block to network.\n"
            "The 'jsonparametersobject' parameter is currently ignored.\n"
            "See https://en.bitcoin.it/wiki/BIP_0022 for full specification.\n"

            "\nArguments\n"
            "1. \"hexdata\"    (string, required) the hex-encoded block data to submit\n"
            "2. \"jsonparametersobject\"     (string, optional) object of optional parameters\n"
            "    {\n"
            "      \"workid\" : \"id\"    (string, optional) if the server provided a workid, it MUST be included with submissions\n"
            "    }\n"
            "\nResult:\n"
            "\nExamples:\n"
            + HelpExampleCli("submitblock", "\"mydata\"")
            + HelpExampleRpc("submitblock", "\"mydata\"")
        );

    CBlock block;
    if (!DecodeHexBlk(block, request.params[0].get_str()))
        throw JSONRPCError(RPC_DESERIALIZATION_ERROR, "Block decode failed");

    uint256 hash = block.GetHash();
    bool fBlockPresent = false;
    {
        LOCK(cs_main);
        BlockMap::iterator mi = mapBlockIndex.find(hash);
        if (mi != mapBlockIndex.end()) {
            CBlockIndex *pindex = mi->second;
            if (pindex->IsValid(BLOCK_VALID_SCRIPTS))
                return "duplicate";
            if (pindex->nStatus & BLOCK_FAILED_MASK)
                return "duplicate-invalid";
            // Otherwise, we might only have the header - process the block before returning
            fBlockPresent = true;
        }
    }

    {
        LOCK(cs_main);
        BlockMap::iterator mi = mapBlockIndex.find(block.hashPrevBlock);
        if (mi != mapBlockIndex.end()) {
            UpdateUncommittedBlockStructures(block, mi->second, Params().GetConsensus());
        }
    }

    submitblock_StateCatcher sc(block.GetHash());
    RegisterValidationInterface(&sc);
    bool fAccepted = ProcessNewBlock(Params(), &block, true, NULL, NULL);
    UnregisterValidationInterface(&sc);
    if (fBlockPresent)
    {
        if (fAccepted && !sc.found)
            return "duplicate-inconclusive";
        return "duplicate";
    }
    if (!sc.found)
        return "inconclusive";
    return BIP22ValidationResult(sc.state);
}

UniValue estimatefee(const JSONRPCRequest& request)
{
    if (request.fHelp || request.params.size() != 1)
        throw runtime_error(
            "estimatefee nblocks\n"
            "\nEstimates the approximate fee per kilobyte needed for a transaction to begin\n"
            "confirmation within nblocks blocks.\n"
            "\nArguments:\n"
            "1. nblocks     (numeric)\n"
            "\nResult:\n"
            "n              (numeric) estimated fee-per-kilobyte\n"
            "\n"
            "A negative value is returned if not enough transactions and blocks\n"
            "have been observed to make an estimate.\n"
            "\nExample:\n"
            + HelpExampleCli("estimatefee", "6")
            );

    RPCTypeCheck(request.params, boost::assign::list_of(UniValue::VNUM));

    int nBlocks = request.params[0].get_int();
    if (nBlocks < 1)
        nBlocks = 1;

    CFeeRate feeRate = mempool.estimateFee(nBlocks);
    if (feeRate == CFeeRate(0))
        return -1.0;

    return ValueFromAmount(feeRate.GetFeePerK());
}

UniValue estimatepriority(const JSONRPCRequest& request)
{
    if (request.fHelp || request.params.size() != 1)
        throw runtime_error(
            "estimatepriority nblocks\n"
            "\nDEPRECATED. Estimates the approximate priority a zero-fee transaction needs to begin\n"
            "confirmation within nblocks blocks.\n"
            "\nArguments:\n"
            "1. nblocks     (numeric)\n"
            "\nResult:\n"
            "n              (numeric) estimated priority\n"
            "\n"
            "A negative value is returned if not enough transactions and blocks\n"
            "have been observed to make an estimate.\n"
            "\nExample:\n"
            + HelpExampleCli("estimatepriority", "6")
            );

    RPCTypeCheck(request.params, boost::assign::list_of(UniValue::VNUM));

    int nBlocks = request.params[0].get_int();
    if (nBlocks < 1)
        nBlocks = 1;

    return mempool.estimatePriority(nBlocks);
}

UniValue estimatesmartfee(const JSONRPCRequest& request)
{
    if (request.fHelp || request.params.size() != 1)
        throw runtime_error(
            "estimatesmartfee nblocks\n"
            "\nWARNING: This interface is unstable and may disappear or change!\n"
            "\nEstimates the approximate fee per kilobyte needed for a transaction to begin\n"
            "confirmation within nblocks blocks if possible and return the number of blocks\n"
            "for which the estimate is valid.\n"
            "\nArguments:\n"
            "1. nblocks     (numeric)\n"
            "\nResult:\n"
            "{\n"
            "  \"feerate\" : x.x,     (numeric) estimate fee-per-kilobyte (in BTC)\n"
            "  \"blocks\" : n         (numeric) block number where estimate was found\n"
            "}\n"
            "\n"
            "A negative value is returned if not enough transactions and blocks\n"
            "have been observed to make an estimate for any number of blocks.\n"
            "However it will not return a value below the mempool reject fee.\n"
            "\nExample:\n"
            + HelpExampleCli("estimatesmartfee", "6")
            );

    RPCTypeCheck(request.params, boost::assign::list_of(UniValue::VNUM));

    int nBlocks = request.params[0].get_int();

    UniValue result(UniValue::VOBJ);
    int answerFound;
    CFeeRate feeRate = mempool.estimateSmartFee(nBlocks, &answerFound);
    result.push_back(Pair("feerate", feeRate == CFeeRate(0) ? -1.0 : ValueFromAmount(feeRate.GetFeePerK())));
    result.push_back(Pair("blocks", answerFound));
    return result;
}

UniValue estimatesmartpriority(const JSONRPCRequest& request)
{
    if (request.fHelp || request.params.size() != 1)
        throw runtime_error(
            "estimatesmartpriority nblocks\n"
            "\nDEPRECATED. WARNING: This interface is unstable and may disappear or change!\n"
            "\nEstimates the approximate priority a zero-fee transaction needs to begin\n"
            "confirmation within nblocks blocks if possible and return the number of blocks\n"
            "for which the estimate is valid.\n"
            "\nArguments:\n"
            "1. nblocks     (numeric)\n"
            "\nResult:\n"
            "{\n"
            "  \"priority\" : x.x,    (numeric) estimated priority\n"
            "  \"blocks\" : n         (numeric) block number where estimate was found\n"
            "}\n"
            "\n"
            "A negative value is returned if not enough transactions and blocks\n"
            "have been observed to make an estimate for any number of blocks.\n"
            "However if the mempool reject fee is set it will return 1e9 * MAX_MONEY.\n"
            "\nExample:\n"
            + HelpExampleCli("estimatesmartpriority", "6")
            );

    RPCTypeCheck(request.params, boost::assign::list_of(UniValue::VNUM));

    int nBlocks = request.params[0].get_int();

    UniValue result(UniValue::VOBJ);
    int answerFound;
    double priority = mempool.estimateSmartPriority(nBlocks, &answerFound);
    result.push_back(Pair("priority", priority));
    result.push_back(Pair("blocks", answerFound));
    return result;
}

/* ************************************************************************** */
/* Merge mining.  */

UniValue getauxblock(const JSONRPCRequest& request)
{
<<<<<<< HEAD
    if (fHelp || params.size() > 2)
=======
    if (request.fHelp
          || (request.params.size() != 0 && request.params.size() != 2))
>>>>>>> a7bbc6da
        throw std::runtime_error(
            "getauxblock (algo | hash auxpow)\n"
            "\nCreate or submit a merge-mined block.\n"
            "\nWith zero or one argument, create a new block and return\n"
            "information required to merge-mine it.  The optional argument\n"
            "determines the hashing algorithm (default: SHA256D).\n"
            "\nWith two arguments, submit a solved auxpow for a previously\n"
            "returned block.\n"
            "\nArguments first form:\n"
            "1. \"algo\"    (numeric, optional) algorithm for the block\n"
            "\nArguments second form:\n"
            "1. \"hash\"    (string, required) hash of the block to submit\n"
            "2. \"auxpow\"  (string, required) serialised auxpow found\n"
            "\nResult first form:\n"
            "{\n"
            "  \"hash\"               (string) hash of the created block\n"
            "  \"chainid\"            (numeric) chain ID for this block\n"
            "  \"algo\"               (numeric) algorithm for the block\n"
            "  \"previousblockhash\"  (string) hash of the previous block\n"
            "  \"coinbasevalue\"      (numeric) value of the block's coinbase\n"
            "  \"bits\"               (string) compressed target of the block\n"
            "  \"height\"             (numeric) height of the block\n"
            "  \"_target\"            (string) target in reversed byte order, deprecated\n"
            "}\n"
            "\nResult second form:\n"
            "xxxxx        (boolean) whether the submitted block was correct\n"
            "\nExamples:\n"
            + HelpExampleCli("getauxblock", "")
            + HelpExampleCli("getauxblock", "1")
            + HelpExampleCli("getauxblock", "\"hash\" \"serialised auxpow\"")
            + HelpExampleRpc("getauxblock", "")
            );

    boost::shared_ptr<CReserveScript> coinbaseScript;
    GetMainSignals().ScriptForMining(coinbaseScript);

    // If the keypool is exhausted, no script is returned at all.  Catch this.
    if (!coinbaseScript)
        throw JSONRPCError(RPC_WALLET_KEYPOOL_RAN_OUT, "Error: Keypool ran out, please call keypoolrefill first");

    //throw an error if no script was provided
    if (!coinbaseScript->reserveScript.size())
        throw JSONRPCError(RPC_INTERNAL_ERROR, "No coinbase script available (mining requires a wallet)");

    if (!g_connman)
        throw JSONRPCError(RPC_CLIENT_P2P_DISABLED, "Error: Peer-to-peer functionality missing or disabled");

    if (g_connman->GetNodeCount(CConnman::CONNECTIONS_ALL) == 0 && !Params().MineBlocksOnDemand())
        throw JSONRPCError(RPC_CLIENT_NOT_CONNECTED, "Huntercoin is not connected!");

    if (IsInitialBlockDownload() && !Params().MineBlocksOnDemand())
        throw JSONRPCError(RPC_CLIENT_IN_INITIAL_DOWNLOAD,
                           "Huntercoin is downloading blocks...");
    
    /* The variables below are used to keep track of created and not yet
       submitted auxpow blocks.  Lock them to be sure even for multiple
       RPC threads running in parallel.  */
    static CCriticalSection cs_auxblockCache;
    LOCK(cs_auxblockCache);
    static std::map<uint256, CBlock*> mapNewBlock;
    static std::vector<std::unique_ptr<CBlockTemplate>> vNewBlockTemplate;

    /* Create a new block?  */
<<<<<<< HEAD
    if (params.size() < 2)
=======
    if (request.params.size() == 0)
>>>>>>> a7bbc6da
    {
        PowAlgo algo = ALGO_SHA256D;
        if (params.size () >= 1)
          algo = DecodeAlgoParam (params[0]);

        static unsigned nTransactionsUpdatedLast;
        static const CBlockIndex* pindexPrev = nullptr;
        static uint64_t nStart;
        static CBlock* pblock = nullptr;
        static unsigned nExtraNonce = 0;

        // Update block
        /* TODO: One could keep a block for each algo ready so that
           we don't recreate it when the algo parameter is changed.
           Not sure how much impact this has on practical mining operations.  */
        {
        LOCK(cs_main);
        if (pindexPrev != chainActive.Tip()
            || pblock->GetAlgo() != algo
            || (mempool.GetTransactionsUpdated() != nTransactionsUpdatedLast
                && GetTime() - nStart > 60))
        {
            if (pindexPrev != chainActive.Tip())
            {
                // Clear old blocks since they're obsolete now.
                mapNewBlock.clear();
                vNewBlockTemplate.clear();
                pblock = nullptr;
            }

            // Create new block with nonce = 0 and extraNonce = 1
            std::unique_ptr<CBlockTemplate> newBlock(BlockAssembler(Params()).CreateNewBlock(algo, coinbaseScript->reserveScript));
            if (!newBlock)
                throw JSONRPCError(RPC_OUT_OF_MEMORY, "out of memory");

            // Update state only when CreateNewBlock succeeded
            nTransactionsUpdatedLast = mempool.GetTransactionsUpdated();
            pindexPrev = chainActive.Tip();
            nStart = GetTime();

            // Finalise it by setting the version and building the merkle root
            IncrementExtraNonce(&newBlock->block, pindexPrev, nExtraNonce);
            newBlock->block.SetAuxpowVersion(true);

            // Save
            pblock = &newBlock->block;
            mapNewBlock[pblock->GetHash()] = pblock;
            vNewBlockTemplate.push_back(std::move(newBlock));
        }
        }

        arith_uint256 target;
        bool fNegative, fOverflow;
        target.SetCompact(pblock->nBits, &fNegative, &fOverflow);
        if (fNegative || fOverflow || target == 0)
            throw std::runtime_error("invalid difficulty bits in block");

        UniValue result(UniValue::VOBJ);
        result.push_back(Pair("hash", pblock->GetHash().GetHex()));
        result.push_back(Pair("chainid", pblock->GetChainId()));
        result.push_back(Pair("algo", pblock->GetAlgo()));
        result.push_back(Pair("previousblockhash", pblock->hashPrevBlock.GetHex()));
        result.push_back(Pair("coinbasevalue", (int64_t)pblock->vtx[0]->vout[0].nValue));
        result.push_back(Pair("bits", strprintf("%08x", pblock->nBits)));
        result.push_back(Pair("height", static_cast<int64_t> (pindexPrev->nHeight + 1)));
        result.push_back(Pair("_target", HexStr(BEGIN(target), END(target))));

        return result;
    }

    /* Submit a block instead.  Note that this need not lock cs_main,
       since ProcessNewBlock below locks it instead.  */

    assert(request.params.size() == 2);
    uint256 hash;
    hash.SetHex(request.params[0].get_str());

    const std::map<uint256, CBlock*>::iterator mit = mapNewBlock.find(hash);
    if (mit == mapNewBlock.end())
        throw JSONRPCError(RPC_INVALID_PARAMETER, "block hash unknown");
    CBlock& block = *mit->second;

    const std::vector<unsigned char> vchAuxPow
      = ParseHex(request.params[1].get_str());
    CDataStream ss(vchAuxPow, SER_GETHASH, PROTOCOL_VERSION);
    CAuxPow pow;
    ss >> pow;
    block.SetAuxpow(new CAuxPow(pow));
    assert(block.GetHash() == hash);

    submitblock_StateCatcher sc(block.GetHash());
    RegisterValidationInterface(&sc);
    bool fAccepted = ProcessNewBlock(Params(), &block, true, nullptr, nullptr);
    UnregisterValidationInterface(&sc);

    if (fAccepted)
        coinbaseScript->KeepScript();

    return fAccepted;
}

/* ************************************************************************** */

static const CRPCCommand commands[] =
{ //  category              name                      actor (function)         okSafeMode
  //  --------------------- ------------------------  -----------------------  ----------
    { "mining",             "getnetworkhashps",       &getnetworkhashps,       true  },
    { "mining",             "getmininginfo",          &getmininginfo,          true  },
    { "mining",             "prioritisetransaction",  &prioritisetransaction,  true  },
    { "mining",             "submitblock",            &submitblock,            true  },
    { "mining",             "getauxblock",            &getauxblock,            true  },

    { "generating",         "generate",               &generate,               true  },
    { "generating",         "generatetoaddress",      &generatetoaddress,      true  },

    { "util",               "estimatefee",            &estimatefee,            true  },
    { "util",               "estimatepriority",       &estimatepriority,       true  },
    { "util",               "estimatesmartfee",       &estimatesmartfee,       true  },
    { "util",               "estimatesmartpriority",  &estimatesmartpriority,  true  },
};

void RegisterMiningRPCCommands(CRPCTable &t)
{
    for (unsigned int vcidx = 0; vcidx < ARRAYLEN(commands); vcidx++)
        t.appendCommand(commands[vcidx].name, &commands[vcidx]);
}<|MERGE_RESOLUTION|>--- conflicted
+++ resolved
@@ -76,7 +76,6 @@
     return workDiff.getdouble() / timeDiff;
 }
 
-<<<<<<< HEAD
 /* Decode an algorithm-selection parameter.  Throws error in case the algorithm
    selected is invalid.  */
 PowAlgo
@@ -111,10 +110,7 @@
   assert (false);
 }
 
-UniValue getnetworkhashps(const UniValue& params, bool fHelp)
-=======
 UniValue getnetworkhashps(const JSONRPCRequest& request)
->>>>>>> a7bbc6da
 {
     if (request.fHelp || request.params.size() > 2)
         throw runtime_error(
@@ -189,11 +185,7 @@
 
 UniValue generate(const JSONRPCRequest& request)
 {
-<<<<<<< HEAD
-    if (fHelp || params.size() < 1 || params.size() > 3)
-=======
-    if (request.fHelp || request.params.size() < 1 || request.params.size() > 2)
->>>>>>> a7bbc6da
+    if (request.fHelp || request.params.size() < 1 || request.params.size() > 3)
         throw runtime_error(
             "generate numblocks ( algo ( maxtries ) )\n"
             "\nMine up to numblocks blocks immediately (before the RPC call returns)\n"
@@ -210,21 +202,16 @@
 
     int nGenerate = request.params[0].get_int();
     uint64_t nMaxTries = 1000000;
-<<<<<<< HEAD
-    if (params.size() > 2) {
-        nMaxTries = params[2].get_int();
-=======
-    if (request.params.size() > 1) {
-        nMaxTries = request.params[1].get_int();
->>>>>>> a7bbc6da
+    if (request.params.size() > 2) {
+        nMaxTries = request.params[2].get_int();
     }
 
     boost::shared_ptr<CReserveScript> coinbaseScript;
     GetMainSignals().ScriptForMining(coinbaseScript);
 
     PowAlgo algo = ALGO_SHA256D;
-    if (params.size () >= 2)
-        algo = DecodeAlgoParam(params[1]);
+    if (request.params.size () >= 2)
+        algo = DecodeAlgoParam(request.params[1]);
 
     // If the keypool is exhausted, no script is returned at all.  Catch this.
     if (!coinbaseScript)
@@ -239,11 +226,7 @@
 
 UniValue generatetoaddress(const JSONRPCRequest& request)
 {
-<<<<<<< HEAD
-    if (fHelp || params.size() < 2 || params.size() > 4)
-=======
-    if (request.fHelp || request.params.size() < 2 || request.params.size() > 3)
->>>>>>> a7bbc6da
+    if (request.fHelp || request.params.size() < 2 || request.params.size() > 4)
         throw runtime_error(
             "generatetoaddress numblocks address (algo (maxtries))\n"
             "\nMine blocks immediately to a specified address (before the RPC call returns)\n"
@@ -261,13 +244,8 @@
 
     int nGenerate = request.params[0].get_int();
     uint64_t nMaxTries = 1000000;
-<<<<<<< HEAD
-    if (params.size() > 3) {
-        nMaxTries = params[3].get_int();
-=======
-    if (request.params.size() > 2) {
-        nMaxTries = request.params[2].get_int();
->>>>>>> a7bbc6da
+    if (request.params.size() > 3) {
+        nMaxTries = request.params[3].get_int();
     }
 
     CBitcoinAddress address(request.params[1].get_str());
@@ -275,8 +253,8 @@
         throw JSONRPCError(RPC_INVALID_ADDRESS_OR_KEY, "Error: Invalid address");
 
     PowAlgo algo = ALGO_SHA256D;
-    if (params.size () >= 3)
-        algo = DecodeAlgoParam(params[2]);
+    if (request.params.size () >= 3)
+        algo = DecodeAlgoParam(request.params[2]);
     
     boost::shared_ptr<CReserveScript> coinbaseScript(new CReserveScript());
     coinbaseScript->reserveScript = GetScriptForDestination(address.Get());
@@ -983,12 +961,7 @@
 
 UniValue getauxblock(const JSONRPCRequest& request)
 {
-<<<<<<< HEAD
-    if (fHelp || params.size() > 2)
-=======
-    if (request.fHelp
-          || (request.params.size() != 0 && request.params.size() != 2))
->>>>>>> a7bbc6da
+    if (request.fHelp || request.params.size() > 2)
         throw std::runtime_error(
             "getauxblock (algo | hash auxpow)\n"
             "\nCreate or submit a merge-mined block.\n"
@@ -1052,15 +1025,11 @@
     static std::vector<std::unique_ptr<CBlockTemplate>> vNewBlockTemplate;
 
     /* Create a new block?  */
-<<<<<<< HEAD
-    if (params.size() < 2)
-=======
-    if (request.params.size() == 0)
->>>>>>> a7bbc6da
+    if (request.params.size() < 2)
     {
         PowAlgo algo = ALGO_SHA256D;
-        if (params.size () >= 1)
-          algo = DecodeAlgoParam (params[0]);
+        if (request.params.size () >= 1)
+          algo = DecodeAlgoParam (request.params[0]);
 
         static unsigned nTransactionsUpdatedLast;
         static const CBlockIndex* pindexPrev = nullptr;
