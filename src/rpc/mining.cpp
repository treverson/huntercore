// Copyright (c) 2010 Satoshi Nakamoto
// Copyright (c) 2009-2015 The Bitcoin Core developers
// Distributed under the MIT software license, see the accompanying
// file COPYING or http://www.opensource.org/licenses/mit-license.php.

#include "base58.h"
#include "amount.h"
#include "chain.h"
#include "chainparams.h"
#include "consensus/consensus.h"
#include "consensus/params.h"
#include "consensus/validation.h"
#include "core_io.h"
#include "init.h"
#include "main.h"
#include "miner.h"
#include "net.h"
#include "pow.h"
#include "rpc/server.h"
#include "txmempool.h"
#include "util.h"
#include "utilstrencodings.h"
#include "validationinterface.h"

#include <stdint.h>
#include <memory>
#include <utility>

#include <boost/assign/list_of.hpp>
#include <boost/shared_ptr.hpp>

#include <univalue.h>

using namespace std;

/**
 * Return average network hashes per second based on the last 'lookup' blocks,
 * or from the last difficulty change if 'lookup' is nonpositive.
 * If 'height' is nonnegative, compute the estimate at the time when a given block was found.
 */
UniValue GetNetworkHashPS(int lookup, int height) {
    CBlockIndex *pb = chainActive.Tip();

    if (height >= 0 && height < chainActive.Height())
        pb = chainActive[height];

    if (pb == NULL || !pb->nHeight)
        return 0;

    // If lookup is -1, then use blocks since last difficulty change.
    if (lookup <= 0)
        lookup = pb->nHeight % Params().GetConsensus().DifficultyAdjustmentInterval() + 1;

    // If lookup is larger than chain, then set it to chain length.
    if (lookup > pb->nHeight)
        lookup = pb->nHeight;

    CBlockIndex *pb0 = pb;
    int64_t minTime = pb0->GetBlockTime();
    int64_t maxTime = minTime;
    for (int i = 0; i < lookup; i++) {
        pb0 = pb0->pprev;
        int64_t time = pb0->GetBlockTime();
        minTime = std::min(time, minTime);
        maxTime = std::max(time, maxTime);
    }

    // In case there's a situation where minTime == maxTime, we don't want a divide by zero exception.
    if (minTime == maxTime)
        return 0;

    arith_uint256 workDiff = pb->nChainWork - pb0->nChainWork;
    int64_t timeDiff = maxTime - minTime;

    return workDiff.getdouble() / timeDiff;
}

/* Decode an algorithm-selection parameter.  Throws error in case the algorithm
   selected is invalid.  */
PowAlgo
DecodeAlgoParam (const UniValue& param)
{
  int val;

  /* We have to accept both an integer (as it should be) and a string.
     In the latter case, we convert manually.  This is necessary since we
     cannot automatically convert in the client due to getauxblock's
     "complex" interface.  */

  if (param.isNum ())
    val = param.get_int ();
  else
    {
      const std::string& str = param.get_str ();
      const UniValue convVal(UniValue::VNUM, str);
      val = convVal.get_int ();
    }

  switch (val)
    {
    case ALGO_SHA256D:
    case ALGO_SCRYPT:
      return static_cast<PowAlgo> (val);

    default:
      throw JSONRPCError (RPC_INVALID_PARAMETER, "invalid algo selection");
    }

  assert (false);
}

UniValue getnetworkhashps(const UniValue& params, bool fHelp)
{
    if (fHelp || params.size() > 2)
        throw runtime_error(
            "getnetworkhashps ( blocks height )\n"
            "\nReturns the estimated network hashes per second based on the last n blocks.\n"
            "Pass in [blocks] to override # of blocks, -1 specifies since last difficulty change.\n"
            "Pass in [height] to estimate the network speed at the time when a certain block was found.\n"
            "\nArguments:\n"
            "1. blocks     (numeric, optional, default=120) The number of blocks, or -1 for blocks since last difficulty change.\n"
            "2. height     (numeric, optional, default=-1) To estimate at the time of the given height.\n"
            "\nResult:\n"
            "x             (numeric) Hashes per second estimated\n"
            "\nExamples:\n"
            + HelpExampleCli("getnetworkhashps", "")
            + HelpExampleRpc("getnetworkhashps", "")
       );

    LOCK(cs_main);
    return GetNetworkHashPS(params.size() > 0 ? params[0].get_int() : 120, params.size() > 1 ? params[1].get_int() : -1);
}

UniValue generateBlocks(boost::shared_ptr<CReserveScript> coinbaseScript, int nGenerate, PowAlgo algo, uint64_t nMaxTries, bool keepScript)
{
    static const int nInnerLoopCount = 0x10000;
    int nHeightStart = 0;
    int nHeightEnd = 0;
    int nHeight = 0;

    {   // Don't keep cs_main locked
        LOCK(cs_main);
        nHeightStart = chainActive.Height();
        nHeight = nHeightStart;
        nHeightEnd = nHeightStart+nGenerate;
    }
    unsigned int nExtraNonce = 0;
    UniValue blockHashes(UniValue::VARR);
    while (nHeight < nHeightEnd)
    {
        std::unique_ptr<CBlockTemplate> pblocktemplate(BlockAssembler(Params()).CreateNewBlock(algo, coinbaseScript->reserveScript));
        if (!pblocktemplate.get())
            throw JSONRPCError(RPC_INTERNAL_ERROR, "Couldn't create new block");
        CBlock *pblock = &pblocktemplate->block;
        {
            LOCK(cs_main);
            IncrementExtraNonce(pblock, chainActive.Tip(), nExtraNonce);
        }
        CAuxPow::initAuxPow(*pblock);
        CPureBlockHeader& miningHeader = pblock->auxpow->parentBlock;
        while (nMaxTries > 0 && miningHeader.nNonce < nInnerLoopCount && !CheckProofOfWork(miningHeader.GetPowHash(algo), pblock->nBits, algo, Params().GetConsensus())) {
            ++miningHeader.nNonce;
            --nMaxTries;
        }
        if (nMaxTries == 0) {
            break;
        }
        if (miningHeader.nNonce == nInnerLoopCount) {
            continue;
        }
        CValidationState state;
        if (!ProcessNewBlock(state, Params(), NULL, pblock, true, NULL))
            throw JSONRPCError(RPC_INTERNAL_ERROR, "ProcessNewBlock, block not accepted");
        ++nHeight;
        blockHashes.push_back(pblock->GetHash().GetHex());

        //mark script as important because it was used at least for one coinbase output if the script came from the wallet
        if (keepScript)
        {
            coinbaseScript->KeepScript();
        }
    }
    return blockHashes;
}

UniValue generate(const UniValue& params, bool fHelp)
{
    if (fHelp || params.size() < 1 || params.size() > 3)
        throw runtime_error(
            "generate numblocks ( algo ( maxtries ) )\n"
            "\nMine up to numblocks blocks immediately (before the RPC call returns)\n"
            "\nArguments:\n"
            "1. numblocks    (numeric, required) How many blocks are generated immediately.\n"
            "2. algo         (numeric, optional) Algorithm to use (default: SHA256D).\n"
            "3. maxtries     (numeric, optional) How many iterations to try (default = 1000000).\n"
            "\nResult\n"
            "[ blockhashes ]     (array) hashes of blocks generated\n"
            "\nExamples:\n"
            "\nGenerate 11 blocks\n"
            + HelpExampleCli("generate", "11")
        );

    int nGenerate = params[0].get_int();
    uint64_t nMaxTries = 1000000;
    if (params.size() > 2) {
        nMaxTries = params[2].get_int();
    }

    boost::shared_ptr<CReserveScript> coinbaseScript;
    GetMainSignals().ScriptForMining(coinbaseScript);

    PowAlgo algo = ALGO_SHA256D;
    if (params.size () >= 2)
        algo = DecodeAlgoParam(params[1]);

    // If the keypool is exhausted, no script is returned at all.  Catch this.
    if (!coinbaseScript)
        throw JSONRPCError(RPC_WALLET_KEYPOOL_RAN_OUT, "Error: Keypool ran out, please call keypoolrefill first");

    //throw an error if no script was provided
    if (coinbaseScript->reserveScript.empty())
        throw JSONRPCError(RPC_INTERNAL_ERROR, "No coinbase script available (mining requires a wallet)");

    return generateBlocks(coinbaseScript, nGenerate, algo, nMaxTries, true);
}

UniValue generatetoaddress(const UniValue& params, bool fHelp)
{
    if (fHelp || params.size() < 2 || params.size() > 4)
        throw runtime_error(
            "generatetoaddress numblocks address (algo (maxtries))\n"
            "\nMine blocks immediately to a specified address (before the RPC call returns)\n"
            "\nArguments:\n"
            "1. numblocks    (numeric, required) How many blocks are generated immediately.\n"
            "2. algo         (numeric, optional) Algorithm to use (default: SHA256D).\n"
            "3. address    (string, required) The address to send the newly generated bitcoin to.\n"
            "4. maxtries     (numeric, optional) How many iterations to try (default = 1000000).\n"
            "\nResult\n"
            "[ blockhashes ]     (array) hashes of blocks generated\n"
            "\nExamples:\n"
            "\nGenerate 11 blocks to myaddress\n"
            + HelpExampleCli("generatetoaddress", "11 \"myaddress\"")
        );

    int nGenerate = params[0].get_int();
    uint64_t nMaxTries = 1000000;
    if (params.size() > 3) {
        nMaxTries = params[3].get_int();
    }

    CBitcoinAddress address(params[1].get_str());
    if (!address.IsValid())
        throw JSONRPCError(RPC_INVALID_ADDRESS_OR_KEY, "Error: Invalid address");

    PowAlgo algo = ALGO_SHA256D;
    if (params.size () >= 3)
        algo = DecodeAlgoParam(params[2]);
    
    boost::shared_ptr<CReserveScript> coinbaseScript(new CReserveScript());
    coinbaseScript->reserveScript = GetScriptForDestination(address.Get());

    return generateBlocks(coinbaseScript, nGenerate, algo, nMaxTries, false);
}

UniValue getmininginfo(const UniValue& params, bool fHelp)
{
    if (fHelp || params.size() != 0)
        throw runtime_error(
            "getmininginfo\n"
            "\nReturns a json object containing mining-related information."
            "\nResult:\n"
            "{\n"
            "  \"blocks\": nnn,             (numeric) The current block\n"
            "  \"currentblocksize\": nnn,   (numeric) The last block size\n"
            "  \"currentblockweight\": nnn, (numeric) The last block weight\n"
            "  \"currentblocktx\": nnn,     (numeric) The last block transaction\n"
<<<<<<< HEAD
            "  \"difficulty_algo\": xxx.xxxxx (numeric) The current difficulty for algo\n"
            "  \"errors\": \"...\"          (string) Current errors\n"
=======
            "  \"difficulty\": xxx.xxxxx    (numeric) The current difficulty\n"
            "  \"errors\": \"...\"            (string) Current errors\n"
            "  \"networkhashps\": nnn,      (numeric) The network hashes per second\n"
>>>>>>> 79c28247
            "  \"pooledtx\": n              (numeric) The size of the mem pool\n"
            "  \"testnet\": true|false      (boolean) If using testnet or not\n"
            "  \"chain\": \"xxxx\",           (string) current network name as defined in BIP70 (main, test, regtest)\n"
            "}\n"
            "\nExamples:\n"
            + HelpExampleCli("getmininginfo", "")
            + HelpExampleRpc("getmininginfo", "")
        );


    LOCK(cs_main);

    UniValue obj(UniValue::VOBJ);
    obj.push_back(Pair("blocks",           (int)chainActive.Height()));
    obj.push_back(Pair("currentblocksize", (uint64_t)nLastBlockSize));
    obj.push_back(Pair("currentblockweight", (uint64_t)nLastBlockWeight));
    obj.push_back(Pair("currentblocktx",   (uint64_t)nLastBlockTx));
    obj.push_back(Pair("difficulty_sha256d", (double)GetDifficulty(ALGO_SHA256D)));
    obj.push_back(Pair("difficulty_scrypt", (double)GetDifficulty(ALGO_SCRYPT)));
    obj.push_back(Pair("errors",           GetWarnings("statusbar")));
    obj.push_back(Pair("networkhashps",    getnetworkhashps(params, false)));
    obj.push_back(Pair("pooledtx",         (uint64_t)mempool.size()));
    obj.push_back(Pair("testnet",          Params().TestnetToBeDeprecatedFieldRPC()));
    obj.push_back(Pair("chain",            Params().NetworkIDString()));
    return obj;
}


// NOTE: Unlike wallet RPC (which use BTC values), mining RPCs follow GBT (BIP 22) in using satoshi amounts
UniValue prioritisetransaction(const UniValue& params, bool fHelp)
{
    if (fHelp || params.size() != 3)
        throw runtime_error(
            "prioritisetransaction <txid> <priority delta> <fee delta>\n"
            "Accepts the transaction into mined blocks at a higher (or lower) priority\n"
            "\nArguments:\n"
            "1. \"txid\"       (string, required) The transaction id.\n"
            "2. priority delta (numeric, required) The priority to add or subtract.\n"
            "                  The transaction selection algorithm considers the tx as it would have a higher priority.\n"
            "                  (priority of a transaction is calculated: coinage * value_in_satoshis / txsize) \n"
            "3. fee delta      (numeric, required) The fee value (in satoshis) to add (or subtract, if negative).\n"
            "                  The fee is not actually paid, only the algorithm for selecting transactions into a block\n"
            "                  considers the transaction as it would have paid a higher (or lower) fee.\n"
            "\nResult\n"
            "true              (boolean) Returns true\n"
            "\nExamples:\n"
            + HelpExampleCli("prioritisetransaction", "\"txid\" 0.0 10000")
            + HelpExampleRpc("prioritisetransaction", "\"txid\", 0.0, 10000")
        );

    LOCK(cs_main);

    uint256 hash = ParseHashStr(params[0].get_str(), "txid");
    CAmount nAmount = params[2].get_int64();

    mempool.PrioritiseTransaction(hash, params[0].get_str(), params[1].get_real(), nAmount);
    return true;
}


// NOTE: Assumes a conclusive result; if result is inconclusive, it must be handled by caller
static UniValue BIP22ValidationResult(const CValidationState& state)
{
    if (state.IsValid())
        return NullUniValue;

    std::string strRejectReason = state.GetRejectReason();
    if (state.IsError())
        throw JSONRPCError(RPC_VERIFY_ERROR, strRejectReason);
    if (state.IsInvalid())
    {
        if (strRejectReason.empty())
            return "rejected";
        return strRejectReason;
    }
    // Should be impossible
    return "valid?";
}

#if 0
getblocktemplate is disabled for merge-mining, since getauxblock should
be used instead.  All blocks are required to be merge-mined, thus GBT
makes no sense.

std::string gbt_vb_name(const Consensus::DeploymentPos pos) {
    const struct BIP9DeploymentInfo& vbinfo = VersionBitsDeploymentInfo[pos];
    std::string s = vbinfo.name;
    if (!vbinfo.gbt_force) {
        s.insert(s.begin(), '!');
    }
    return s;
}

UniValue getblocktemplate(const UniValue& params, bool fHelp)
{
    if (fHelp || params.size() > 1)
        throw runtime_error(
            "getblocktemplate ( \"jsonrequestobject\" )\n"
            "\nIf the request parameters include a 'mode' key, that is used to explicitly select between the default 'template' request or a 'proposal'.\n"
            "It returns data needed to construct a block to work on.\n"
            "For full specification, see BIPs 22 and 9:\n"
            "    https://github.com/bitcoin/bips/blob/master/bip-0022.mediawiki\n"
            "    https://github.com/bitcoin/bips/blob/master/bip-0009.mediawiki#getblocktemplate_changes\n"

            "\nArguments:\n"
            "1. \"jsonrequestobject\"       (string, optional) A json object in the following spec\n"
            "     {\n"
            "       \"mode\":\"template\"    (string, optional) This must be set to \"template\" or omitted\n"
            "       \"capabilities\":[       (array, optional) A list of strings\n"
            "           \"support\"           (string) client side supported feature, 'longpoll', 'coinbasetxn', 'coinbasevalue', 'proposal', 'serverlist', 'workid'\n"
            "           ,...\n"
            "         ]\n"
            "     }\n"
            "\n"

            "\nResult:\n"
            "{\n"
            "  \"version\" : n,                    (numeric) The block version\n"
            "  \"rules\" : [ \"rulename\", ... ],    (array of strings) specific block rules that are to be enforced\n"
            "  \"vbavailable\" : {                 (json object) set of pending, supported versionbit (BIP 9) softfork deployments\n"
            "      \"rulename\" : bitnumber        (numeric) identifies the bit number as indicating acceptance and readiness for the named softfork rule\n"
            "      ,...\n"
            "  },\n"
            "  \"vbrequired\" : n,                 (numeric) bit mask of versionbits the server requires set in submissions\n"
            "  \"previousblockhash\" : \"xxxx\",    (string) The hash of current highest block\n"
            "  \"transactions\" : [                (array) contents of non-coinbase transactions that should be included in the next block\n"
            "      {\n"
            "         \"data\" : \"xxxx\",          (string) transaction data encoded in hexadecimal (byte-for-byte)\n"
            "         \"txid\" : \"xxxx\",          (string) transaction id encoded in little-endian hexadecimal\n"
            "         \"hash\" : \"xxxx\",          (string) hash encoded in little-endian hexadecimal (including witness data)\n"
            "         \"depends\" : [              (array) array of numbers \n"
            "             n                        (numeric) transactions before this one (by 1-based index in 'transactions' list) that must be present in the final block if this one is\n"
            "             ,...\n"
            "         ],\n"
            "         \"fee\": n,                   (numeric) difference in value between transaction inputs and outputs (in Satoshis); for coinbase transactions, this is a negative Number of the total collected block fees (ie, not including the block subsidy); if key is not present, fee is unknown and clients MUST NOT assume there isn't one\n"
            "         \"sigops\" : n,               (numeric) total SigOps cost, as counted for purposes of block limits; if key is not present, sigop cost is unknown and clients MUST NOT assume it is zero\n"
            "         \"weight\" : n,               (numeric) total transaction weight, as counted for purposes of block limits\n"
            "         \"required\" : true|false     (boolean) if provided and true, this transaction must be in the final block\n"
            "      }\n"
            "      ,...\n"
            "  ],\n"
            "  \"coinbaseaux\" : {                  (json object) data that should be included in the coinbase's scriptSig content\n"
            "      \"flags\" : \"flags\"            (string) \n"
            "  },\n"
            "  \"coinbasevalue\" : n,               (numeric) maximum allowable input to coinbase transaction, including the generation award and transaction fees (in Satoshis)\n"
            "  \"coinbasetxn\" : { ... },           (json object) information for coinbase transaction\n"
            "  \"target\" : \"xxxx\",               (string) The hash target\n"
            "  \"mintime\" : xxx,                   (numeric) The minimum timestamp appropriate for next block time in seconds since epoch (Jan 1 1970 GMT)\n"
            "  \"mutable\" : [                      (array of string) list of ways the block template may be changed \n"
            "     \"value\"                         (string) A way the block template may be changed, e.g. 'time', 'transactions', 'prevblock'\n"
            "     ,...\n"
            "  ],\n"
            "  \"noncerange\" : \"00000000ffffffff\",   (string) A range of valid nonces\n"
            "  \"sigoplimit\" : n,                 (numeric) cost limit of sigops in blocks\n"
            "  \"sizelimit\" : n,                  (numeric) limit of block size\n"
            "  \"weightlimit\" : n,                (numeric) limit of block weight\n"
            "  \"curtime\" : ttt,                  (numeric) current timestamp in seconds since epoch (Jan 1 1970 GMT)\n"
            "  \"bits\" : \"xxx\",                 (string) compressed target of next block\n"
            "  \"height\" : n                      (numeric) The height of the next block\n"
            "}\n"

            "\nExamples:\n"
            + HelpExampleCli("getblocktemplate", "")
            + HelpExampleRpc("getblocktemplate", "")
         );

    LOCK(cs_main);

    std::string strMode = "template";
    UniValue lpval = NullUniValue;
    std::set<std::string> setClientRules;
    int64_t nMaxVersionPreVB = -1;
    if (params.size() > 0)
    {
        const UniValue& oparam = params[0].get_obj();
        const UniValue& modeval = find_value(oparam, "mode");
        if (modeval.isStr())
            strMode = modeval.get_str();
        else if (modeval.isNull())
        {
            /* Do nothing */
        }
        else
            throw JSONRPCError(RPC_INVALID_PARAMETER, "Invalid mode");
        lpval = find_value(oparam, "longpollid");

        if (strMode == "proposal")
        {
            const UniValue& dataval = find_value(oparam, "data");
            if (!dataval.isStr())
                throw JSONRPCError(RPC_TYPE_ERROR, "Missing data String key for proposal");

            CBlock block;
            if (!DecodeHexBlk(block, dataval.get_str()))
                throw JSONRPCError(RPC_DESERIALIZATION_ERROR, "Block decode failed");

            uint256 hash = block.GetHash();
            BlockMap::iterator mi = mapBlockIndex.find(hash);
            if (mi != mapBlockIndex.end()) {
                CBlockIndex *pindex = mi->second;
                if (pindex->IsValid(BLOCK_VALID_SCRIPTS))
                    return "duplicate";
                if (pindex->nStatus & BLOCK_FAILED_MASK)
                    return "duplicate-invalid";
                return "duplicate-inconclusive";
            }

            CBlockIndex* const pindexPrev = chainActive.Tip();
            // TestBlockValidity only supports blocks built on the current Tip
            if (block.hashPrevBlock != pindexPrev->GetBlockHash())
                return "inconclusive-not-best-prevblk";
            CValidationState state;
            TestBlockValidity(state, Params(), block, pindexPrev, false, true);
            return BIP22ValidationResult(state);
        }

        const UniValue& aClientRules = find_value(oparam, "rules");
        if (aClientRules.isArray()) {
            for (unsigned int i = 0; i < aClientRules.size(); ++i) {
                const UniValue& v = aClientRules[i];
                setClientRules.insert(v.get_str());
            }
        } else {
            // NOTE: It is important that this NOT be read if versionbits is supported
            const UniValue& uvMaxVersion = find_value(oparam, "maxversion");
            if (uvMaxVersion.isNum()) {
                nMaxVersionPreVB = uvMaxVersion.get_int64();
            }
        }
    }

    if (strMode != "template")
        throw JSONRPCError(RPC_INVALID_PARAMETER, "Invalid mode");

    if (vNodes.empty())
        throw JSONRPCError(RPC_CLIENT_NOT_CONNECTED, "Huntercoin is not connected!");

    if (IsInitialBlockDownload())
        throw JSONRPCError(RPC_CLIENT_IN_INITIAL_DOWNLOAD, "Huntercoin is downloading blocks...");

    static unsigned int nTransactionsUpdatedLast;

    if (!lpval.isNull())
    {
        // Wait to respond until either the best block changes, OR a minute has passed and there are more transactions
        uint256 hashWatchedChain;
        boost::system_time checktxtime;
        unsigned int nTransactionsUpdatedLastLP;

        if (lpval.isStr())
        {
            // Format: <hashBestChain><nTransactionsUpdatedLast>
            std::string lpstr = lpval.get_str();

            hashWatchedChain.SetHex(lpstr.substr(0, 64));
            nTransactionsUpdatedLastLP = atoi64(lpstr.substr(64));
        }
        else
        {
            // NOTE: Spec does not specify behaviour for non-string longpollid, but this makes testing easier
            hashWatchedChain = chainActive.Tip()->GetBlockHash();
            nTransactionsUpdatedLastLP = nTransactionsUpdatedLast;
        }

        // Release the wallet and main lock while waiting
        LEAVE_CRITICAL_SECTION(cs_main);
        {
            checktxtime = boost::get_system_time() + boost::posix_time::minutes(1);

            boost::unique_lock<boost::mutex> lock(csBestBlock);
            while (chainActive.Tip()->GetBlockHash() == hashWatchedChain && IsRPCRunning())
            {
                if (!cvBlockChange.timed_wait(lock, checktxtime))
                {
                    // Timeout: Check transactions for update
                    if (mempool.GetTransactionsUpdated() != nTransactionsUpdatedLastLP)
                        break;
                    checktxtime += boost::posix_time::seconds(10);
                }
            }
        }
        ENTER_CRITICAL_SECTION(cs_main);

        if (!IsRPCRunning())
            throw JSONRPCError(RPC_CLIENT_NOT_CONNECTED, "Shutting down");
        // TODO: Maybe recheck connections/IBD and (if something wrong) send an expires-immediately template to stop miners?
    }

    // Update block
    static CBlockIndex* pindexPrev;
    static int64_t nStart;
    static CBlockTemplate* pblocktemplate;
    if (pindexPrev != chainActive.Tip() ||
        (mempool.GetTransactionsUpdated() != nTransactionsUpdatedLast && GetTime() - nStart > 5))
    {
        // Clear pindexPrev so future calls make a new block, despite any failures from here on
        pindexPrev = NULL;

        // Store the pindexBest used before CreateNewBlock, to avoid races
        nTransactionsUpdatedLast = mempool.GetTransactionsUpdated();
        CBlockIndex* pindexPrevNew = chainActive.Tip();
        nStart = GetTime();

        // Create new block
        if(pblocktemplate)
        {
            delete pblocktemplate;
            pblocktemplate = NULL;
        }
        CScript scriptDummy = CScript() << OP_TRUE;
        pblocktemplate = BlockAssembler(Params()).CreateNewBlock(ALGO_SHA256D, scriptDummy);
        if (!pblocktemplate)
            throw JSONRPCError(RPC_OUT_OF_MEMORY, "Out of memory");

        // Need to update only after we know CreateNewBlock succeeded
        pindexPrev = pindexPrevNew;
    }
    CBlock* pblock = &pblocktemplate->block; // pointer for convenience
    const Consensus::Params& consensusParams = Params().GetConsensus();

    // Update nTime
    UpdateTime(pblock, consensusParams, pindexPrev);
    pblock->nNonce = 0;

    // NOTE: If at some point we support pre-segwit miners post-segwit-activation, this needs to take segwit support into consideration
    const bool fPreSegWit = (THRESHOLD_ACTIVE != VersionBitsState(pindexPrev, consensusParams, Consensus::DEPLOYMENT_SEGWIT, versionbitscache));

    UniValue aCaps(UniValue::VARR); aCaps.push_back("proposal");

    UniValue transactions(UniValue::VARR);
    map<uint256, int64_t> setTxIndex;
    int i = 0;
    BOOST_FOREACH (CTransaction& tx, pblock->vtx) {
        uint256 txHash = tx.GetHash();
        setTxIndex[txHash] = i++;

        if (tx.IsCoinBase())
            continue;

        UniValue entry(UniValue::VOBJ);

        entry.push_back(Pair("data", EncodeHexTx(tx)));
        entry.push_back(Pair("txid", txHash.GetHex()));
        entry.push_back(Pair("hash", tx.GetWitnessHash().GetHex()));

        UniValue deps(UniValue::VARR);
        BOOST_FOREACH (const CTxIn &in, tx.vin)
        {
            if (setTxIndex.count(in.prevout.hash))
                deps.push_back(setTxIndex[in.prevout.hash]);
        }
        entry.push_back(Pair("depends", deps));

        int index_in_template = i - 1;
        entry.push_back(Pair("fee", pblocktemplate->vTxFees[index_in_template]));
        int64_t nTxSigOps = pblocktemplate->vTxSigOpsCost[index_in_template];
        if (fPreSegWit) {
            assert(nTxSigOps % WITNESS_SCALE_FACTOR == 0);
            nTxSigOps /= WITNESS_SCALE_FACTOR;
        }
        entry.push_back(Pair("sigops", nTxSigOps));
        entry.push_back(Pair("weight", GetTransactionWeight(tx)));

        transactions.push_back(entry);
    }

    UniValue aux(UniValue::VOBJ);
    aux.push_back(Pair("flags", HexStr(COINBASE_FLAGS.begin(), COINBASE_FLAGS.end())));

    arith_uint256 hashTarget = arith_uint256().SetCompact(pblock->nBits);

    UniValue aMutable(UniValue::VARR);
    aMutable.push_back("time");
    aMutable.push_back("transactions");
    aMutable.push_back("prevblock");

    UniValue result(UniValue::VOBJ);
    result.push_back(Pair("capabilities", aCaps));

    UniValue aRules(UniValue::VARR);
    UniValue vbavailable(UniValue::VOBJ);
    for (int i = 0; i < (int)Consensus::MAX_VERSION_BITS_DEPLOYMENTS; ++i) {
        Consensus::DeploymentPos pos = Consensus::DeploymentPos(i);
        ThresholdState state = VersionBitsState(pindexPrev, consensusParams, pos, versionbitscache);
        switch (state) {
            case THRESHOLD_DEFINED:
            case THRESHOLD_FAILED:
                // Not exposed to GBT at all
                break;
            case THRESHOLD_LOCKED_IN:
                // Ensure bit is set in block version
                pblock->nVersion |= VersionBitsMask(consensusParams, pos);
                // FALL THROUGH to get vbavailable set...
            case THRESHOLD_STARTED:
            {
                const struct BIP9DeploymentInfo& vbinfo = VersionBitsDeploymentInfo[pos];
                vbavailable.push_back(Pair(gbt_vb_name(pos), consensusParams.vDeployments[pos].bit));
                if (setClientRules.find(vbinfo.name) == setClientRules.end()) {
                    if (!vbinfo.gbt_force) {
                        // If the client doesn't support this, don't indicate it in the [default] version
                        pblock->nVersion &= ~VersionBitsMask(consensusParams, pos);
                    }
                }
                break;
            }
            case THRESHOLD_ACTIVE:
            {
                // Add to rules only
                const struct BIP9DeploymentInfo& vbinfo = VersionBitsDeploymentInfo[pos];
                aRules.push_back(gbt_vb_name(pos));
                if (setClientRules.find(vbinfo.name) == setClientRules.end()) {
                    // Not supported by the client; make sure it's safe to proceed
                    if (!vbinfo.gbt_force) {
                        // If we do anything other than throw an exception here, be sure version/force isn't sent to old clients
                        throw JSONRPCError(RPC_INVALID_PARAMETER, strprintf("Support for '%s' rule requires explicit client support", vbinfo.name));
                    }
                }
                break;
            }
        }
    }
    result.push_back(Pair("version", pblock->nVersion));
    result.push_back(Pair("rules", aRules));
    result.push_back(Pair("vbavailable", vbavailable));
    result.push_back(Pair("vbrequired", int(0)));

    if (nMaxVersionPreVB >= 2) {
        // If VB is supported by the client, nMaxVersionPreVB is -1, so we won't get here
        // Because BIP 34 changed how the generation transaction is serialized, we can only use version/force back to v2 blocks
        // This is safe to do [otherwise-]unconditionally only because we are throwing an exception above if a non-force deployment gets activated
        // Note that this can probably also be removed entirely after the first BIP9 non-force deployment (ie, probably segwit) gets activated
        aMutable.push_back("version/force");
    }

    result.push_back(Pair("previousblockhash", pblock->hashPrevBlock.GetHex()));
    result.push_back(Pair("transactions", transactions));
    result.push_back(Pair("coinbaseaux", aux));
    result.push_back(Pair("coinbasevalue", (int64_t)pblock->vtx[0].vout[0].nValue));
    result.push_back(Pair("longpollid", chainActive.Tip()->GetBlockHash().GetHex() + i64tostr(nTransactionsUpdatedLast)));
    result.push_back(Pair("target", hashTarget.GetHex()));
    result.push_back(Pair("mintime", (int64_t)pindexPrev->GetMedianTimePast()+1));
    result.push_back(Pair("mutable", aMutable));
    result.push_back(Pair("noncerange", "00000000ffffffff"));
    int64_t nSigOpLimit = MAX_BLOCK_SIGOPS_COST;
    if (fPreSegWit) {
        assert(nSigOpLimit % WITNESS_SCALE_FACTOR == 0);
        nSigOpLimit /= WITNESS_SCALE_FACTOR;
    }
    result.push_back(Pair("sigoplimit", nSigOpLimit));
    result.push_back(Pair("sizelimit", (int64_t)MAX_BLOCK_SERIALIZED_SIZE));
    result.push_back(Pair("weightlimit", (int64_t)MAX_BLOCK_WEIGHT));
    result.push_back(Pair("curtime", pblock->GetBlockTime()));
    result.push_back(Pair("bits", strprintf("%08x", pblock->nBits)));
    result.push_back(Pair("height", (int64_t)(pindexPrev->nHeight+1)));
    if (!pblocktemplate->vchCoinbaseCommitment.empty()) {
        result.push_back(Pair("default_witness_commitment", HexStr(pblocktemplate->vchCoinbaseCommitment.begin(), pblocktemplate->vchCoinbaseCommitment.end())));
    }

    return result;
}
#endif // Disabled getblocktemplate

class submitblock_StateCatcher : public CValidationInterface
{
public:
    uint256 hash;
    bool found;
    CValidationState state;

    submitblock_StateCatcher(const uint256 &hashIn) : hash(hashIn), found(false), state() {};

protected:
    virtual void BlockChecked(const CBlock& block, const CValidationState& stateIn) {
        if (block.GetHash() != hash)
            return;
        found = true;
        state = stateIn;
    };
};

UniValue submitblock(const UniValue& params, bool fHelp)
{
    if (fHelp || params.size() < 1 || params.size() > 2)
        throw runtime_error(
            "submitblock \"hexdata\" ( \"jsonparametersobject\" )\n"
            "\nAttempts to submit new block to network.\n"
            "The 'jsonparametersobject' parameter is currently ignored.\n"
            "See https://en.bitcoin.it/wiki/BIP_0022 for full specification.\n"

            "\nArguments\n"
            "1. \"hexdata\"    (string, required) the hex-encoded block data to submit\n"
            "2. \"jsonparametersobject\"     (string, optional) object of optional parameters\n"
            "    {\n"
            "      \"workid\" : \"id\"    (string, optional) if the server provided a workid, it MUST be included with submissions\n"
            "    }\n"
            "\nResult:\n"
            "\nExamples:\n"
            + HelpExampleCli("submitblock", "\"mydata\"")
            + HelpExampleRpc("submitblock", "\"mydata\"")
        );

    CBlock block;
    if (!DecodeHexBlk(block, params[0].get_str()))
        throw JSONRPCError(RPC_DESERIALIZATION_ERROR, "Block decode failed");

    uint256 hash = block.GetHash();
    bool fBlockPresent = false;
    {
        LOCK(cs_main);
        BlockMap::iterator mi = mapBlockIndex.find(hash);
        if (mi != mapBlockIndex.end()) {
            CBlockIndex *pindex = mi->second;
            if (pindex->IsValid(BLOCK_VALID_SCRIPTS))
                return "duplicate";
            if (pindex->nStatus & BLOCK_FAILED_MASK)
                return "duplicate-invalid";
            // Otherwise, we might only have the header - process the block before returning
            fBlockPresent = true;
        }
    }

    {
        LOCK(cs_main);
        BlockMap::iterator mi = mapBlockIndex.find(block.hashPrevBlock);
        if (mi != mapBlockIndex.end()) {
            UpdateUncommittedBlockStructures(block, mi->second, Params().GetConsensus());
        }
    }

    CValidationState state;
    submitblock_StateCatcher sc(block.GetHash());
    RegisterValidationInterface(&sc);
    bool fAccepted = ProcessNewBlock(state, Params(), NULL, &block, true, NULL);
    UnregisterValidationInterface(&sc);
    if (fBlockPresent)
    {
        if (fAccepted && !sc.found)
            return "duplicate-inconclusive";
        return "duplicate";
    }
    if (fAccepted)
    {
        if (!sc.found)
            return "inconclusive";
        state = sc.state;
    }
    return BIP22ValidationResult(state);
}

UniValue estimatefee(const UniValue& params, bool fHelp)
{
    if (fHelp || params.size() != 1)
        throw runtime_error(
            "estimatefee nblocks\n"
            "\nEstimates the approximate fee per kilobyte needed for a transaction to begin\n"
            "confirmation within nblocks blocks.\n"
            "\nArguments:\n"
            "1. nblocks     (numeric)\n"
            "\nResult:\n"
            "n              (numeric) estimated fee-per-kilobyte\n"
            "\n"
            "A negative value is returned if not enough transactions and blocks\n"
            "have been observed to make an estimate.\n"
            "\nExample:\n"
            + HelpExampleCli("estimatefee", "6")
            );

    RPCTypeCheck(params, boost::assign::list_of(UniValue::VNUM));

    int nBlocks = params[0].get_int();
    if (nBlocks < 1)
        nBlocks = 1;

    CFeeRate feeRate = mempool.estimateFee(nBlocks);
    if (feeRate == CFeeRate(0))
        return -1.0;

    return ValueFromAmount(feeRate.GetFeePerK());
}

UniValue estimatepriority(const UniValue& params, bool fHelp)
{
    if (fHelp || params.size() != 1)
        throw runtime_error(
            "estimatepriority nblocks\n"
            "\nEstimates the approximate priority a zero-fee transaction needs to begin\n"
            "confirmation within nblocks blocks.\n"
            "\nArguments:\n"
            "1. nblocks     (numeric)\n"
            "\nResult:\n"
            "n              (numeric) estimated priority\n"
            "\n"
            "A negative value is returned if not enough transactions and blocks\n"
            "have been observed to make an estimate.\n"
            "\nExample:\n"
            + HelpExampleCli("estimatepriority", "6")
            );

    RPCTypeCheck(params, boost::assign::list_of(UniValue::VNUM));

    int nBlocks = params[0].get_int();
    if (nBlocks < 1)
        nBlocks = 1;

    return mempool.estimatePriority(nBlocks);
}

UniValue estimatesmartfee(const UniValue& params, bool fHelp)
{
    if (fHelp || params.size() != 1)
        throw runtime_error(
            "estimatesmartfee nblocks\n"
            "\nWARNING: This interface is unstable and may disappear or change!\n"
            "\nEstimates the approximate fee per kilobyte needed for a transaction to begin\n"
            "confirmation within nblocks blocks if possible and return the number of blocks\n"
            "for which the estimate is valid.\n"
            "\nArguments:\n"
            "1. nblocks     (numeric)\n"
            "\nResult:\n"
            "{\n"
            "  \"feerate\" : x.x,     (numeric) estimate fee-per-kilobyte (in BTC)\n"
            "  \"blocks\" : n         (numeric) block number where estimate was found\n"
            "}\n"
            "\n"
            "A negative value is returned if not enough transactions and blocks\n"
            "have been observed to make an estimate for any number of blocks.\n"
            "However it will not return a value below the mempool reject fee.\n"
            "\nExample:\n"
            + HelpExampleCli("estimatesmartfee", "6")
            );

    RPCTypeCheck(params, boost::assign::list_of(UniValue::VNUM));

    int nBlocks = params[0].get_int();

    UniValue result(UniValue::VOBJ);
    int answerFound;
    CFeeRate feeRate = mempool.estimateSmartFee(nBlocks, &answerFound);
    result.push_back(Pair("feerate", feeRate == CFeeRate(0) ? -1.0 : ValueFromAmount(feeRate.GetFeePerK())));
    result.push_back(Pair("blocks", answerFound));
    return result;
}

UniValue estimatesmartpriority(const UniValue& params, bool fHelp)
{
    if (fHelp || params.size() != 1)
        throw runtime_error(
            "estimatesmartpriority nblocks\n"
            "\nWARNING: This interface is unstable and may disappear or change!\n"
            "\nEstimates the approximate priority a zero-fee transaction needs to begin\n"
            "confirmation within nblocks blocks if possible and return the number of blocks\n"
            "for which the estimate is valid.\n"
            "\nArguments:\n"
            "1. nblocks     (numeric)\n"
            "\nResult:\n"
            "{\n"
            "  \"priority\" : x.x,    (numeric) estimated priority\n"
            "  \"blocks\" : n         (numeric) block number where estimate was found\n"
            "}\n"
            "\n"
            "A negative value is returned if not enough transactions and blocks\n"
            "have been observed to make an estimate for any number of blocks.\n"
            "However if the mempool reject fee is set it will return 1e9 * MAX_MONEY.\n"
            "\nExample:\n"
            + HelpExampleCli("estimatesmartpriority", "6")
            );

    RPCTypeCheck(params, boost::assign::list_of(UniValue::VNUM));

    int nBlocks = params[0].get_int();

    UniValue result(UniValue::VOBJ);
    int answerFound;
    double priority = mempool.estimateSmartPriority(nBlocks, &answerFound);
    result.push_back(Pair("priority", priority));
    result.push_back(Pair("blocks", answerFound));
    return result;
}

/* ************************************************************************** */
/* Merge mining.  */

UniValue getauxblock(const UniValue& params, bool fHelp)
{
    if (fHelp || params.size() > 2)
        throw std::runtime_error(
            "getauxblock (algo | hash auxpow)\n"
            "\nCreate or submit a merge-mined block.\n"
            "\nWith zero or one argument, create a new block and return\n"
            "information required to merge-mine it.  The optional argument\n"
            "determines the hashing algorithm (default: SHA256D).\n"
            "\nWith two arguments, submit a solved auxpow for a previously\n"
            "returned block.\n"
            "\nArguments first form:\n"
            "1. \"algo\"    (numeric, optional) algorithm for the block\n"
            "\nArguments second form:\n"
            "1. \"hash\"    (string, required) hash of the block to submit\n"
            "2. \"auxpow\"  (string, required) serialised auxpow found\n"
            "\nResult first form:\n"
            "{\n"
            "  \"hash\"               (string) hash of the created block\n"
            "  \"chainid\"            (numeric) chain ID for this block\n"
            "  \"algo\"               (numeric) algorithm for the block\n"
            "  \"previousblockhash\"  (string) hash of the previous block\n"
            "  \"coinbasevalue\"      (numeric) value of the block's coinbase\n"
            "  \"bits\"               (string) compressed target of the block\n"
            "  \"height\"             (numeric) height of the block\n"
            "  \"_target\"            (string) target in reversed byte order, deprecated\n"
            "}\n"
            "\nResult second form:\n"
            "xxxxx        (boolean) whether the submitted block was correct\n"
            "\nExamples:\n"
            + HelpExampleCli("getauxblock", "")
            + HelpExampleCli("getauxblock", "1")
            + HelpExampleCli("getauxblock", "\"hash\" \"serialised auxpow\"")
            + HelpExampleRpc("getauxblock", "")
            );

    boost::shared_ptr<CReserveScript> coinbaseScript;
    GetMainSignals().ScriptForMining(coinbaseScript);

    // If the keypool is exhausted, no script is returned at all.  Catch this.
    if (!coinbaseScript)
        throw JSONRPCError(RPC_WALLET_KEYPOOL_RAN_OUT, "Error: Keypool ran out, please call keypoolrefill first");

    //throw an error if no script was provided
    if (!coinbaseScript->reserveScript.size())
        throw JSONRPCError(RPC_INTERNAL_ERROR, "No coinbase script available (mining requires a wallet)");

    if (vNodes.empty() && !Params().MineBlocksOnDemand())
        throw JSONRPCError(RPC_CLIENT_NOT_CONNECTED,
                           "Huntercoin is not connected!");

    if (IsInitialBlockDownload() && !Params().MineBlocksOnDemand())
        throw JSONRPCError(RPC_CLIENT_IN_INITIAL_DOWNLOAD,
                           "Huntercoin is downloading blocks...");
    
    /* The variables below are used to keep track of created and not yet
       submitted auxpow blocks.  Lock them to be sure even for multiple
       RPC threads running in parallel.  */
    static CCriticalSection cs_auxblockCache;
    LOCK(cs_auxblockCache);
    static std::map<uint256, CBlock*> mapNewBlock;
    static std::vector<std::unique_ptr<CBlockTemplate>> vNewBlockTemplate;

    /* Create a new block?  */
    if (params.size() < 2)
    {
        PowAlgo algo = ALGO_SHA256D;
        if (params.size () >= 1)
          algo = DecodeAlgoParam (params[0]);

        static unsigned nTransactionsUpdatedLast;
        static const CBlockIndex* pindexPrev = nullptr;
        static uint64_t nStart;
        static CBlock* pblock = nullptr;
        static unsigned nExtraNonce = 0;

        // Update block
        /* TODO: One could keep a block for each algo ready so that
           we don't recreate it when the algo parameter is changed.
           Not sure how much impact this has on practical mining operations.  */
        {
        LOCK(cs_main);
        if (pindexPrev != chainActive.Tip()
            || pblock->GetAlgo() != algo
            || (mempool.GetTransactionsUpdated() != nTransactionsUpdatedLast
                && GetTime() - nStart > 60))
        {
            if (pindexPrev != chainActive.Tip())
            {
                // Clear old blocks since they're obsolete now.
                mapNewBlock.clear();
                vNewBlockTemplate.clear();
                pblock = nullptr;
            }

            // Create new block with nonce = 0 and extraNonce = 1
            std::unique_ptr<CBlockTemplate> newBlock(BlockAssembler(Params()).CreateNewBlock(algo, coinbaseScript->reserveScript));
            if (!newBlock)
                throw JSONRPCError(RPC_OUT_OF_MEMORY, "out of memory");

            // Update state only when CreateNewBlock succeeded
            nTransactionsUpdatedLast = mempool.GetTransactionsUpdated();
            pindexPrev = chainActive.Tip();
            nStart = GetTime();

            // Finalise it by setting the version and building the merkle root
            IncrementExtraNonce(&newBlock->block, pindexPrev, nExtraNonce);
            newBlock->block.SetAuxpowVersion(true);

            // Save
            pblock = &newBlock->block;
            mapNewBlock[pblock->GetHash()] = pblock;
            vNewBlockTemplate.push_back(std::move(newBlock));
        }
        }

        arith_uint256 target;
        bool fNegative, fOverflow;
        target.SetCompact(pblock->nBits, &fNegative, &fOverflow);
        if (fNegative || fOverflow || target == 0)
            throw std::runtime_error("invalid difficulty bits in block");

        UniValue result(UniValue::VOBJ);
        result.push_back(Pair("hash", pblock->GetHash().GetHex()));
        result.push_back(Pair("chainid", pblock->GetChainId()));
        result.push_back(Pair("algo", pblock->GetAlgo()));
        result.push_back(Pair("previousblockhash", pblock->hashPrevBlock.GetHex()));
        result.push_back(Pair("coinbasevalue", (int64_t)pblock->vtx[0].vout[0].nValue));
        result.push_back(Pair("bits", strprintf("%08x", pblock->nBits)));
        result.push_back(Pair("height", static_cast<int64_t> (pindexPrev->nHeight + 1)));
        result.push_back(Pair("_target", HexStr(BEGIN(target), END(target))));

        return result;
    }

    /* Submit a block instead.  Note that this need not lock cs_main,
       since ProcessNewBlock below locks it instead.  */

    assert(params.size() == 2);
    uint256 hash;
    hash.SetHex(params[0].get_str());

    const std::map<uint256, CBlock*>::iterator mit = mapNewBlock.find(hash);
    if (mit == mapNewBlock.end())
        throw JSONRPCError(RPC_INVALID_PARAMETER, "block hash unknown");
    CBlock& block = *mit->second;

    const std::vector<unsigned char> vchAuxPow = ParseHex(params[1].get_str());
    CDataStream ss(vchAuxPow, SER_GETHASH, PROTOCOL_VERSION);
    CAuxPow pow;
    ss >> pow;
    block.SetAuxpow(new CAuxPow(pow));
    assert(block.GetHash() == hash);

    CValidationState state;
    submitblock_StateCatcher sc(block.GetHash());
    RegisterValidationInterface(&sc);
    bool fAccepted = ProcessNewBlock(state, Params(), nullptr, &block,
                                     true, nullptr);
    UnregisterValidationInterface(&sc);

    if (fAccepted)
        coinbaseScript->KeepScript();

    return fAccepted;
}

/* ************************************************************************** */

static const CRPCCommand commands[] =
{ //  category              name                      actor (function)         okSafeMode
  //  --------------------- ------------------------  -----------------------  ----------
    { "mining",             "getnetworkhashps",       &getnetworkhashps,       true  },
    { "mining",             "getmininginfo",          &getmininginfo,          true  },
    { "mining",             "prioritisetransaction",  &prioritisetransaction,  true  },
    { "mining",             "submitblock",            &submitblock,            true  },
    { "mining",             "getauxblock",            &getauxblock,            true  },

    { "generating",         "generate",               &generate,               true  },
    { "generating",         "generatetoaddress",      &generatetoaddress,      true  },

    { "util",               "estimatefee",            &estimatefee,            true  },
    { "util",               "estimatepriority",       &estimatepriority,       true  },
    { "util",               "estimatesmartfee",       &estimatesmartfee,       true  },
    { "util",               "estimatesmartpriority",  &estimatesmartpriority,  true  },
};

void RegisterMiningRPCCommands(CRPCTable &tableRPC)
{
    for (unsigned int vcidx = 0; vcidx < ARRAYLEN(commands); vcidx++)
        tableRPC.appendCommand(commands[vcidx].name, &commands[vcidx]);
}<|MERGE_RESOLUTION|>--- conflicted
+++ resolved
@@ -274,14 +274,9 @@
             "  \"currentblocksize\": nnn,   (numeric) The last block size\n"
             "  \"currentblockweight\": nnn, (numeric) The last block weight\n"
             "  \"currentblocktx\": nnn,     (numeric) The last block transaction\n"
-<<<<<<< HEAD
             "  \"difficulty_algo\": xxx.xxxxx (numeric) The current difficulty for algo\n"
-            "  \"errors\": \"...\"          (string) Current errors\n"
-=======
-            "  \"difficulty\": xxx.xxxxx    (numeric) The current difficulty\n"
             "  \"errors\": \"...\"            (string) Current errors\n"
             "  \"networkhashps\": nnn,      (numeric) The network hashes per second\n"
->>>>>>> 79c28247
             "  \"pooledtx\": n              (numeric) The size of the mem pool\n"
             "  \"testnet\": true|false      (boolean) If using testnet or not\n"
             "  \"chain\": \"xxxx\",           (string) current network name as defined in BIP70 (main, test, regtest)\n"
