// Copyright (c) 2010 Satoshi Nakamoto
// Copyright (c) 2009-2015 The Bitcoin Core developers
// Distributed under the MIT software license, see the accompanying
// file COPYING or http://www.opensource.org/licenses/mit-license.php.

#include "base58.h"
#include "amount.h"
#include "chain.h"
#include "chainparams.h"
#include "consensus/consensus.h"
#include "consensus/params.h"
#include "consensus/validation.h"
#include "core_io.h"
#include "init.h"
#include "main.h"
#include "miner.h"
#include "net.h"
#include "pow.h"
#include "rpc/server.h"
#include "txmempool.h"
#include "util.h"
#include "utilstrencodings.h"
#include "validationinterface.h"

#include <stdint.h>
#include <memory>
#include <utility>

#include <boost/assign/list_of.hpp>
#include <boost/shared_ptr.hpp>

#include <univalue.h>

using namespace std;

/**
 * Return average network hashes per second based on the last 'lookup' blocks,
 * or from the last difficulty change if 'lookup' is nonpositive.
 * If 'height' is nonnegative, compute the estimate at the time when a given block was found.
 */
UniValue GetNetworkHashPS(int lookup, int height) {
    CBlockIndex *pb = chainActive.Tip();

    if (height >= 0 && height < chainActive.Height())
        pb = chainActive[height];

    if (pb == NULL || !pb->nHeight)
        return 0;

    // If lookup is -1, then use blocks since last difficulty change.
    if (lookup <= 0)
        lookup = pb->nHeight % Params().GetConsensus().DifficultyAdjustmentInterval() + 1;

    // If lookup is larger than chain, then set it to chain length.
    if (lookup > pb->nHeight)
        lookup = pb->nHeight;

    CBlockIndex *pb0 = pb;
    int64_t minTime = pb0->GetBlockTime();
    int64_t maxTime = minTime;
    for (int i = 0; i < lookup; i++) {
        pb0 = pb0->pprev;
        int64_t time = pb0->GetBlockTime();
        minTime = std::min(time, minTime);
        maxTime = std::max(time, maxTime);
    }

    // In case there's a situation where minTime == maxTime, we don't want a divide by zero exception.
    if (minTime == maxTime)
        return 0;

    arith_uint256 workDiff = pb->nChainWork - pb0->nChainWork;
    int64_t timeDiff = maxTime - minTime;

    return workDiff.getdouble() / timeDiff;
}

/* Decode an algorithm-selection parameter.  Throws error in case the algorithm
   selected is invalid.  */
PowAlgo
DecodeAlgoParam (const UniValue& param)
{
  int val;

  /* We have to accept both an integer (as it should be) and a string.
     In the latter case, we convert manually.  This is necessary since we
     cannot automatically convert in the client due to getauxblock's
     "complex" interface.  */

  if (param.isNum ())
    val = param.get_int ();
  else
    {
      const std::string& str = param.get_str ();
      const UniValue convVal(UniValue::VNUM, str);
      val = convVal.get_int ();
    }

  switch (val)
    {
    case ALGO_SHA256D:
    case ALGO_SCRYPT:
      return static_cast<PowAlgo> (val);

    default:
      throw JSONRPCError (RPC_INVALID_PARAMETER, "invalid algo selection");
    }

  assert (false);
}

UniValue getnetworkhashps(const UniValue& params, bool fHelp)
{
    if (fHelp || params.size() > 2)
        throw runtime_error(
            "getnetworkhashps ( blocks height )\n"
            "\nReturns the estimated network hashes per second based on the last n blocks.\n"
            "Pass in [blocks] to override # of blocks, -1 specifies since last difficulty change.\n"
            "Pass in [height] to estimate the network speed at the time when a certain block was found.\n"
            "\nArguments:\n"
            "1. blocks     (numeric, optional, default=120) The number of blocks, or -1 for blocks since last difficulty change.\n"
            "2. height     (numeric, optional, default=-1) To estimate at the time of the given height.\n"
            "\nResult:\n"
            "x             (numeric) Hashes per second estimated\n"
            "\nExamples:\n"
            + HelpExampleCli("getnetworkhashps", "")
            + HelpExampleRpc("getnetworkhashps", "")
       );

    LOCK(cs_main);
    return GetNetworkHashPS(params.size() > 0 ? params[0].get_int() : 120, params.size() > 1 ? params[1].get_int() : -1);
}

UniValue generateBlocks(boost::shared_ptr<CReserveScript> coinbaseScript, int nGenerate, PowAlgo algo, uint64_t nMaxTries, bool keepScript)
{
    static const int nInnerLoopCount = 0x10000;
    int nHeightStart = 0;
    int nHeightEnd = 0;
    int nHeight = 0;

    {   // Don't keep cs_main locked
        LOCK(cs_main);
        nHeightStart = chainActive.Height();
        nHeight = nHeightStart;
        nHeightEnd = nHeightStart+nGenerate;
    }
    unsigned int nExtraNonce = 0;
    UniValue blockHashes(UniValue::VARR);
    while (nHeight < nHeightEnd)
    {
        std::unique_ptr<CBlockTemplate> pblocktemplate(BlockAssembler(Params()).CreateNewBlock(algo, coinbaseScript->reserveScript));
        if (!pblocktemplate.get())
            throw JSONRPCError(RPC_INTERNAL_ERROR, "Couldn't create new block");
        CBlock *pblock = &pblocktemplate->block;
        {
            LOCK(cs_main);
            IncrementExtraNonce(pblock, chainActive.Tip(), nExtraNonce);
        }
        CAuxPow::initAuxPow(*pblock);
        CPureBlockHeader& miningHeader = pblock->auxpow->parentBlock;
        while (nMaxTries > 0 && miningHeader.nNonce < nInnerLoopCount && !CheckProofOfWork(miningHeader.GetPowHash(algo), pblock->nBits, algo, Params().GetConsensus())) {
            ++miningHeader.nNonce;
            --nMaxTries;
        }
        if (nMaxTries == 0) {
            break;
        }
        if (miningHeader.nNonce == nInnerLoopCount) {
            continue;
        }
        CValidationState state;
        if (!ProcessNewBlock(state, Params(), NULL, pblock, true, NULL, g_connman.get()))
            throw JSONRPCError(RPC_INTERNAL_ERROR, "ProcessNewBlock, block not accepted");
        ++nHeight;
        blockHashes.push_back(pblock->GetHash().GetHex());

        //mark script as important because it was used at least for one coinbase output if the script came from the wallet
        if (keepScript)
        {
            coinbaseScript->KeepScript();
        }
    }
    return blockHashes;
}

UniValue generate(const UniValue& params, bool fHelp)
{
    if (fHelp || params.size() < 1 || params.size() > 3)
        throw runtime_error(
            "generate numblocks ( algo ( maxtries ) )\n"
            "\nMine up to numblocks blocks immediately (before the RPC call returns)\n"
            "\nArguments:\n"
            "1. numblocks    (numeric, required) How many blocks are generated immediately.\n"
            "2. algo         (numeric, optional) Algorithm to use (default: SHA256D).\n"
            "3. maxtries     (numeric, optional) How many iterations to try (default = 1000000).\n"
            "\nResult\n"
            "[ blockhashes ]     (array) hashes of blocks generated\n"
            "\nExamples:\n"
            "\nGenerate 11 blocks\n"
            + HelpExampleCli("generate", "11")
        );

    int nGenerate = params[0].get_int();
    uint64_t nMaxTries = 1000000;
    if (params.size() > 2) {
        nMaxTries = params[2].get_int();
    }

    boost::shared_ptr<CReserveScript> coinbaseScript;
    GetMainSignals().ScriptForMining(coinbaseScript);

    PowAlgo algo = ALGO_SHA256D;
    if (params.size () >= 2)
        algo = DecodeAlgoParam(params[1]);

    // If the keypool is exhausted, no script is returned at all.  Catch this.
    if (!coinbaseScript)
        throw JSONRPCError(RPC_WALLET_KEYPOOL_RAN_OUT, "Error: Keypool ran out, please call keypoolrefill first");

    //throw an error if no script was provided
    if (coinbaseScript->reserveScript.empty())
        throw JSONRPCError(RPC_INTERNAL_ERROR, "No coinbase script available (mining requires a wallet)");

    return generateBlocks(coinbaseScript, nGenerate, algo, nMaxTries, true);
}

UniValue generatetoaddress(const UniValue& params, bool fHelp)
{
    if (fHelp || params.size() < 2 || params.size() > 4)
        throw runtime_error(
            "generatetoaddress numblocks address (algo (maxtries))\n"
            "\nMine blocks immediately to a specified address (before the RPC call returns)\n"
            "\nArguments:\n"
            "1. numblocks    (numeric, required) How many blocks are generated immediately.\n"
            "2. algo         (numeric, optional) Algorithm to use (default: SHA256D).\n"
            "3. address    (string, required) The address to send the newly generated bitcoin to.\n"
            "4. maxtries     (numeric, optional) How many iterations to try (default = 1000000).\n"
            "\nResult\n"
            "[ blockhashes ]     (array) hashes of blocks generated\n"
            "\nExamples:\n"
            "\nGenerate 11 blocks to myaddress\n"
            + HelpExampleCli("generatetoaddress", "11 \"myaddress\"")
        );

    int nGenerate = params[0].get_int();
    uint64_t nMaxTries = 1000000;
    if (params.size() > 3) {
        nMaxTries = params[3].get_int();
    }

    CBitcoinAddress address(params[1].get_str());
    if (!address.IsValid())
        throw JSONRPCError(RPC_INVALID_ADDRESS_OR_KEY, "Error: Invalid address");

    PowAlgo algo = ALGO_SHA256D;
    if (params.size () >= 3)
        algo = DecodeAlgoParam(params[2]);
    
    boost::shared_ptr<CReserveScript> coinbaseScript(new CReserveScript());
    coinbaseScript->reserveScript = GetScriptForDestination(address.Get());

    return generateBlocks(coinbaseScript, nGenerate, algo, nMaxTries, false);
}

UniValue getmininginfo(const UniValue& params, bool fHelp)
{
    if (fHelp || params.size() != 0)
        throw runtime_error(
            "getmininginfo\n"
            "\nReturns a json object containing mining-related information."
            "\nResult:\n"
            "{\n"
            "  \"blocks\": nnn,             (numeric) The current block\n"
            "  \"currentblocksize\": nnn,   (numeric) The last block size\n"
            "  \"currentblockweight\": nnn, (numeric) The last block weight\n"
            "  \"currentblocktx\": nnn,     (numeric) The last block transaction\n"
            "  \"difficulty_algo\": xxx.xxxxx (numeric) The current difficulty for algo\n"
            "  \"errors\": \"...\"            (string) Current errors\n"
            "  \"networkhashps\": nnn,      (numeric) The network hashes per second\n"
            "  \"pooledtx\": n              (numeric) The size of the mem pool\n"
            "  \"testnet\": true|false      (boolean) If using testnet or not\n"
            "  \"chain\": \"xxxx\",           (string) current network name as defined in BIP70 (main, test, regtest)\n"
            "}\n"
            "\nExamples:\n"
            + HelpExampleCli("getmininginfo", "")
            + HelpExampleRpc("getmininginfo", "")
        );


    LOCK(cs_main);

    UniValue obj(UniValue::VOBJ);
    obj.push_back(Pair("blocks",           (int)chainActive.Height()));
    obj.push_back(Pair("currentblocksize", (uint64_t)nLastBlockSize));
    obj.push_back(Pair("currentblockweight", (uint64_t)nLastBlockWeight));
    obj.push_back(Pair("currentblocktx",   (uint64_t)nLastBlockTx));
    obj.push_back(Pair("difficulty_sha256d", (double)GetDifficulty(ALGO_SHA256D)));
    obj.push_back(Pair("difficulty_scrypt", (double)GetDifficulty(ALGO_SCRYPT)));
    obj.push_back(Pair("errors",           GetWarnings("statusbar")));
    obj.push_back(Pair("networkhashps",    getnetworkhashps(params, false)));
    obj.push_back(Pair("pooledtx",         (uint64_t)mempool.size()));
    obj.push_back(Pair("testnet",          Params().TestnetToBeDeprecatedFieldRPC()));
    obj.push_back(Pair("chain",            Params().NetworkIDString()));
    return obj;
}


// NOTE: Unlike wallet RPC (which use BTC values), mining RPCs follow GBT (BIP 22) in using satoshi amounts
UniValue prioritisetransaction(const UniValue& params, bool fHelp)
{
    if (fHelp || params.size() != 3)
        throw runtime_error(
            "prioritisetransaction <txid> <priority delta> <fee delta>\n"
            "Accepts the transaction into mined blocks at a higher (or lower) priority\n"
            "\nArguments:\n"
            "1. \"txid\"       (string, required) The transaction id.\n"
            "2. priority delta (numeric, required) The priority to add or subtract.\n"
            "                  The transaction selection algorithm considers the tx as it would have a higher priority.\n"
            "                  (priority of a transaction is calculated: coinage * value_in_satoshis / txsize) \n"
            "3. fee delta      (numeric, required) The fee value (in satoshis) to add (or subtract, if negative).\n"
            "                  The fee is not actually paid, only the algorithm for selecting transactions into a block\n"
            "                  considers the transaction as it would have paid a higher (or lower) fee.\n"
            "\nResult\n"
            "true              (boolean) Returns true\n"
            "\nExamples:\n"
            + HelpExampleCli("prioritisetransaction", "\"txid\" 0.0 10000")
            + HelpExampleRpc("prioritisetransaction", "\"txid\", 0.0, 10000")
        );

    LOCK(cs_main);

    uint256 hash = ParseHashStr(params[0].get_str(), "txid");
    CAmount nAmount = params[2].get_int64();

    mempool.PrioritiseTransaction(hash, params[0].get_str(), params[1].get_real(), nAmount);
    return true;
}


// NOTE: Assumes a conclusive result; if result is inconclusive, it must be handled by caller
static UniValue BIP22ValidationResult(const CValidationState& state)
{
    if (state.IsValid())
        return NullUniValue;

    std::string strRejectReason = state.GetRejectReason();
    if (state.IsError())
        throw JSONRPCError(RPC_VERIFY_ERROR, strRejectReason);
    if (state.IsInvalid())
    {
        if (strRejectReason.empty())
            return "rejected";
        return strRejectReason;
    }
    // Should be impossible
    return "valid?";
}

#if 0
getblocktemplate is disabled for merge-mining, since getauxblock should
be used instead.  All blocks are required to be merge-mined, thus GBT
makes no sense.

std::string gbt_vb_name(const Consensus::DeploymentPos pos) {
    const struct BIP9DeploymentInfo& vbinfo = VersionBitsDeploymentInfo[pos];
    std::string s = vbinfo.name;
    if (!vbinfo.gbt_force) {
        s.insert(s.begin(), '!');
    }
    return s;
}

UniValue getblocktemplate(const UniValue& params, bool fHelp)
{
    if (fHelp || params.size() > 1)
        throw runtime_error(
            "getblocktemplate ( \"jsonrequestobject\" )\n"
            "\nIf the request parameters include a 'mode' key, that is used to explicitly select between the default 'template' request or a 'proposal'.\n"
            "It returns data needed to construct a block to work on.\n"
            "For full specification, see BIPs 22 and 9:\n"
            "    https://github.com/bitcoin/bips/blob/master/bip-0022.mediawiki\n"
            "    https://github.com/bitcoin/bips/blob/master/bip-0009.mediawiki#getblocktemplate_changes\n"

            "\nArguments:\n"
            "1. \"jsonrequestobject\"       (string, optional) A json object in the following spec\n"
            "     {\n"
            "       \"mode\":\"template\"    (string, optional) This must be set to \"template\" or omitted\n"
            "       \"capabilities\":[       (array, optional) A list of strings\n"
            "           \"support\"           (string) client side supported feature, 'longpoll', 'coinbasetxn', 'coinbasevalue', 'proposal', 'serverlist', 'workid'\n"
            "           ,...\n"
            "         ]\n"
            "     }\n"
            "\n"

            "\nResult:\n"
            "{\n"
            "  \"version\" : n,                    (numeric) The block version\n"
            "  \"rules\" : [ \"rulename\", ... ],    (array of strings) specific block rules that are to be enforced\n"
            "  \"vbavailable\" : {                 (json object) set of pending, supported versionbit (BIP 9) softfork deployments\n"
            "      \"rulename\" : bitnumber        (numeric) identifies the bit number as indicating acceptance and readiness for the named softfork rule\n"
            "      ,...\n"
            "  },\n"
            "  \"vbrequired\" : n,                 (numeric) bit mask of versionbits the server requires set in submissions\n"
            "  \"previousblockhash\" : \"xxxx\",    (string) The hash of current highest block\n"
            "  \"transactions\" : [                (array) contents of non-coinbase transactions that should be included in the next block\n"
            "      {\n"
            "         \"data\" : \"xxxx\",          (string) transaction data encoded in hexadecimal (byte-for-byte)\n"
            "         \"txid\" : \"xxxx\",          (string) transaction id encoded in little-endian hexadecimal\n"
            "         \"hash\" : \"xxxx\",          (string) hash encoded in little-endian hexadecimal (including witness data)\n"
            "         \"depends\" : [              (array) array of numbers \n"
            "             n                        (numeric) transactions before this one (by 1-based index in 'transactions' list) that must be present in the final block if this one is\n"
            "             ,...\n"
            "         ],\n"
            "         \"fee\": n,                   (numeric) difference in value between transaction inputs and outputs (in Satoshis); for coinbase transactions, this is a negative Number of the total collected block fees (ie, not including the block subsidy); if key is not present, fee is unknown and clients MUST NOT assume there isn't one\n"
            "         \"sigops\" : n,               (numeric) total SigOps cost, as counted for purposes of block limits; if key is not present, sigop cost is unknown and clients MUST NOT assume it is zero\n"
            "         \"weight\" : n,               (numeric) total transaction weight, as counted for purposes of block limits\n"
            "         \"required\" : true|false     (boolean) if provided and true, this transaction must be in the final block\n"
            "      }\n"
            "      ,...\n"
            "  ],\n"
            "  \"coinbaseaux\" : {                  (json object) data that should be included in the coinbase's scriptSig content\n"
            "      \"flags\" : \"flags\"            (string) \n"
            "  },\n"
            "  \"coinbasevalue\" : n,               (numeric) maximum allowable input to coinbase transaction, including the generation award and transaction fees (in Satoshis)\n"
            "  \"coinbasetxn\" : { ... },           (json object) information for coinbase transaction\n"
            "  \"target\" : \"xxxx\",               (string) The hash target\n"
            "  \"mintime\" : xxx,                   (numeric) The minimum timestamp appropriate for next block time in seconds since epoch (Jan 1 1970 GMT)\n"
            "  \"mutable\" : [                      (array of string) list of ways the block template may be changed \n"
            "     \"value\"                         (string) A way the block template may be changed, e.g. 'time', 'transactions', 'prevblock'\n"
            "     ,...\n"
            "  ],\n"
            "  \"noncerange\" : \"00000000ffffffff\",   (string) A range of valid nonces\n"
            "  \"sigoplimit\" : n,                 (numeric) cost limit of sigops in blocks\n"
            "  \"sizelimit\" : n,                  (numeric) limit of block size\n"
            "  \"weightlimit\" : n,                (numeric) limit of block weight\n"
            "  \"curtime\" : ttt,                  (numeric) current timestamp in seconds since epoch (Jan 1 1970 GMT)\n"
            "  \"bits\" : \"xxx\",                 (string) compressed target of next block\n"
            "  \"height\" : n                      (numeric) The height of the next block\n"
            "}\n"

            "\nExamples:\n"
            + HelpExampleCli("getblocktemplate", "")
            + HelpExampleRpc("getblocktemplate", "")
         );

    LOCK(cs_main);

    std::string strMode = "template";
    UniValue lpval = NullUniValue;
    std::set<std::string> setClientRules;
    int64_t nMaxVersionPreVB = -1;
    if (params.size() > 0)
    {
        const UniValue& oparam = params[0].get_obj();
        const UniValue& modeval = find_value(oparam, "mode");
        if (modeval.isStr())
            strMode = modeval.get_str();
        else if (modeval.isNull())
        {
            /* Do nothing */
        }
        else
            throw JSONRPCError(RPC_INVALID_PARAMETER, "Invalid mode");
        lpval = find_value(oparam, "longpollid");

        if (strMode == "proposal")
        {
            const UniValue& dataval = find_value(oparam, "data");
            if (!dataval.isStr())
                throw JSONRPCError(RPC_TYPE_ERROR, "Missing data String key for proposal");

            CBlock block;
            if (!DecodeHexBlk(block, dataval.get_str()))
                throw JSONRPCError(RPC_DESERIALIZATION_ERROR, "Block decode failed");

            uint256 hash = block.GetHash();
            BlockMap::iterator mi = mapBlockIndex.find(hash);
            if (mi != mapBlockIndex.end()) {
                CBlockIndex *pindex = mi->second;
                if (pindex->IsValid(BLOCK_VALID_SCRIPTS))
                    return "duplicate";
                if (pindex->nStatus & BLOCK_FAILED_MASK)
                    return "duplicate-invalid";
                return "duplicate-inconclusive";
            }

            CBlockIndex* const pindexPrev = chainActive.Tip();
            // TestBlockValidity only supports blocks built on the current Tip
            if (block.hashPrevBlock != pindexPrev->GetBlockHash())
                return "inconclusive-not-best-prevblk";
            CValidationState state;
            TestBlockValidity(state, Params(), block, pindexPrev, false, true);
            return BIP22ValidationResult(state);
        }

        const UniValue& aClientRules = find_value(oparam, "rules");
        if (aClientRules.isArray()) {
            for (unsigned int i = 0; i < aClientRules.size(); ++i) {
                const UniValue& v = aClientRules[i];
                setClientRules.insert(v.get_str());
            }
        } else {
            // NOTE: It is important that this NOT be read if versionbits is supported
            const UniValue& uvMaxVersion = find_value(oparam, "maxversion");
            if (uvMaxVersion.isNum()) {
                nMaxVersionPreVB = uvMaxVersion.get_int64();
            }
        }
    }

    if (strMode != "template")
        throw JSONRPCError(RPC_INVALID_PARAMETER, "Invalid mode");

<<<<<<< HEAD
    if (vNodes.empty())
        throw JSONRPCError(RPC_CLIENT_NOT_CONNECTED, "Huntercoin is not connected!");
=======
    if(!g_connman)
        throw JSONRPCError(RPC_CLIENT_P2P_DISABLED, "Error: Peer-to-peer functionality missing or disabled");

    if (g_connman->GetNodeCount(CConnman::CONNECTIONS_ALL) == 0)
        throw JSONRPCError(RPC_CLIENT_NOT_CONNECTED, "Namecoin is not connected!");
>>>>>>> 10208c6d

    if (IsInitialBlockDownload())
        throw JSONRPCError(RPC_CLIENT_IN_INITIAL_DOWNLOAD, "Huntercoin is downloading blocks...");

    static unsigned int nTransactionsUpdatedLast;

    if (!lpval.isNull())
    {
        // Wait to respond until either the best block changes, OR a minute has passed and there are more transactions
        uint256 hashWatchedChain;
        boost::system_time checktxtime;
        unsigned int nTransactionsUpdatedLastLP;

        if (lpval.isStr())
        {
            // Format: <hashBestChain><nTransactionsUpdatedLast>
            std::string lpstr = lpval.get_str();

            hashWatchedChain.SetHex(lpstr.substr(0, 64));
            nTransactionsUpdatedLastLP = atoi64(lpstr.substr(64));
        }
        else
        {
            // NOTE: Spec does not specify behaviour for non-string longpollid, but this makes testing easier
            hashWatchedChain = chainActive.Tip()->GetBlockHash();
            nTransactionsUpdatedLastLP = nTransactionsUpdatedLast;
        }

        // Release the wallet and main lock while waiting
        LEAVE_CRITICAL_SECTION(cs_main);
        {
            checktxtime = boost::get_system_time() + boost::posix_time::minutes(1);

            boost::unique_lock<boost::mutex> lock(csBestBlock);
            while (chainActive.Tip()->GetBlockHash() == hashWatchedChain && IsRPCRunning())
            {
                if (!cvBlockChange.timed_wait(lock, checktxtime))
                {
                    // Timeout: Check transactions for update
                    if (mempool.GetTransactionsUpdated() != nTransactionsUpdatedLastLP)
                        break;
                    checktxtime += boost::posix_time::seconds(10);
                }
            }
        }
        ENTER_CRITICAL_SECTION(cs_main);

        if (!IsRPCRunning())
            throw JSONRPCError(RPC_CLIENT_NOT_CONNECTED, "Shutting down");
        // TODO: Maybe recheck connections/IBD and (if something wrong) send an expires-immediately template to stop miners?
    }

    // Update block
    static CBlockIndex* pindexPrev;
    static int64_t nStart;
    static CBlockTemplate* pblocktemplate;
    if (pindexPrev != chainActive.Tip() ||
        (mempool.GetTransactionsUpdated() != nTransactionsUpdatedLast && GetTime() - nStart > 5))
    {
        // Clear pindexPrev so future calls make a new block, despite any failures from here on
        pindexPrev = NULL;

        // Store the pindexBest used before CreateNewBlock, to avoid races
        nTransactionsUpdatedLast = mempool.GetTransactionsUpdated();
        CBlockIndex* pindexPrevNew = chainActive.Tip();
        nStart = GetTime();

        // Create new block
        if(pblocktemplate)
        {
            delete pblocktemplate;
            pblocktemplate = NULL;
        }
        CScript scriptDummy = CScript() << OP_TRUE;
        pblocktemplate = BlockAssembler(Params()).CreateNewBlock(ALGO_SHA256D, scriptDummy);
        if (!pblocktemplate)
            throw JSONRPCError(RPC_OUT_OF_MEMORY, "Out of memory");

        // Need to update only after we know CreateNewBlock succeeded
        pindexPrev = pindexPrevNew;
    }
    CBlock* pblock = &pblocktemplate->block; // pointer for convenience
    const Consensus::Params& consensusParams = Params().GetConsensus();

    // Update nTime
    UpdateTime(pblock, consensusParams, pindexPrev);
    pblock->nNonce = 0;

    // NOTE: If at some point we support pre-segwit miners post-segwit-activation, this needs to take segwit support into consideration
    const bool fPreSegWit = (THRESHOLD_ACTIVE != VersionBitsState(pindexPrev, consensusParams, Consensus::DEPLOYMENT_SEGWIT, versionbitscache));

    UniValue aCaps(UniValue::VARR); aCaps.push_back("proposal");

    UniValue transactions(UniValue::VARR);
    map<uint256, int64_t> setTxIndex;
    int i = 0;
    BOOST_FOREACH (CTransaction& tx, pblock->vtx) {
        uint256 txHash = tx.GetHash();
        setTxIndex[txHash] = i++;

        if (tx.IsCoinBase())
            continue;

        UniValue entry(UniValue::VOBJ);

        entry.push_back(Pair("data", EncodeHexTx(tx)));
        entry.push_back(Pair("txid", txHash.GetHex()));
        entry.push_back(Pair("hash", tx.GetWitnessHash().GetHex()));

        UniValue deps(UniValue::VARR);
        BOOST_FOREACH (const CTxIn &in, tx.vin)
        {
            if (setTxIndex.count(in.prevout.hash))
                deps.push_back(setTxIndex[in.prevout.hash]);
        }
        entry.push_back(Pair("depends", deps));

        int index_in_template = i - 1;
        entry.push_back(Pair("fee", pblocktemplate->vTxFees[index_in_template]));
        int64_t nTxSigOps = pblocktemplate->vTxSigOpsCost[index_in_template];
        if (fPreSegWit) {
            assert(nTxSigOps % WITNESS_SCALE_FACTOR == 0);
            nTxSigOps /= WITNESS_SCALE_FACTOR;
        }
        entry.push_back(Pair("sigops", nTxSigOps));
        entry.push_back(Pair("weight", GetTransactionWeight(tx)));

        transactions.push_back(entry);
    }

    UniValue aux(UniValue::VOBJ);
    aux.push_back(Pair("flags", HexStr(COINBASE_FLAGS.begin(), COINBASE_FLAGS.end())));

    arith_uint256 hashTarget = arith_uint256().SetCompact(pblock->nBits);

    UniValue aMutable(UniValue::VARR);
    aMutable.push_back("time");
    aMutable.push_back("transactions");
    aMutable.push_back("prevblock");

    UniValue result(UniValue::VOBJ);
    result.push_back(Pair("capabilities", aCaps));

    UniValue aRules(UniValue::VARR);
    UniValue vbavailable(UniValue::VOBJ);
    for (int i = 0; i < (int)Consensus::MAX_VERSION_BITS_DEPLOYMENTS; ++i) {
        Consensus::DeploymentPos pos = Consensus::DeploymentPos(i);
        ThresholdState state = VersionBitsState(pindexPrev, consensusParams, pos, versionbitscache);
        switch (state) {
            case THRESHOLD_DEFINED:
            case THRESHOLD_FAILED:
                // Not exposed to GBT at all
                break;
            case THRESHOLD_LOCKED_IN:
                // Ensure bit is set in block version
                pblock->nVersion |= VersionBitsMask(consensusParams, pos);
                // FALL THROUGH to get vbavailable set...
            case THRESHOLD_STARTED:
            {
                const struct BIP9DeploymentInfo& vbinfo = VersionBitsDeploymentInfo[pos];
                vbavailable.push_back(Pair(gbt_vb_name(pos), consensusParams.vDeployments[pos].bit));
                if (setClientRules.find(vbinfo.name) == setClientRules.end()) {
                    if (!vbinfo.gbt_force) {
                        // If the client doesn't support this, don't indicate it in the [default] version
                        pblock->nVersion &= ~VersionBitsMask(consensusParams, pos);
                    }
                }
                break;
            }
            case THRESHOLD_ACTIVE:
            {
                // Add to rules only
                const struct BIP9DeploymentInfo& vbinfo = VersionBitsDeploymentInfo[pos];
                aRules.push_back(gbt_vb_name(pos));
                if (setClientRules.find(vbinfo.name) == setClientRules.end()) {
                    // Not supported by the client; make sure it's safe to proceed
                    if (!vbinfo.gbt_force) {
                        // If we do anything other than throw an exception here, be sure version/force isn't sent to old clients
                        throw JSONRPCError(RPC_INVALID_PARAMETER, strprintf("Support for '%s' rule requires explicit client support", vbinfo.name));
                    }
                }
                break;
            }
        }
    }
    result.push_back(Pair("version", pblock->nVersion));
    result.push_back(Pair("rules", aRules));
    result.push_back(Pair("vbavailable", vbavailable));
    result.push_back(Pair("vbrequired", int(0)));

    if (nMaxVersionPreVB >= 2) {
        // If VB is supported by the client, nMaxVersionPreVB is -1, so we won't get here
        // Because BIP 34 changed how the generation transaction is serialized, we can only use version/force back to v2 blocks
        // This is safe to do [otherwise-]unconditionally only because we are throwing an exception above if a non-force deployment gets activated
        // Note that this can probably also be removed entirely after the first BIP9 non-force deployment (ie, probably segwit) gets activated
        aMutable.push_back("version/force");
    }

    result.push_back(Pair("previousblockhash", pblock->hashPrevBlock.GetHex()));
    result.push_back(Pair("transactions", transactions));
    result.push_back(Pair("coinbaseaux", aux));
    result.push_back(Pair("coinbasevalue", (int64_t)pblock->vtx[0].vout[0].nValue));
    result.push_back(Pair("longpollid", chainActive.Tip()->GetBlockHash().GetHex() + i64tostr(nTransactionsUpdatedLast)));
    result.push_back(Pair("target", hashTarget.GetHex()));
    result.push_back(Pair("mintime", (int64_t)pindexPrev->GetMedianTimePast()+1));
    result.push_back(Pair("mutable", aMutable));
    result.push_back(Pair("noncerange", "00000000ffffffff"));
    int64_t nSigOpLimit = MAX_BLOCK_SIGOPS_COST;
    if (fPreSegWit) {
        assert(nSigOpLimit % WITNESS_SCALE_FACTOR == 0);
        nSigOpLimit /= WITNESS_SCALE_FACTOR;
    }
    result.push_back(Pair("sigoplimit", nSigOpLimit));
    result.push_back(Pair("sizelimit", (int64_t)MAX_BLOCK_SERIALIZED_SIZE));
    result.push_back(Pair("weightlimit", (int64_t)MAX_BLOCK_WEIGHT));
    result.push_back(Pair("curtime", pblock->GetBlockTime()));
    result.push_back(Pair("bits", strprintf("%08x", pblock->nBits)));
    result.push_back(Pair("height", (int64_t)(pindexPrev->nHeight+1)));
    if (!pblocktemplate->vchCoinbaseCommitment.empty()) {
        result.push_back(Pair("default_witness_commitment", HexStr(pblocktemplate->vchCoinbaseCommitment.begin(), pblocktemplate->vchCoinbaseCommitment.end())));
    }

    return result;
}
#endif // Disabled getblocktemplate

class submitblock_StateCatcher : public CValidationInterface
{
public:
    uint256 hash;
    bool found;
    CValidationState state;

    submitblock_StateCatcher(const uint256 &hashIn) : hash(hashIn), found(false), state() {};

protected:
    virtual void BlockChecked(const CBlock& block, const CValidationState& stateIn) {
        if (block.GetHash() != hash)
            return;
        found = true;
        state = stateIn;
    };
};

UniValue submitblock(const UniValue& params, bool fHelp)
{
    if (fHelp || params.size() < 1 || params.size() > 2)
        throw runtime_error(
            "submitblock \"hexdata\" ( \"jsonparametersobject\" )\n"
            "\nAttempts to submit new block to network.\n"
            "The 'jsonparametersobject' parameter is currently ignored.\n"
            "See https://en.bitcoin.it/wiki/BIP_0022 for full specification.\n"

            "\nArguments\n"
            "1. \"hexdata\"    (string, required) the hex-encoded block data to submit\n"
            "2. \"jsonparametersobject\"     (string, optional) object of optional parameters\n"
            "    {\n"
            "      \"workid\" : \"id\"    (string, optional) if the server provided a workid, it MUST be included with submissions\n"
            "    }\n"
            "\nResult:\n"
            "\nExamples:\n"
            + HelpExampleCli("submitblock", "\"mydata\"")
            + HelpExampleRpc("submitblock", "\"mydata\"")
        );

    CBlock block;
    if (!DecodeHexBlk(block, params[0].get_str()))
        throw JSONRPCError(RPC_DESERIALIZATION_ERROR, "Block decode failed");

    uint256 hash = block.GetHash();
    bool fBlockPresent = false;
    {
        LOCK(cs_main);
        BlockMap::iterator mi = mapBlockIndex.find(hash);
        if (mi != mapBlockIndex.end()) {
            CBlockIndex *pindex = mi->second;
            if (pindex->IsValid(BLOCK_VALID_SCRIPTS))
                return "duplicate";
            if (pindex->nStatus & BLOCK_FAILED_MASK)
                return "duplicate-invalid";
            // Otherwise, we might only have the header - process the block before returning
            fBlockPresent = true;
        }
    }

    {
        LOCK(cs_main);
        BlockMap::iterator mi = mapBlockIndex.find(block.hashPrevBlock);
        if (mi != mapBlockIndex.end()) {
            UpdateUncommittedBlockStructures(block, mi->second, Params().GetConsensus());
        }
    }

    CValidationState state;
    submitblock_StateCatcher sc(block.GetHash());
    RegisterValidationInterface(&sc);
    bool fAccepted = ProcessNewBlock(state, Params(), NULL, &block, true, NULL, g_connman.get());
    UnregisterValidationInterface(&sc);
    if (fBlockPresent)
    {
        if (fAccepted && !sc.found)
            return "duplicate-inconclusive";
        return "duplicate";
    }
    if (fAccepted)
    {
        if (!sc.found)
            return "inconclusive";
        state = sc.state;
    }
    return BIP22ValidationResult(state);
}

UniValue estimatefee(const UniValue& params, bool fHelp)
{
    if (fHelp || params.size() != 1)
        throw runtime_error(
            "estimatefee nblocks\n"
            "\nEstimates the approximate fee per kilobyte needed for a transaction to begin\n"
            "confirmation within nblocks blocks.\n"
            "\nArguments:\n"
            "1. nblocks     (numeric)\n"
            "\nResult:\n"
            "n              (numeric) estimated fee-per-kilobyte\n"
            "\n"
            "A negative value is returned if not enough transactions and blocks\n"
            "have been observed to make an estimate.\n"
            "\nExample:\n"
            + HelpExampleCli("estimatefee", "6")
            );

    RPCTypeCheck(params, boost::assign::list_of(UniValue::VNUM));

    int nBlocks = params[0].get_int();
    if (nBlocks < 1)
        nBlocks = 1;

    CFeeRate feeRate = mempool.estimateFee(nBlocks);
    if (feeRate == CFeeRate(0))
        return -1.0;

    return ValueFromAmount(feeRate.GetFeePerK());
}

UniValue estimatepriority(const UniValue& params, bool fHelp)
{
    if (fHelp || params.size() != 1)
        throw runtime_error(
            "estimatepriority nblocks\n"
            "\nEstimates the approximate priority a zero-fee transaction needs to begin\n"
            "confirmation within nblocks blocks.\n"
            "\nArguments:\n"
            "1. nblocks     (numeric)\n"
            "\nResult:\n"
            "n              (numeric) estimated priority\n"
            "\n"
            "A negative value is returned if not enough transactions and blocks\n"
            "have been observed to make an estimate.\n"
            "\nExample:\n"
            + HelpExampleCli("estimatepriority", "6")
            );

    RPCTypeCheck(params, boost::assign::list_of(UniValue::VNUM));

    int nBlocks = params[0].get_int();
    if (nBlocks < 1)
        nBlocks = 1;

    return mempool.estimatePriority(nBlocks);
}

UniValue estimatesmartfee(const UniValue& params, bool fHelp)
{
    if (fHelp || params.size() != 1)
        throw runtime_error(
            "estimatesmartfee nblocks\n"
            "\nWARNING: This interface is unstable and may disappear or change!\n"
            "\nEstimates the approximate fee per kilobyte needed for a transaction to begin\n"
            "confirmation within nblocks blocks if possible and return the number of blocks\n"
            "for which the estimate is valid.\n"
            "\nArguments:\n"
            "1. nblocks     (numeric)\n"
            "\nResult:\n"
            "{\n"
            "  \"feerate\" : x.x,     (numeric) estimate fee-per-kilobyte (in BTC)\n"
            "  \"blocks\" : n         (numeric) block number where estimate was found\n"
            "}\n"
            "\n"
            "A negative value is returned if not enough transactions and blocks\n"
            "have been observed to make an estimate for any number of blocks.\n"
            "However it will not return a value below the mempool reject fee.\n"
            "\nExample:\n"
            + HelpExampleCli("estimatesmartfee", "6")
            );

    RPCTypeCheck(params, boost::assign::list_of(UniValue::VNUM));

    int nBlocks = params[0].get_int();

    UniValue result(UniValue::VOBJ);
    int answerFound;
    CFeeRate feeRate = mempool.estimateSmartFee(nBlocks, &answerFound);
    result.push_back(Pair("feerate", feeRate == CFeeRate(0) ? -1.0 : ValueFromAmount(feeRate.GetFeePerK())));
    result.push_back(Pair("blocks", answerFound));
    return result;
}

UniValue estimatesmartpriority(const UniValue& params, bool fHelp)
{
    if (fHelp || params.size() != 1)
        throw runtime_error(
            "estimatesmartpriority nblocks\n"
            "\nWARNING: This interface is unstable and may disappear or change!\n"
            "\nEstimates the approximate priority a zero-fee transaction needs to begin\n"
            "confirmation within nblocks blocks if possible and return the number of blocks\n"
            "for which the estimate is valid.\n"
            "\nArguments:\n"
            "1. nblocks     (numeric)\n"
            "\nResult:\n"
            "{\n"
            "  \"priority\" : x.x,    (numeric) estimated priority\n"
            "  \"blocks\" : n         (numeric) block number where estimate was found\n"
            "}\n"
            "\n"
            "A negative value is returned if not enough transactions and blocks\n"
            "have been observed to make an estimate for any number of blocks.\n"
            "However if the mempool reject fee is set it will return 1e9 * MAX_MONEY.\n"
            "\nExample:\n"
            + HelpExampleCli("estimatesmartpriority", "6")
            );

    RPCTypeCheck(params, boost::assign::list_of(UniValue::VNUM));

    int nBlocks = params[0].get_int();

    UniValue result(UniValue::VOBJ);
    int answerFound;
    double priority = mempool.estimateSmartPriority(nBlocks, &answerFound);
    result.push_back(Pair("priority", priority));
    result.push_back(Pair("blocks", answerFound));
    return result;
}

/* ************************************************************************** */
/* Merge mining.  */

UniValue getauxblock(const UniValue& params, bool fHelp)
{
    if (fHelp || params.size() > 2)
        throw std::runtime_error(
            "getauxblock (algo | hash auxpow)\n"
            "\nCreate or submit a merge-mined block.\n"
            "\nWith zero or one argument, create a new block and return\n"
            "information required to merge-mine it.  The optional argument\n"
            "determines the hashing algorithm (default: SHA256D).\n"
            "\nWith two arguments, submit a solved auxpow for a previously\n"
            "returned block.\n"
            "\nArguments first form:\n"
            "1. \"algo\"    (numeric, optional) algorithm for the block\n"
            "\nArguments second form:\n"
            "1. \"hash\"    (string, required) hash of the block to submit\n"
            "2. \"auxpow\"  (string, required) serialised auxpow found\n"
            "\nResult first form:\n"
            "{\n"
            "  \"hash\"               (string) hash of the created block\n"
            "  \"chainid\"            (numeric) chain ID for this block\n"
            "  \"algo\"               (numeric) algorithm for the block\n"
            "  \"previousblockhash\"  (string) hash of the previous block\n"
            "  \"coinbasevalue\"      (numeric) value of the block's coinbase\n"
            "  \"bits\"               (string) compressed target of the block\n"
            "  \"height\"             (numeric) height of the block\n"
            "  \"_target\"            (string) target in reversed byte order, deprecated\n"
            "}\n"
            "\nResult second form:\n"
            "xxxxx        (boolean) whether the submitted block was correct\n"
            "\nExamples:\n"
            + HelpExampleCli("getauxblock", "")
            + HelpExampleCli("getauxblock", "1")
            + HelpExampleCli("getauxblock", "\"hash\" \"serialised auxpow\"")
            + HelpExampleRpc("getauxblock", "")
            );

    boost::shared_ptr<CReserveScript> coinbaseScript;
    GetMainSignals().ScriptForMining(coinbaseScript);

    // If the keypool is exhausted, no script is returned at all.  Catch this.
    if (!coinbaseScript)
        throw JSONRPCError(RPC_WALLET_KEYPOOL_RAN_OUT, "Error: Keypool ran out, please call keypoolrefill first");

    //throw an error if no script was provided
    if (!coinbaseScript->reserveScript.size())
        throw JSONRPCError(RPC_INTERNAL_ERROR, "No coinbase script available (mining requires a wallet)");

<<<<<<< HEAD
    if (vNodes.empty() && !Params().MineBlocksOnDemand())
        throw JSONRPCError(RPC_CLIENT_NOT_CONNECTED,
                           "Huntercoin is not connected!");
=======
    if(!g_connman)
        throw JSONRPCError(RPC_CLIENT_P2P_DISABLED, "Error: Peer-to-peer functionality missing or disabled");

    if (g_connman->GetNodeCount(CConnman::CONNECTIONS_ALL) == 0 && !Params().MineBlocksOnDemand())
        throw JSONRPCError(RPC_CLIENT_NOT_CONNECTED, "Namecoin is not connected!");
>>>>>>> 10208c6d

    if (IsInitialBlockDownload() && !Params().MineBlocksOnDemand())
        throw JSONRPCError(RPC_CLIENT_IN_INITIAL_DOWNLOAD,
                           "Huntercoin is downloading blocks...");
    
    /* The variables below are used to keep track of created and not yet
       submitted auxpow blocks.  Lock them to be sure even for multiple
       RPC threads running in parallel.  */
    static CCriticalSection cs_auxblockCache;
    LOCK(cs_auxblockCache);
    static std::map<uint256, CBlock*> mapNewBlock;
    static std::vector<std::unique_ptr<CBlockTemplate>> vNewBlockTemplate;

    /* Create a new block?  */
    if (params.size() < 2)
    {
        PowAlgo algo = ALGO_SHA256D;
        if (params.size () >= 1)
          algo = DecodeAlgoParam (params[0]);

        static unsigned nTransactionsUpdatedLast;
        static const CBlockIndex* pindexPrev = nullptr;
        static uint64_t nStart;
        static CBlock* pblock = nullptr;
        static unsigned nExtraNonce = 0;

        // Update block
        /* TODO: One could keep a block for each algo ready so that
           we don't recreate it when the algo parameter is changed.
           Not sure how much impact this has on practical mining operations.  */
        {
        LOCK(cs_main);
        if (pindexPrev != chainActive.Tip()
            || pblock->GetAlgo() != algo
            || (mempool.GetTransactionsUpdated() != nTransactionsUpdatedLast
                && GetTime() - nStart > 60))
        {
            if (pindexPrev != chainActive.Tip())
            {
                // Clear old blocks since they're obsolete now.
                mapNewBlock.clear();
                vNewBlockTemplate.clear();
                pblock = nullptr;
            }

            // Create new block with nonce = 0 and extraNonce = 1
            std::unique_ptr<CBlockTemplate> newBlock(BlockAssembler(Params()).CreateNewBlock(algo, coinbaseScript->reserveScript));
            if (!newBlock)
                throw JSONRPCError(RPC_OUT_OF_MEMORY, "out of memory");

            // Update state only when CreateNewBlock succeeded
            nTransactionsUpdatedLast = mempool.GetTransactionsUpdated();
            pindexPrev = chainActive.Tip();
            nStart = GetTime();

            // Finalise it by setting the version and building the merkle root
            IncrementExtraNonce(&newBlock->block, pindexPrev, nExtraNonce);
            newBlock->block.SetAuxpowVersion(true);

            // Save
            pblock = &newBlock->block;
            mapNewBlock[pblock->GetHash()] = pblock;
            vNewBlockTemplate.push_back(std::move(newBlock));
        }
        }

        arith_uint256 target;
        bool fNegative, fOverflow;
        target.SetCompact(pblock->nBits, &fNegative, &fOverflow);
        if (fNegative || fOverflow || target == 0)
            throw std::runtime_error("invalid difficulty bits in block");

        UniValue result(UniValue::VOBJ);
        result.push_back(Pair("hash", pblock->GetHash().GetHex()));
        result.push_back(Pair("chainid", pblock->GetChainId()));
        result.push_back(Pair("algo", pblock->GetAlgo()));
        result.push_back(Pair("previousblockhash", pblock->hashPrevBlock.GetHex()));
        result.push_back(Pair("coinbasevalue", (int64_t)pblock->vtx[0].vout[0].nValue));
        result.push_back(Pair("bits", strprintf("%08x", pblock->nBits)));
        result.push_back(Pair("height", static_cast<int64_t> (pindexPrev->nHeight + 1)));
        result.push_back(Pair("_target", HexStr(BEGIN(target), END(target))));

        return result;
    }

    /* Submit a block instead.  Note that this need not lock cs_main,
       since ProcessNewBlock below locks it instead.  */

    assert(params.size() == 2);
    uint256 hash;
    hash.SetHex(params[0].get_str());

    const std::map<uint256, CBlock*>::iterator mit = mapNewBlock.find(hash);
    if (mit == mapNewBlock.end())
        throw JSONRPCError(RPC_INVALID_PARAMETER, "block hash unknown");
    CBlock& block = *mit->second;

    const std::vector<unsigned char> vchAuxPow = ParseHex(params[1].get_str());
    CDataStream ss(vchAuxPow, SER_GETHASH, PROTOCOL_VERSION);
    CAuxPow pow;
    ss >> pow;
    block.SetAuxpow(new CAuxPow(pow));
    assert(block.GetHash() == hash);

    CValidationState state;
    submitblock_StateCatcher sc(block.GetHash());
    RegisterValidationInterface(&sc);
    bool fAccepted = ProcessNewBlock(state, Params(), nullptr, &block,
                                     true, nullptr, g_connman.get());
    UnregisterValidationInterface(&sc);

    if (fAccepted)
        coinbaseScript->KeepScript();

    return fAccepted;
}

/* ************************************************************************** */

static const CRPCCommand commands[] =
{ //  category              name                      actor (function)         okSafeMode
  //  --------------------- ------------------------  -----------------------  ----------
    { "mining",             "getnetworkhashps",       &getnetworkhashps,       true  },
    { "mining",             "getmininginfo",          &getmininginfo,          true  },
    { "mining",             "prioritisetransaction",  &prioritisetransaction,  true  },
    { "mining",             "submitblock",            &submitblock,            true  },
    { "mining",             "getauxblock",            &getauxblock,            true  },

    { "generating",         "generate",               &generate,               true  },
    { "generating",         "generatetoaddress",      &generatetoaddress,      true  },

    { "util",               "estimatefee",            &estimatefee,            true  },
    { "util",               "estimatepriority",       &estimatepriority,       true  },
    { "util",               "estimatesmartfee",       &estimatesmartfee,       true  },
    { "util",               "estimatesmartpriority",  &estimatesmartpriority,  true  },
};

void RegisterMiningRPCCommands(CRPCTable &t)
{
    for (unsigned int vcidx = 0; vcidx < ARRAYLEN(commands); vcidx++)
        t.appendCommand(commands[vcidx].name, &commands[vcidx]);
}<|MERGE_RESOLUTION|>--- conflicted
+++ resolved
@@ -511,16 +511,11 @@
     if (strMode != "template")
         throw JSONRPCError(RPC_INVALID_PARAMETER, "Invalid mode");
 
-<<<<<<< HEAD
-    if (vNodes.empty())
-        throw JSONRPCError(RPC_CLIENT_NOT_CONNECTED, "Huntercoin is not connected!");
-=======
     if(!g_connman)
         throw JSONRPCError(RPC_CLIENT_P2P_DISABLED, "Error: Peer-to-peer functionality missing or disabled");
 
     if (g_connman->GetNodeCount(CConnman::CONNECTIONS_ALL) == 0)
-        throw JSONRPCError(RPC_CLIENT_NOT_CONNECTED, "Namecoin is not connected!");
->>>>>>> 10208c6d
+        throw JSONRPCError(RPC_CLIENT_NOT_CONNECTED, "Huntercoin is not connected!");
 
     if (IsInitialBlockDownload())
         throw JSONRPCError(RPC_CLIENT_IN_INITIAL_DOWNLOAD, "Huntercoin is downloading blocks...");
@@ -1014,17 +1009,11 @@
     if (!coinbaseScript->reserveScript.size())
         throw JSONRPCError(RPC_INTERNAL_ERROR, "No coinbase script available (mining requires a wallet)");
 
-<<<<<<< HEAD
-    if (vNodes.empty() && !Params().MineBlocksOnDemand())
-        throw JSONRPCError(RPC_CLIENT_NOT_CONNECTED,
-                           "Huntercoin is not connected!");
-=======
-    if(!g_connman)
+    if (!g_connman)
         throw JSONRPCError(RPC_CLIENT_P2P_DISABLED, "Error: Peer-to-peer functionality missing or disabled");
 
     if (g_connman->GetNodeCount(CConnman::CONNECTIONS_ALL) == 0 && !Params().MineBlocksOnDemand())
-        throw JSONRPCError(RPC_CLIENT_NOT_CONNECTED, "Namecoin is not connected!");
->>>>>>> 10208c6d
+        throw JSONRPCError(RPC_CLIENT_NOT_CONNECTED, "Huntercoin is not connected!");
 
     if (IsInitialBlockDownload() && !Params().MineBlocksOnDemand())
         throw JSONRPCError(RPC_CLIENT_IN_INITIAL_DOWNLOAD,
