--- conflicted
+++ resolved
@@ -148,24 +148,17 @@
             LOCK(cs_main);
             IncrementExtraNonce(pblock, chainActive.Tip(), nExtraNonce);
         }
-<<<<<<< HEAD
         CAuxPow::initAuxPow(*pblock);
         CPureBlockHeader& miningHeader = pblock->auxpow->parentBlock;
-        while (!CheckProofOfWork(miningHeader.GetHash(), pblock->nBits, Params().GetConsensus())) {
-            // Yes, there is a chance every nonce could fail to satisfy the -regtest
-            // target -- 1 in 2^(2^32). That ain't gonna happen.
+        while (nMaxTries > 0 && miningHeader.nNonce < nInnerLoopCount && !CheckProofOfWork(miningHeader.GetHash(), pblock->nBits, Params().GetConsensus())) {
             ++miningHeader.nNonce;
-=======
-        while (nMaxTries > 0 && pblock->nNonce < nInnerLoopCount && !CheckProofOfWork(pblock->GetHash(), pblock->nBits, Params().GetConsensus())) {
-            ++pblock->nNonce;
             --nMaxTries;
         }
         if (nMaxTries == 0) {
             break;
         }
-        if (pblock->nNonce == nInnerLoopCount) {
+        if (miningHeader.nNonce == nInnerLoopCount) {
             continue;
->>>>>>> 29e1131c
         }
         CValidationState state;
         if (!ProcessNewBlock(state, Params(), NULL, pblock, true, NULL))
@@ -889,7 +882,7 @@
     }
 
     /* Submit a block instead.  Note that this need not lock cs_main,
-       since ProcessBlockFound below locks it instead.  */
+       since ProcessNewBlock below locks it instead.  */
 
     assert(params.size() == 2);
     uint256 hash;
@@ -907,9 +900,14 @@
     block.SetAuxpow(new CAuxPow(pow));
     assert(block.GetHash() == hash);
 
-    const bool ok = ProcessBlockFound(&block, Params());
-    if (ok)
+    CValidationState state;
+    submitblock_StateCatcher sc(block.GetHash());
+    RegisterValidationInterface(&sc);
+    bool fAccepted = ProcessNewBlock(state, Params(), NULL, &block, true, NULL);
+    UnregisterValidationInterface(&sc);
+
+    if (fAccepted)
         coinbaseScript->KeepScript();
 
-    return ok;
+    return fAccepted;
 }