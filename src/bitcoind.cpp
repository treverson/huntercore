--- conflicted
+++ resolved
@@ -78,11 +78,7 @@
     // Process help and version before taking care about datadir
     if (mapArgs.count("-?") || mapArgs.count("-h") ||  mapArgs.count("-help") || mapArgs.count("-version"))
     {
-<<<<<<< HEAD
-        std::string strUsage = _("Huntercoin Core Daemon") + " " + _("version") + " " + FormatFullVersion() + "\n";
-=======
         std::string strUsage = strprintf(_("%s Daemon"), _(PACKAGE_NAME)) + " " + _("version") + " " + FormatFullVersion() + "\n";
->>>>>>> cb765737
 
         if (mapArgs.count("-version"))
         {
@@ -91,11 +87,7 @@
         else
         {
             strUsage += "\n" + _("Usage:") + "\n" +
-<<<<<<< HEAD
-                  "  huntercoind [options]                     " + _("Start Huntercoin Core Daemon") + "\n";
-=======
-                  "  namecoind [options]                     " + strprintf(_("Start %s Daemon"), _(PACKAGE_NAME)) + "\n";
->>>>>>> cb765737
+                  "  huntercoind [options]                     " + strprintf(_("Start %s Daemon"), _(PACKAGE_NAME)) + "\n";
 
             strUsage += "\n" + HelpMessage(HMM_BITCOIND);
         }
