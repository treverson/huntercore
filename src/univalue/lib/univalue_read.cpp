// Copyright 2014 BitPay Inc.
// Distributed under the MIT software license, see the accompanying
// file COPYING or http://www.opensource.org/licenses/mit-license.php.

#include <string.h>
#include <vector>
#include <stdio.h>
#include "univalue.h"

using namespace std;

static bool json_isdigit(int ch)
{
    return ((ch >= '0') && (ch <= '9'));
}

// convert hexadecimal string to unsigned integer
static const char *hatoui(const char *first, const char *last,
                          unsigned int& out)
{
    unsigned int result = 0;
    for (; first != last; ++first)
    {
        int digit;
        if (json_isdigit(*first))
            digit = *first - '0';

        else if (*first >= 'a' && *first <= 'f')
            digit = *first - 'a' + 10;

        else if (*first >= 'A' && *first <= 'F')
            digit = *first - 'A' + 10;

        else
            break;

        result = 16 * result + digit;
    }
    out = result;

    return first;
}

enum jtokentype getJsonToken(string& tokenVal, unsigned int& consumed,
                            const char *raw, bool fStrict)
{
    tokenVal.clear();
    consumed = 0;

    const char *rawStart = raw;

    while ((*raw) && (json_isspace(*raw)))             // skip whitespace
        raw++;

    switch (*raw) {

    case 0:
        return JTOK_NONE;

    case '{':
        raw++;
        consumed = (raw - rawStart);
        return JTOK_OBJ_OPEN;
    case '}':
        raw++;
        consumed = (raw - rawStart);
        return JTOK_OBJ_CLOSE;
    case '[':
        raw++;
        consumed = (raw - rawStart);
        return JTOK_ARR_OPEN;
    case ']':
        raw++;
        consumed = (raw - rawStart);
        return JTOK_ARR_CLOSE;

    case ':':
        raw++;
        consumed = (raw - rawStart);
        return JTOK_COLON;
    case ',':
        raw++;
        consumed = (raw - rawStart);
        return JTOK_COMMA;

    case 'n':
    case 't':
    case 'f':
        if (!strncmp(raw, "null", 4)) {
            raw += 4;
            consumed = (raw - rawStart);
            return JTOK_KW_NULL;
        } else if (!strncmp(raw, "true", 4)) {
            raw += 4;
            consumed = (raw - rawStart);
            return JTOK_KW_TRUE;
        } else if (!strncmp(raw, "false", 5)) {
            raw += 5;
            consumed = (raw - rawStart);
            return JTOK_KW_FALSE;
        } else
            return JTOK_ERR;

    case '-':
    case '0':
    case '1':
    case '2':
    case '3':
    case '4':
    case '5':
    case '6':
    case '7':
    case '8':
    case '9': {
        // part 1: int
        string numStr;

<<<<<<< HEAD
        if (*raw == '-')
          {
            if (!isdigit (raw[1]))
              return JTOK_ERR;

            numStr += '-';
            ++raw;
          }

        /* Special rule for Huntercoin:  Allow leading zeros
           on integer literals.  This is necessary to accept, e. g.,
           b61a163c424ab8341477e596d3b9edf14d1cd41516d8b8110c084d5a28c5e99f.  */
        while (raw[0] == '0' && isdigit (raw[1]))
          {
            if (fStrict)
              return JTOK_ERR;
            ++raw;
          }
=======
        const char *first = raw;

        const char *firstDigit = first;
        if (!json_isdigit(*firstDigit))
            firstDigit++;
        if ((*firstDigit == '0') && json_isdigit(firstDigit[1]))
            return JTOK_ERR;

        numStr += *raw;                       // copy first char
        raw++;

        if ((*first == '-') && (!json_isdigit(*raw)))
            return JTOK_ERR;
>>>>>>> b3300458

        while ((*raw) && json_isdigit(*raw)) {     // copy digits
            numStr += *raw;
            raw++;
        }

        // part 2: frac
        if (*raw == '.') {
            numStr += *raw;                   // copy .
            raw++;

            if (!json_isdigit(*raw))
                return JTOK_ERR;
            while ((*raw) && json_isdigit(*raw)) { // copy digits
                numStr += *raw;
                raw++;
            }
        }

        // part 3: exp
        if (*raw == 'e' || *raw == 'E') {
            numStr += *raw;                   // copy E
            raw++;

            if (*raw == '-' || *raw == '+') { // copy +/-
                numStr += *raw;
                raw++;
            }

            if (!json_isdigit(*raw))
                return JTOK_ERR;
            while ((*raw) && json_isdigit(*raw)) { // copy digits
                numStr += *raw;
                raw++;
            }
        }

        tokenVal = numStr;
        consumed = (raw - rawStart);
        return JTOK_NUMBER;
        }

    case '"': {
        raw++;                                // skip "

        string valStr;

        while (*raw) {
            /* Since the Huntercoin chain contains some chat messages with
               raw characters that fail this check, disable the test.  A tx
               violating this rule is, e. g.,
               14b11644bb4ec31aff229accd0e6add3e3f981a9b02d9aec765adca18c3a762f.
            */
            if (fStrict && *raw < 0x20)
                return JTOK_ERR;

            if (*raw == '\\') {
                raw++;                        // skip backslash

                switch (*raw) {
                case '"':  valStr += "\""; break;
                case '\\': valStr += "\\"; break;
                case '/':  valStr += "/"; break;
                case 'b':  valStr += "\b"; break;
                case 'f':  valStr += "\f"; break;
                case 'n':  valStr += "\n"; break;
                case 'r':  valStr += "\r"; break;
                case 't':  valStr += "\t"; break;

                /* Special rule:  This is apparently not a real JSON
                   escape sequence, but it appears in chat messages in the
                   Huntercoin chain.  So it was, presumably, accepted
                   by json_spirit and the old client.  Support it.  */
                case '\'':
                    if (fStrict)
                        return JTOK_ERR;
                    valStr += "'";
                    break;

                case 'u': {
                    unsigned int codepoint;
                    if (hatoui(raw + 1, raw + 1 + 4, codepoint) !=
                               raw + 1 + 4)
                        return JTOK_ERR;

                    if (codepoint <= 0x7f)
                        valStr.push_back((char)codepoint);
                    else if (codepoint <= 0x7FF) {
                        valStr.push_back((char)(0xC0 | (codepoint >> 6)));
                        valStr.push_back((char)(0x80 | (codepoint & 0x3F)));
                    } else if (codepoint <= 0xFFFF) {
                        valStr.push_back((char)(0xE0 | (codepoint >> 12)));
                        valStr.push_back((char)(0x80 | ((codepoint >> 6) & 0x3F)));
                        valStr.push_back((char)(0x80 | (codepoint & 0x3F)));
                    }

                    raw += 4;
                    break;
                    }
                default:
                    return JTOK_ERR;

                }

                raw++;                        // skip esc'd char
            }

            else if (*raw == '"') {
                raw++;                        // skip "
                break;                        // stop scanning
            }

            else {
                valStr += *raw;
                raw++;
            }
        }

        tokenVal = valStr;
        consumed = (raw - rawStart);
        return JTOK_STRING;
        }

    default:
        return JTOK_ERR;
    }
}

<<<<<<< HEAD
bool UniValue::read(const char *raw, bool fStrict)
=======
enum expect_bits {
    EXP_OBJ_NAME = (1U << 0),
    EXP_COLON = (1U << 1),
    EXP_ARR_VALUE = (1U << 2),
    EXP_VALUE = (1U << 3),
    EXP_NOT_VALUE = (1U << 4),
};

#define expect(bit) (expectMask & (EXP_##bit))
#define setExpect(bit) (expectMask |= EXP_##bit)
#define clearExpect(bit) (expectMask &= ~EXP_##bit)

bool UniValue::read(const char *raw)
>>>>>>> b3300458
{
    clear();

    uint32_t expectMask = 0;
    vector<UniValue*> stack;

    string tokenVal;
    unsigned int consumed;
    enum jtokentype tok = JTOK_NONE;
    enum jtokentype last_tok = JTOK_NONE;
    do {
        last_tok = tok;

        tok = getJsonToken(tokenVal, consumed, raw, fStrict);
        if (tok == JTOK_NONE || tok == JTOK_ERR)
            return false;
        raw += consumed;

        bool isValueOpen = jsonTokenIsValue(tok) ||
            tok == JTOK_OBJ_OPEN || tok == JTOK_ARR_OPEN;

        if (expect(VALUE)) {
            if (!isValueOpen)
                return false;
            clearExpect(VALUE);

        } else if (expect(ARR_VALUE)) {
            bool isArrValue = isValueOpen || (tok == JTOK_ARR_CLOSE);
            if (!isArrValue)
                return false;

            clearExpect(ARR_VALUE);

        } else if (expect(OBJ_NAME)) {
            bool isObjName = (tok == JTOK_OBJ_CLOSE || tok == JTOK_STRING);
            if (!isObjName)
                return false;

        } else if (expect(COLON)) {
            if (tok != JTOK_COLON)
                return false;
            clearExpect(COLON);

        } else if (!expect(COLON) && (tok == JTOK_COLON)) {
            return false;
        }

        if (expect(NOT_VALUE)) {
            if (isValueOpen)
                return false;
            clearExpect(NOT_VALUE);
        }

        switch (tok) {

        case JTOK_OBJ_OPEN:
        case JTOK_ARR_OPEN: {
            VType utyp = (tok == JTOK_OBJ_OPEN ? VOBJ : VARR);
            if (!stack.size()) {
                if (utyp == VOBJ)
                    setObject();
                else
                    setArray();
                stack.push_back(this);
            } else {
                UniValue tmpVal(utyp);
                UniValue *top = stack.back();
                top->values.push_back(tmpVal);

                UniValue *newTop = &(top->values.back());
                stack.push_back(newTop);
            }

            if (utyp == VOBJ)
                setExpect(OBJ_NAME);
            else
                setExpect(ARR_VALUE);
            break;
            }

        case JTOK_OBJ_CLOSE:
        case JTOK_ARR_CLOSE: {
            if (!stack.size() || (last_tok == JTOK_COMMA))
                return false;

            VType utyp = (tok == JTOK_OBJ_CLOSE ? VOBJ : VARR);
            UniValue *top = stack.back();
            if (utyp != top->getType())
                return false;

            stack.pop_back();
            clearExpect(OBJ_NAME);
            setExpect(NOT_VALUE);
            break;
            }

        case JTOK_COLON: {
            if (!stack.size())
                return false;

            UniValue *top = stack.back();
            if (top->getType() != VOBJ)
                return false;

            setExpect(VALUE);
            break;
            }

        case JTOK_COMMA: {
            if (!stack.size() ||
                (last_tok == JTOK_COMMA) || (last_tok == JTOK_ARR_OPEN))
                return false;

            UniValue *top = stack.back();
            if (top->getType() == VOBJ)
                setExpect(OBJ_NAME);
            else
                setExpect(ARR_VALUE);
            break;
            }

        case JTOK_KW_NULL:
        case JTOK_KW_TRUE:
        case JTOK_KW_FALSE: {
            if (!stack.size())
                return false;

            UniValue tmpVal;
            switch (tok) {
            case JTOK_KW_NULL:
                // do nothing more
                break;
            case JTOK_KW_TRUE:
                tmpVal.setBool(true);
                break;
            case JTOK_KW_FALSE:
                tmpVal.setBool(false);
                break;
            default: /* impossible */ break;
            }

            UniValue *top = stack.back();
            top->values.push_back(tmpVal);

            setExpect(NOT_VALUE);
            break;
            }

        case JTOK_NUMBER: {
            if (!stack.size())
                return false;

            UniValue tmpVal(VNUM, tokenVal);
            UniValue *top = stack.back();
            top->values.push_back(tmpVal);

            setExpect(NOT_VALUE);
            break;
            }

        case JTOK_STRING: {
            if (!stack.size())
                return false;

            UniValue *top = stack.back();

            if (expect(OBJ_NAME)) {
                top->keys.push_back(tokenVal);
                clearExpect(OBJ_NAME);
                setExpect(COLON);
            } else {
                UniValue tmpVal(VSTR, tokenVal);
                top->values.push_back(tmpVal);
            }

            setExpect(NOT_VALUE);
            break;
            }

        default:
            return false;
        }
    } while (!stack.empty ());

    /* Check that nothing follows the initial construct (parsed above).  */
    tok = getJsonToken(tokenVal, consumed, raw, fStrict);
    if (fStrict && tok != JTOK_NONE)
        return false;

    return true;
}
<|MERGE_RESOLUTION|>--- conflicted
+++ resolved
@@ -115,13 +115,11 @@
         // part 1: int
         string numStr;
 
-<<<<<<< HEAD
         if (*raw == '-')
           {
-            if (!isdigit (raw[1]))
+            if (!json_isdigit (raw[1]))
               return JTOK_ERR;
-
-            numStr += '-';
+            numStr += *raw;
             ++raw;
           }
 
@@ -134,21 +132,6 @@
               return JTOK_ERR;
             ++raw;
           }
-=======
-        const char *first = raw;
-
-        const char *firstDigit = first;
-        if (!json_isdigit(*firstDigit))
-            firstDigit++;
-        if ((*firstDigit == '0') && json_isdigit(firstDigit[1]))
-            return JTOK_ERR;
-
-        numStr += *raw;                       // copy first char
-        raw++;
-
-        if ((*first == '-') && (!json_isdigit(*raw)))
-            return JTOK_ERR;
->>>>>>> b3300458
 
         while ((*raw) && json_isdigit(*raw)) {     // copy digits
             numStr += *raw;
@@ -277,9 +260,6 @@
     }
 }
 
-<<<<<<< HEAD
-bool UniValue::read(const char *raw, bool fStrict)
-=======
 enum expect_bits {
     EXP_OBJ_NAME = (1U << 0),
     EXP_COLON = (1U << 1),
@@ -292,8 +272,7 @@
 #define setExpect(bit) (expectMask |= EXP_##bit)
 #define clearExpect(bit) (expectMask &= ~EXP_##bit)
 
-bool UniValue::read(const char *raw)
->>>>>>> b3300458
+bool UniValue::read(const char *raw, bool fStrict)
 {
     clear();
 
