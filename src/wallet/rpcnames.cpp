// Copyright (c) 2014-2015 Daniel Kraft
// Distributed under the MIT/X11 software license, see the accompanying
// file COPYING or http://www.opensource.org/licenses/mit-license.php.

#include "base58.h"
#include "coins.h"
#include "game/db.h"
#include "game/move.h"
#include "game/state.h"
#include "game/tx.h"
#include "init.h"
#include "names/common.h"
#include "names/main.h"
#include "primitives/transaction.h"
#include "random.h"
#include "rpc/server.h"
#include "script/names.h"
#include "txmempool.h"
#include "util.h"
#include "validation.h"
#include "wallet/wallet.h"

#include <univalue.h>

/**
 * Helper routine to fetch the name output of a previous transaction.  This
 * is required for name_firstupdate.
 * @param txid Previous transaction ID.
 * @param txOut Set to the corresponding output.
 * @param txIn Set to the CTxIn to include in the new tx.
 * @return True if the output could be found.
 */
static bool
getNamePrevout (const uint256& txid, CTxOut& txOut, CTxIn& txIn)
{
  AssertLockHeld (cs_main);

  CCoins coins;
  if (!pcoinsTip->GetCoins (txid, coins))
    return false;

  for (unsigned i = 0; i < coins.vout.size (); ++i)
    if (!coins.vout[i].IsNull ()
        && CNameScript::isNameScript (coins.vout[i].scriptPubKey))
      {
        txOut = coins.vout[i];
        txIn = CTxIn (COutPoint (txid, i));
        return true;
      }

  return false;
}

/**
 * Compute required game fee for a certain move.
 * @param name The name that is updated.
 * @param value The value encoding the move.
 * @return The required game fee for that move.
 */
static CAmount
GetRequiredGameFee (const valtype& name, const valtype& value)
{
  Move m;
  const bool ok = m.Parse (ValtypeToString (name), ValtypeToString (value));
  if (!ok)
    throw JSONRPCError (RPC_INVALID_PARAMETER, "invalid move");

  {
    LOCK (cs_main);
    return m.MinimumGameFee (Params ().GetConsensus (),
                             chainActive.Height () + 1);
  }
}

/* ************************************************************************** */

/**
 * Helper class for the implementation of name_list.  In Huntercoin, things
 * are more complicated due to kill transactions that might change multiple
 * names in a single tx.  To handle them, name_list uses this class
 * to track current heights of names and update them.
 */
class NameListBuilder
{
private:

  const valtype nameFilter;

  std::map<valtype, int> mapHeights;
  std::map<valtype, UniValue> mapObjects;

  /* Data for the current tx, which may be used for multiple changes
     if we handle kill transactions.  */
  int nHeight;
  bool isKillTx;

public:

  explicit inline NameListBuilder (const valtype& filter)
    : nameFilter(filter),
      mapHeights(), mapObjects()
  {}

  /* Returns false if the tx should be skipped (is unconfirmed).  */
  bool startTx (const CWalletTx& tx);

  inline int
  getHeight () const
  {
    return nHeight;
  }

  void add (const valtype& name, const UniValue& obj);

  UniValue build () const;

};

bool
NameListBuilder::startTx (const CWalletTx& tx)
{
  const CBlockIndex* pindex;
  const int depth = tx.GetDepthInMainChain (pindex);
  if (depth <= 0)
    return false;

  nHeight = pindex->nHeight;
  isKillTx = tx.IsKillTx ();

  return true;
}

void
NameListBuilder::add (const valtype& name, const UniValue& obj)
{
  if (!nameFilter.empty () && nameFilter != name)
    return;

  /* Kill transactions have precedence over the non-kill name_update that
     might be in the same block (when self-destructing).  */
  const std::map<valtype, int>::const_iterator mit = mapHeights.find (name);
  if (mit == mapHeights.end () || mit->second < nHeight
      || (mit->second == nHeight && isKillTx))
    {
      mapHeights[name] = nHeight;
      mapObjects[name] = obj;
    }
}

UniValue
NameListBuilder::build () const
{
  UniValue res(UniValue::VARR);
  BOOST_FOREACH (const PAIRTYPE(const valtype, UniValue)& item, mapObjects)
    res.push_back (item.second);

  return res;
}

UniValue
name_list (const JSONRPCRequest& request)
{
  if (!EnsureWalletIsAvailable (request.fHelp))
    return NullUniValue;

  if (request.fHelp || request.params.size () > 1)
    throw std::runtime_error (
        "name_list (\"name\")\n"
        "\nShow status of names in the wallet.\n"
        "\nArguments:\n"
        "1. \"name\"          (string, optional) only include this name\n"
        "\nResult:\n"
        "[\n"
        + getNameInfoHelp ("  ", ",") +
        "  ...\n"
        "]\n"
        "\nExamples:\n"
        + HelpExampleCli ("name_list", "")
        + HelpExampleCli ("name_list", "\"myname\"")
        + HelpExampleRpc ("name_list", "")
      );

  valtype nameFilter;
  if (request.params.size () == 1)
    nameFilter = ValtypeFromString (request.params[0].get_str ());

  NameListBuilder builder(nameFilter);

  {
  LOCK2 (cs_main, pwalletMain->cs_wallet);
  BOOST_FOREACH (const PAIRTYPE(const uint256, CWalletTx)& item,
                 pwalletMain->mapWallet)
    {
      const CWalletTx& tx = item.second;
<<<<<<< HEAD
      if (!tx.IsNamecoin () && !tx.IsKillTx ())
        continue;

      if (!builder.startTx (tx))
=======
      if (!tx.tx->IsNamecoin ())
>>>>>>> 23d77ad1
        continue;

      if (tx.IsKillTx ())
        {
          for (unsigned i = 0; i < tx.vin.size (); ++i)
            {
              if (!pwalletMain->IsMine (tx.vin[i]))
                continue;

              valtype name;
              if (!NameFromGameTransactionInput (tx.vin[i].scriptSig, name))
                {
                  LogPrintf ("ERROR: failed to get name from kill input");
                  continue;
                }

              UniValue obj = getNameInfo (name, valtype (), true,
                                          COutPoint (tx.GetHash (), 0),
                                          CScript (), builder.getHeight ());
              builder.add (name, obj);
            }

          continue;
        }

      CNameScript nameOp;
      int nOut = -1;
      for (unsigned i = 0; i < tx.tx->vout.size (); ++i)
        {
          const CNameScript cur(tx.tx->vout[i].scriptPubKey);
          if (cur.isNameOp ())
            {
              if (nOut != -1)
                LogPrintf ("ERROR: wallet contains tx with multiple"
                           " name outputs");
              else
                {
                  nameOp = cur;
                  nOut = i;
                }
            }
        }

      if (nOut == -1 || !nameOp.isAnyUpdate ())
        continue;

      const valtype& name = nameOp.getOpName ();
      UniValue obj
        = getNameInfo (name, nameOp.getOpValue (), false,
                       COutPoint (tx.GetHash (), nOut),
                       nameOp.getAddress (), builder.getHeight ());

      const bool mine = IsMine (*pwalletMain, nameOp.getAddress ());
      obj.push_back (Pair ("transferred", !mine));

      builder.add (name, obj);
    }
  }

  return builder.build ();
}

/* ************************************************************************** */

UniValue
name_new (const JSONRPCRequest& request)
{
  if (!EnsureWalletIsAvailable (request.fHelp))
    return NullUniValue;

  if (request.fHelp || request.params.size () != 1)
    throw std::runtime_error (
        "name_new \"name\"\n"
        "\nStart registration of the given name.  Must be followed up with"
        " name_firstupdate to finish the registration.\n"
        + HelpRequiringPassphrase () +
        "\nArguments:\n"
        "1. \"name\"          (string, required) the name to register\n"
        "\nResult:\n"
        "[\n"
        "  xxxxx,   (string) the txid, required for name_firstupdate\n"
        "  xxxxx    (string) random value for name_firstupdate\n"
        "]\n"
        "\nExamples:\n"
        + HelpExampleCli ("name_new", "\"myname\"")
        + HelpExampleRpc ("name_new", "\"myname\"")
      );

  const std::string nameStr = request.params[0].get_str ();
  const valtype name = ValtypeFromString (nameStr);
  if (name.size () > MAX_NAME_LENGTH)
    throw JSONRPCError (RPC_INVALID_PARAMETER, "the name is too long");
  if (!Move::IsValidPlayerName (nameStr))
    throw JSONRPCError (RPC_INVALID_PARAMETER, "the name is not valid");

  valtype rand(20);
  GetRandBytes (&rand[0], rand.size ());

  valtype toHash(rand);
  toHash.insert (toHash.end (), name.begin (), name.end ());
  const uint160 hash = Hash160 (toHash);

  /* No explicit locking should be necessary.  CReserveKey takes care
     of locking the wallet, and CommitTransaction (called when sending
     the tx) locks cs_main as necessary.  */

  EnsureWalletIsUnlocked ();

  CReserveKey keyName(pwalletMain);
  CPubKey pubKey;
  const bool ok = keyName.GetReservedKey (pubKey);
  assert (ok);
  const CScript addrName = GetScriptForDestination (pubKey.GetID ());
  const CScript newScript = CNameScript::buildNameNew (addrName, hash);

  CWalletTx wtx;
  SendMoneyToScript (newScript, NULL, NAMENEW_COIN_AMOUNT, false, wtx);

  keyName.KeepKey ();

  const std::string randStr = HexStr (rand);
  const std::string txid = wtx.GetHash ().GetHex ();
  LogPrintf ("name_new: name=%s, rand=%s, tx=%s\n",
             nameStr.c_str (), randStr.c_str (), txid.c_str ());

  UniValue res(UniValue::VARR);
  res.push_back (txid);
  res.push_back (randStr);

  return res;
}

/* ************************************************************************** */

UniValue
name_firstupdate (const JSONRPCRequest& request)
{
  if (!EnsureWalletIsAvailable (request.fHelp))
    return NullUniValue;

  /* There is an undocumented sixth argument that can be used to disable
     the check for already existing names here (it will still be checked
     by the mempool and tx validation logic, of course).  This is used
     by the regtests to catch a bug that was previously present but
     has presumably no other use.  */

  if (request.fHelp || request.params.size () < 4 || request.params.size () > 6)
    throw std::runtime_error (
        "name_firstupdate \"name\" \"rand\" \"tx\" \"value\" (\"toaddress\")\n"
        "\nFinish the registration of a name.  Depends on name_new being"
        " already issued.\n"
        + HelpRequiringPassphrase () +
        "\nArguments:\n"
        "1. \"name\"          (string, required) the name to register\n"
        "2. \"rand\"          (string, required) the rand value of name_new\n"
        "3. \"tx\"            (string, required) the name_new txid\n"
        "4. \"value\"         (string, required) value for the name\n"
        "5. \"toaddress\"     (string, optional) address to send the name to\n"
        "\nResult:\n"
        "\"txid\"             (string) the name_firstupdate's txid\n"
        "\nExamples:\n"
        + HelpExampleCli ("name_firstupdate", "\"myname\", \"555844f2db9c7f4b25da6cb8277596de45021ef2\" \"a77ceb22aa03304b7de64ec43328974aeaca211c37dd29dcce4ae461bb80ca84\", \"my-value\"")
        + HelpExampleCli ("name_firstupdate", "\"myname\", \"555844f2db9c7f4b25da6cb8277596de45021ef2\" \"a77ceb22aa03304b7de64ec43328974aeaca211c37dd29dcce4ae461bb80ca84\", \"my-value\", \"NEX4nME5p3iyNK3gFh4FUeUriHXxEFemo9\"")
        + HelpExampleRpc ("name_firstupdate", "\"myname\", \"555844f2db9c7f4b25da6cb8277596de45021ef2\" \"a77ceb22aa03304b7de64ec43328974aeaca211c37dd29dcce4ae461bb80ca84\", \"my-value\"")
      );

  const std::string nameStr = request.params[0].get_str ();
  const valtype name = ValtypeFromString (nameStr);
  if (name.size () > MAX_NAME_LENGTH)
    throw JSONRPCError (RPC_INVALID_PARAMETER, "the name is too long");
  if (!Move::IsValidPlayerName (nameStr))
    throw JSONRPCError (RPC_INVALID_PARAMETER, "the name is not valid");

  const valtype rand = ParseHexV (request.params[1], "rand");
  if (rand.size () > 20)
    throw JSONRPCError (RPC_INVALID_PARAMETER, "invalid rand value");

  const uint256 prevTxid = ParseHashV (request.params[2], "txid");

  const std::string valueStr = request.params[3].get_str ();
  const valtype value = ValtypeFromString (valueStr);
  if (value.size () > MAX_VALUE_LENGTH)
    throw JSONRPCError (RPC_INVALID_PARAMETER, "the value is too long");

  {
    LOCK (mempool.cs);
    if (mempool.registersName (name))
      throw JSONRPCError (RPC_TRANSACTION_ERROR,
                          "this name is already being registered");
  }

  if (request.params.size () < 6 || !request.params[5].get_bool ())
    {
      LOCK (cs_main);
      CNameData oldData;
      if (pcoinsTip->GetName (name, oldData) && !oldData.isDead ())
        throw JSONRPCError (RPC_TRANSACTION_ERROR,
                            "this name is already active");
    }

  CTxOut prevOut;
  CTxIn txIn;
  {
    LOCK (cs_main);
    if (!getNamePrevout (prevTxid, prevOut, txIn))
      throw JSONRPCError (RPC_TRANSACTION_ERROR, "previous txid not found");
  }

  const CNameScript prevNameOp(prevOut.scriptPubKey);
  assert (prevNameOp.isNameOp ());
  if (prevNameOp.getNameOp () != OP_NAME_NEW)
    throw JSONRPCError (RPC_TRANSACTION_ERROR, "previous tx is not name_new");

  valtype toHash(rand);
  toHash.insert (toHash.end (), name.begin (), name.end ());
  if (uint160 (prevNameOp.getOpHash ()) != Hash160 (toHash))
    throw JSONRPCError (RPC_TRANSACTION_ERROR, "rand value is wrong");

  /* No more locking required, similarly to name_new.  */

  EnsureWalletIsUnlocked ();

  CReserveKey keyName(pwalletMain);
  CPubKey pubKeyReserve;
  const bool ok = keyName.GetReservedKey (pubKeyReserve);
  assert (ok);
  bool usedKey = false;

  CScript addrName;
  if (request.params.size () >= 5)
    {
      keyName.ReturnKey ();
      const CBitcoinAddress toAddress(request.params[4].get_str ());
      if (!toAddress.IsValid ())
        throw JSONRPCError (RPC_INVALID_ADDRESS_OR_KEY, "invalid address");

      addrName = GetScriptForDestination (toAddress.Get ());
    }
  else
    {
      usedKey = true;
      addrName = GetScriptForDestination (pubKeyReserve.GetID ());
    }

  const CScript nameScript
    = CNameScript::buildNameFirstupdate (addrName, name, value, rand);
  const CAmount amount = GetRequiredGameFee (name, value);

  CWalletTx wtx;
  SendMoneyToScript (nameScript, &txIn, amount, false, wtx);

  if (usedKey)
    keyName.KeepKey ();

  return wtx.GetHash ().GetHex ();
}

/* ************************************************************************** */

UniValue
name_update (const JSONRPCRequest& request)
{
  if (!EnsureWalletIsAvailable (request.fHelp))
    return NullUniValue;

  if (request.fHelp
      || (request.params.size () != 2 && request.params.size () != 3))
    throw std::runtime_error (
        "name_update \"name\" \"value\" (\"toaddress\")\n"
        "\nUpdate a name and possibly transfer it.\n"
        + HelpRequiringPassphrase () +
        "\nArguments:\n"
        "1. \"name\"          (string, required) the name to update\n"
        "4. \"value\"         (string, required) value for the name\n"
        "5. \"toaddress\"     (string, optional) address to send the name to\n"
        "\nResult:\n"
        "\"txid\"             (string) the name_update's txid\n"
        "\nExamples:\n"
        + HelpExampleCli ("name_update", "\"myname\", \"new-value\"")
        + HelpExampleCli ("name_update", "\"myname\", \"new-value\", \"NEX4nME5p3iyNK3gFh4FUeUriHXxEFemo9\"")
        + HelpExampleRpc ("name_update", "\"myname\", \"new-value\"")
      );

  const std::string nameStr = request.params[0].get_str ();
  const valtype name = ValtypeFromString (nameStr);
  if (name.size () > MAX_NAME_LENGTH)
    throw JSONRPCError (RPC_INVALID_PARAMETER, "the name is too long");

  const std::string valueStr = request.params[1].get_str ();
  const valtype value = ValtypeFromString (valueStr);
  if (value.size () > MAX_VALUE_LENGTH)
    throw JSONRPCError (RPC_INVALID_PARAMETER, "the value is too long");

  /* Reject updates to a name for which the mempool already has
     a pending update.  This is not a hard rule enforced by network
     rules, but it is necessary with the current mempool implementation.  */
  {
    LOCK (mempool.cs);
    if (mempool.updatesName (name))
      throw JSONRPCError (RPC_TRANSACTION_ERROR,
                          "there is already a pending update for this name");
  }

  CNameData oldData;
  GameState gameState(Params ().GetConsensus ());
  {
    LOCK (cs_main);
    if (!pcoinsTip->GetName (name, oldData) || oldData.isDead ())
      throw JSONRPCError (RPC_TRANSACTION_ERROR,
                          "this name can not be updated");
    if (!pgameDb->get (pcoinsTip->GetBestBlock (), gameState))
      throw JSONRPCError (RPC_INTERNAL_ERROR, "failed to load game state");
  }

  const COutPoint outp = oldData.getUpdateOutpoint ();
  const CTxIn txIn(outp);

  /* No more locking required, similarly to name_new.  */

  EnsureWalletIsUnlocked ();

  CReserveKey keyName(pwalletMain);
  CPubKey pubKeyReserve;
  const bool ok = keyName.GetReservedKey (pubKeyReserve);
  assert (ok);
  bool usedKey = false;

  CScript addrName;
  if (request.params.size () == 3)
    {
      keyName.ReturnKey ();
      const CBitcoinAddress toAddress(request.params[2].get_str ());
      if (!toAddress.IsValid ())
        throw JSONRPCError (RPC_INVALID_ADDRESS_OR_KEY, "invalid address");

      addrName = GetScriptForDestination (toAddress.Get ());
    }
  else
    {
      usedKey = true;
      addrName = GetScriptForDestination (pubKeyReserve.GetID ());
    }

  const CScript nameScript
    = CNameScript::buildNameUpdate (addrName, name, value);

  /* Find amount locked in the name and add required game fee.  */
  const PlayerStateMap::const_iterator mi = gameState.players.find (nameStr);
  if (mi == gameState.players.end ())
    throw JSONRPCError (RPC_INTERNAL_ERROR,
                        "failed to find player in game state");
  CAmount amount = mi->second.lockedCoins;
  amount += GetRequiredGameFee (name, value);

  CWalletTx wtx;
  SendMoneyToScript (nameScript, &txIn, amount, false, wtx);

  if (usedKey)
    keyName.KeepKey ();

  return wtx.GetHash ().GetHex ();
}

/* ************************************************************************** */

UniValue
name_register (const JSONRPCRequest& request)
{
  if (!EnsureWalletIsAvailable (request.fHelp))
    return NullUniValue;

  if (request.fHelp || request.params.size () < 2 || request.params.size () > 3)
    throw std::runtime_error (
        "name_register \"name\" \"value\" (\"toaddress\")\n"
        "\nRegister a new player name according to the 'new-style rules'.\n"
        + HelpRequiringPassphrase () +
        "\nArguments:\n"
        "1. \"name\"          (string, required) the name to register\n"
        "2. \"value\"         (string, required) value for the name\n"
        "3. \"toaddress\"     (string, optional) address to send the name to\n"
        "\nResult:\n"
        "\"txid\"             (string) the name_firstupdate's txid\n"
        "\nExamples:\n"
        + HelpExampleCli ("name_register", "\"myname\", \"my-value\"")
        + HelpExampleCli ("name_register", "\"myname\", \"my-value\", \"NEX4nME5p3iyNK3gFh4FUeUriHXxEFemo9\"")
        + HelpExampleRpc ("name_register", "\"myname\", \"my-value\"")
      );

  const std::string nameStr = request.params[0].get_str ();
  const valtype name = ValtypeFromString (nameStr);
  if (name.size () > MAX_NAME_LENGTH)
    throw JSONRPCError (RPC_INVALID_PARAMETER, "the name is too long");
  if (!Move::IsValidPlayerName (nameStr))
    throw JSONRPCError (RPC_INVALID_PARAMETER, "the name is not valid");

  const std::string valueStr = request.params[1].get_str ();
  const valtype value = ValtypeFromString (valueStr);
  if (value.size () > MAX_VALUE_LENGTH)
    throw JSONRPCError (RPC_INVALID_PARAMETER, "the value is too long");

  {
    LOCK (mempool.cs);
    if (mempool.registersName (name))
      throw JSONRPCError (RPC_TRANSACTION_ERROR,
                          "this name is already being registered");
  }

  {
    LOCK (cs_main);
    CNameData oldData;
    if (pcoinsTip->GetName (name, oldData) && !oldData.isDead ())
      throw JSONRPCError (RPC_TRANSACTION_ERROR,
                          "this name is already active");
  }

  /* No more locking required, similarly to name_new.  */

  EnsureWalletIsUnlocked ();

  CReserveKey keyName(pwalletMain);
  CPubKey pubKeyReserve;
  const bool ok = keyName.GetReservedKey (pubKeyReserve);
  assert (ok);
  bool usedKey = false;

  CScript addrName;
  if (request.params.size () >= 3)
    {
      keyName.ReturnKey ();
      const CBitcoinAddress toAddress(request.params[2].get_str ());
      if (!toAddress.IsValid ())
        throw JSONRPCError (RPC_INVALID_ADDRESS_OR_KEY, "invalid address");

      addrName = GetScriptForDestination (toAddress.Get ());
    }
  else
    {
      usedKey = true;
      addrName = GetScriptForDestination (pubKeyReserve.GetID ());
    }

  const CScript nameScript
    = CNameScript::buildNameRegister (addrName, name, value);
  const CAmount amount = GetRequiredGameFee (name, value);

  CWalletTx wtx;
  SendMoneyToScript (nameScript, NULL, amount, false, wtx);

  if (usedKey)
    keyName.KeepKey ();

  return wtx.GetHash ().GetHex ();
}

/* ************************************************************************** */

UniValue
sendtoname (const JSONRPCRequest& request)
{
  if (!EnsureWalletIsAvailable (request.fHelp))
    return NullUniValue;
  
  if (request.fHelp || request.params.size () < 2 || request.params.size () > 5)
    throw std::runtime_error (
        "sendtoname \"name\" amount ( \"comment\" \"comment-to\" subtractfeefromamount )\n"
        "\nSend an amount to the owner of a name. "
        " The amount is a real and is rounded to the nearest 0.00000001.\n"
        + HelpRequiringPassphrase () +
        "\nArguments:\n"
        "1. \"name\"        (string, required) The name to send to.\n"
        "2. \"amount\"      (numeric, required) The amount in nmc to send. eg 0.1\n"
        "3. \"comment\"     (string, optional) A comment used to store what the transaction is for. \n"
        "                             This is not part of the transaction, just kept in your wallet.\n"
        "4. \"comment-to\"  (string, optional) A comment to store the name of the person or organization \n"
        "                             to which you're sending the transaction. This is not part of the \n"
        "                             transaction, just kept in your wallet.\n"
        "5. subtractfeefromamount  (boolean, optional, default=false) The fee will be deducted from the amount being sent.\n"
        "                             The recipient will receive less namecoins than you enter in the amount field.\n"
        "\nResult:\n"
        "\"transactionid\"  (string) The transaction id.\n"
        "\nExamples:\n"
        + HelpExampleCli ("sendtoname", "\"id/foobar\" 0.1")
        + HelpExampleCli ("sendtoname", "\"id/foobar\" 0.1 \"donation\" \"seans outpost\"")
        + HelpExampleCli ("sendtoname", "\"id/foobar\" 0.1 \"\" \"\" true")
        + HelpExampleRpc ("sendtoname", "\"id/foobar\", 0.1, \"donation\", \"seans outpost\"")
      );

  if (IsInitialBlockDownload ())
    throw JSONRPCError(RPC_CLIENT_IN_INITIAL_DOWNLOAD,
                       "Namecoin is downloading blocks...");

  LOCK2 (cs_main, pwalletMain->cs_wallet);

  const std::string nameStr = request.params[0].get_str ();
  const valtype name = ValtypeFromString (nameStr);

  CNameData data;
  if (!pcoinsTip->GetName (name, data))
    {
      std::ostringstream msg;
      msg << "name not found: '" << nameStr << "'";
      throw JSONRPCError (RPC_INVALID_ADDRESS_OR_KEY, msg.str ());
    }
  /* FIXME: Check for dead player?  */

  /* The code below is strongly based on sendtoaddress.  Make sure to
     keep it in sync.  */

  // Amount
  CAmount nAmount = AmountFromValue(request.params[1]);
  if (nAmount <= 0)
      throw JSONRPCError(RPC_TYPE_ERROR, "Invalid amount for send");

  // Wallet comments
  CWalletTx wtx;
  if (request.params.size() > 2 && !request.params[2].isNull()
        && !request.params[2].get_str().empty())
      wtx.mapValue["comment"] = request.params[2].get_str();
  if (request.params.size() > 3 && !request.params[3].isNull()
        && !request.params[3].get_str().empty())
      wtx.mapValue["to"]      = request.params[3].get_str();

  bool fSubtractFeeFromAmount = false;
  if (request.params.size() > 4)
      fSubtractFeeFromAmount = request.params[4].get_bool();

  EnsureWalletIsUnlocked();

  SendMoneyToScript (data.getAddress (), NULL,
                     nAmount, fSubtractFeeFromAmount, wtx);

  return wtx.GetHash ().GetHex ();
}<|MERGE_RESOLUTION|>--- conflicted
+++ resolved
@@ -188,29 +188,24 @@
 
   {
   LOCK2 (cs_main, pwalletMain->cs_wallet);
-  BOOST_FOREACH (const PAIRTYPE(const uint256, CWalletTx)& item,
-                 pwalletMain->mapWallet)
+  for (const auto& item : pwalletMain->mapWallet)
     {
       const CWalletTx& tx = item.second;
-<<<<<<< HEAD
-      if (!tx.IsNamecoin () && !tx.IsKillTx ())
+      if (!tx.tx->IsNamecoin () && !tx.IsKillTx ())
         continue;
 
       if (!builder.startTx (tx))
-=======
-      if (!tx.tx->IsNamecoin ())
->>>>>>> 23d77ad1
         continue;
 
       if (tx.IsKillTx ())
         {
-          for (unsigned i = 0; i < tx.vin.size (); ++i)
+          for (const auto& txIn : tx.tx->vin)
             {
-              if (!pwalletMain->IsMine (tx.vin[i]))
+              if (!pwalletMain->IsMine (txIn))
                 continue;
 
               valtype name;
-              if (!NameFromGameTransactionInput (tx.vin[i].scriptSig, name))
+              if (!NameFromGameTransactionInput (txIn.scriptSig, name))
                 {
                   LogPrintf ("ERROR: failed to get name from kill input");
                   continue;
