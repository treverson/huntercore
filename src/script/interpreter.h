// Copyright (c) 2009-2010 Satoshi Nakamoto
// Copyright (c) 2009-2016 The Bitcoin Core developers
// Distributed under the MIT software license, see the accompanying
// file COPYING or http://www.opensource.org/licenses/mit-license.php.

#ifndef BITCOIN_SCRIPT_INTERPRETER_H
#define BITCOIN_SCRIPT_INTERPRETER_H

#include "script_error.h"
#include "primitives/transaction.h"

#include <vector>
#include <stdint.h>
#include <string>

class CPubKey;
class CScript;
class CTransaction;
class uint256;

/** Signature hash types/flags */
enum
{
    SIGHASH_ALL = 1,
    SIGHASH_NONE = 2,
    SIGHASH_SINGLE = 3,
    SIGHASH_ANYONECANPAY = 0x80,
};

/** Script verification flags */
enum
{
    SCRIPT_VERIFY_NONE      = 0,

    // Evaluate P2SH subscripts (softfork safe, BIP16).
    SCRIPT_VERIFY_P2SH      = (1U << 0),

    // Passing a non-strict-DER signature or one with undefined hashtype to a checksig operation causes script failure.
    // Evaluating a pubkey that is not (0x04 + 64 bytes) or (0x02 or 0x03 + 32 bytes) by checksig causes script failure.
    // (softfork safe, but not used or intended as a consensus rule).
    SCRIPT_VERIFY_STRICTENC = (1U << 1),

    // Passing a non-strict-DER signature to a checksig operation causes script failure (softfork safe, BIP62 rule 1)
    SCRIPT_VERIFY_DERSIG    = (1U << 2),

    // Passing a non-strict-DER signature or one with S > order/2 to a checksig operation causes script failure
    // (softfork safe, BIP62 rule 5).
    SCRIPT_VERIFY_LOW_S     = (1U << 3),

    // verify dummy stack item consumed by CHECKMULTISIG is of zero-length (softfork safe, BIP62 rule 7).
    SCRIPT_VERIFY_NULLDUMMY = (1U << 4),

    // Using a non-push operator in the scriptSig causes script failure (softfork safe, BIP62 rule 2).
    SCRIPT_VERIFY_SIGPUSHONLY = (1U << 5),

    // Require minimal encodings for all push operations (OP_0... OP_16, OP_1NEGATE where possible, direct
    // pushes up to 75 bytes, OP_PUSHDATA up to 255 bytes, OP_PUSHDATA2 for anything larger). Evaluating
    // any other push causes the script to fail (BIP62 rule 3).
    // In addition, whenever a stack element is interpreted as a number, it must be of minimal length (BIP62 rule 4).
    // (softfork safe)
    SCRIPT_VERIFY_MINIMALDATA = (1U << 6),

    // Discourage use of NOPs reserved for upgrades (NOP1-10)
    //
    // Provided so that nodes can avoid accepting or mining transactions
    // containing executed NOP's whose meaning may change after a soft-fork,
    // thus rendering the script invalid; with this flag set executing
    // discouraged NOPs fails the script. This verification flag will never be
    // a mandatory flag applied to scripts in a block. NOPs that are not
    // executed, e.g.  within an unexecuted IF ENDIF block, are *not* rejected.
    SCRIPT_VERIFY_DISCOURAGE_UPGRADABLE_NOPS  = (1U << 7),

    // Require that only a single stack element remains after evaluation. This changes the success criterion from
    // "At least one stack element must remain, and when interpreted as a boolean, it must be true" to
    // "Exactly one stack element must remain, and when interpreted as a boolean, it must be true".
    // (softfork safe, BIP62 rule 6)
    // Note: CLEANSTACK should never be used without P2SH or WITNESS.
    SCRIPT_VERIFY_CLEANSTACK = (1U << 8),

    // Verify CHECKLOCKTIMEVERIFY
    //
    // See BIP65 for details.
    SCRIPT_VERIFY_CHECKLOCKTIMEVERIFY = (1U << 9),

    // support CHECKSEQUENCEVERIFY opcode
    //
    // See BIP112 for details
    SCRIPT_VERIFY_CHECKSEQUENCEVERIFY = (1U << 10),

    // Support segregated witness
    //
    SCRIPT_VERIFY_WITNESS = (1U << 11),

    // Making v1-v16 witness program non-standard
    //
    SCRIPT_VERIFY_DISCOURAGE_UPGRADABLE_WITNESS_PROGRAM = (1U << 12),

    // Segwit script only: Require the argument of OP_IF/NOTIF to be exactly 0x01 or empty vector
    //
    SCRIPT_VERIFY_MINIMALIF = (1U << 13),

    // Signature(s) must be empty vector if an CHECK(MULTI)SIG operation failed
    //
    SCRIPT_VERIFY_NULLFAIL = (1U << 14),

<<<<<<< HEAD
    // Perform name checks in "mempool" mode.  This allows / disallows
    // certain stuff (e. g., it allows immature spending of name_new's).
    SCRIPT_VERIFY_NAMES_MEMPOOL = (1U << 24),
=======
    // Public keys in segregated witness scripts must be compressed
    //
    SCRIPT_VERIFY_WITNESS_PUBKEYTYPE = (1U << 15),
>>>>>>> f0947b89
};

bool CheckSignatureEncoding(const std::vector<unsigned char> &vchSig, unsigned int flags, ScriptError* serror);

struct PrecomputedTransactionData
{
    uint256 hashPrevouts, hashSequence, hashOutputs;

    PrecomputedTransactionData(const CTransaction& tx);
};

enum SigVersion
{
    SIGVERSION_BASE = 0,
    SIGVERSION_WITNESS_V0 = 1,
};

uint256 SignatureHash(const CScript &scriptCode, const CTransaction& txTo, unsigned int nIn, int nHashType, const CAmount& amount, SigVersion sigversion, const PrecomputedTransactionData* cache = NULL);

class BaseSignatureChecker
{
public:
    virtual bool CheckSig(const std::vector<unsigned char>& scriptSig, const std::vector<unsigned char>& vchPubKey, const CScript& scriptCode, SigVersion sigversion) const
    {
        return false;
    }

    virtual bool CheckLockTime(const CScriptNum& nLockTime) const
    {
         return false;
    }

    virtual bool CheckSequence(const CScriptNum& nSequence) const
    {
         return false;
    }

    virtual ~BaseSignatureChecker() {}
};

class TransactionSignatureChecker : public BaseSignatureChecker
{
private:
    const CTransaction* txTo;
    unsigned int nIn;
    const CAmount amount;
    const PrecomputedTransactionData* txdata;

protected:
    virtual bool VerifySignature(const std::vector<unsigned char>& vchSig, const CPubKey& vchPubKey, const uint256& sighash) const;

public:
    TransactionSignatureChecker(const CTransaction* txToIn, unsigned int nInIn, const CAmount& amountIn) : txTo(txToIn), nIn(nInIn), amount(amountIn), txdata(NULL) {}
    TransactionSignatureChecker(const CTransaction* txToIn, unsigned int nInIn, const CAmount& amountIn, const PrecomputedTransactionData& txdataIn) : txTo(txToIn), nIn(nInIn), amount(amountIn), txdata(&txdataIn) {}
    bool CheckSig(const std::vector<unsigned char>& scriptSig, const std::vector<unsigned char>& vchPubKey, const CScript& scriptCode, SigVersion sigversion) const;
    bool CheckLockTime(const CScriptNum& nLockTime) const;
    bool CheckSequence(const CScriptNum& nSequence) const;
};

class MutableTransactionSignatureChecker : public TransactionSignatureChecker
{
private:
    const CTransaction txTo;

public:
    MutableTransactionSignatureChecker(const CMutableTransaction* txToIn, unsigned int nInIn, const CAmount& amount) : TransactionSignatureChecker(&txTo, nInIn, amount), txTo(*txToIn) {}
};

bool EvalScript(std::vector<std::vector<unsigned char> >& stack, const CScript& script, unsigned int flags, const BaseSignatureChecker& checker, SigVersion sigversion, ScriptError* error = NULL);
bool VerifyScript(const CScript& scriptSig, const CScript& scriptPubKey, const CScriptWitness* witness, unsigned int flags, const BaseSignatureChecker& checker, ScriptError* serror = NULL);

size_t CountWitnessSigOps(const CScript& scriptSig, const CScript& scriptPubKey, const CScriptWitness* witness, unsigned int flags);

#endif // BITCOIN_SCRIPT_INTERPRETER_H<|MERGE_RESOLUTION|>--- conflicted
+++ resolved
@@ -103,15 +103,13 @@
     //
     SCRIPT_VERIFY_NULLFAIL = (1U << 14),
 
-<<<<<<< HEAD
+    // Public keys in segregated witness scripts must be compressed
+    //
+    SCRIPT_VERIFY_WITNESS_PUBKEYTYPE = (1U << 15),
+
     // Perform name checks in "mempool" mode.  This allows / disallows
     // certain stuff (e. g., it allows immature spending of name_new's).
     SCRIPT_VERIFY_NAMES_MEMPOOL = (1U << 24),
-=======
-    // Public keys in segregated witness scripts must be compressed
-    //
-    SCRIPT_VERIFY_WITNESS_PUBKEYTYPE = (1U << 15),
->>>>>>> f0947b89
 };
 
 bool CheckSignatureEncoding(const std::vector<unsigned char> &vchSig, unsigned int flags, ScriptError* serror);
