// Copyright (c) 2009-2010 Satoshi Nakamoto
// Copyright (c) 2009-2015 The Bitcoin Core developers
// Distributed under the MIT software license, see the accompanying
// file COPYING or http://www.opensource.org/licenses/mit-license.php.

#include "pow.h"

#include "arith_uint256.h"
#include "chain.h"
#include "primitives/block.h"
#include "uint256.h"
#include "util.h"

static const CBlockIndex*
GetLastBlockIndex(const CBlockIndex* pindex, PowAlgo algo)
{
    if (!pindex)
        return NULL;

    while (pindex && (pindex->nVersion.GetAlgo() != algo))
        pindex = pindex->pprev;

    return pindex;
}

unsigned int GetNextWorkRequired(const CBlockIndex* pindexLast, const CBlockHeader *pblock, const Consensus::Params& params)
{
    const PowAlgo algo = pblock->nVersion.GetAlgo();
    const arith_uint256 bnProofOfWorkLimit = UintToArith256(params.powLimit[algo]);
    const unsigned nProofOfWorkLimit = bnProofOfWorkLimit.GetCompact();

    if (!pindexLast)
        return nProofOfWorkLimit;
    if (params.fPowNoRetargeting)
        return pindexLast->nBits;

    const CBlockIndex* pindexPrev = GetLastBlockIndex(pindexLast, algo);
    if (!pindexPrev || !pindexPrev->pprev)
        return nProofOfWorkLimit; // first block
    const CBlockIndex* pindexPrevPrev = GetLastBlockIndex(pindexPrev->pprev, algo);
    if (!pindexPrevPrev || !pindexPrevPrev->pprev)
        return nProofOfWorkLimit; // second block

    const int64_t nActualSpacing = pindexPrev->GetBlockTime() - pindexPrevPrev->GetBlockTime();

    // ppcoin: target change every block
    // ppcoin: retarget with exponential moving toward target spacing
    arith_uint256 bnNew;
    bnNew.SetCompact(pindexPrev->nBits);

    /* The old computation here was:
      
          bnNew *= (nInterval - 1) * nTargetSpacing + 2 * nActualSpacing;
          bnNew /= (nInterval + 1) * nTargetSpacing;

       This, however, may exceed 256 bits for a low difficulty in the
       intermediate step.  We can rewrite it:

          A = (nInterval + 1) nTargetSpacing
          bnNew *= A + 2 (nActualSpacing - nTargetSpacing)
          bnNew /= A

       Or also:

          A = (nInterval + 1) nTargetSpacing
          B = (nActualSpacing - nTargetSpacing)
          bnNew = (bnNew A + bnNew 2 B) / A = bnNew + (2 bnNew B) / A

      To compute (2 bnNew B) / A without overflowing, let

          bnNew = P * A + R.

      Then

          (2 bnNew B) / A = 2 P B + (2 R B) / A.

      Assuming that A is not too large (which it definitely isn't in comparison
      to 256 bits), also (2 R B) does not overflow before the divide.

    */

    const int64_t nInterval = params.DifficultyAdjustmentInterval();

    const int64_t a = (nInterval + 1) * params.nPowTargetSpacing;
    const int64_t b = nActualSpacing - params.nPowTargetSpacing;
    const arith_uint256 p = bnNew / a;
    const arith_uint256 r = bnNew - p * a;

    /* Make sure to get the division right for negative b!  Division is
       not "preserved" under two's complement.  */
    if (b >= 0)
        bnNew += 2 * p * b + (2 * r * b) / a;
    else
        bnNew -= 2 * p * (-b) + (2 * r * (-b)) / a;

    if (bnNew > bnProofOfWorkLimit)
        bnNew = bnProofOfWorkLimit;

    return bnNew.GetCompact();
}

bool CheckProofOfWork(uint256 hash, unsigned int nBits, PowAlgo algo, const Consensus::Params& params)
{
    bool fNegative;
    bool fOverflow;
    arith_uint256 bnTarget;

    bnTarget.SetCompact(nBits, &fNegative, &fOverflow);

    // Check range
    if (fNegative || bnTarget == 0 || fOverflow || bnTarget > UintToArith256(params.powLimit[algo]))
        return error("CheckProofOfWork(): nBits below minimum work");

    // Check proof of work matches claimed amount
    if (UintToArith256(hash) > bnTarget)
        return error("CheckProofOfWork(): hash doesn't match nBits");

    return true;
<<<<<<< HEAD
}

arith_uint256 GetBlockProof(const CBlockIndex& block)
{
    arith_uint256 bnTarget;
    bool fNegative;
    bool fOverflow;
    bnTarget.SetCompact(block.nBits, &fNegative, &fOverflow);
    if (fNegative || fOverflow || bnTarget == 0)
        return 0;
    // We need to compute 2**256 / (bnTarget+1), but we can't represent 2**256
    // as it's too large for a arith_uint256. However, as 2**256 is at least as large
    // as bnTarget+1, it is equal to ((2**256 - bnTarget - 1) / (bnTarget+1)) + 1,
    // or ~bnTarget / (nTarget+1) + 1.
    arith_uint256 work = (~bnTarget / (bnTarget + 1)) + 1;

    // Apply scrypt-to-SHA ratio
    // We assume that scrypt is 2^12 times harder to mine (for the same difficulty target)
    // This only affects how a longer chain is selected in case of conflict
    switch (block.nVersion.GetAlgo())
    {
        case ALGO_SHA256D:
            break;
        case ALGO_SCRYPT:
            work <<= 12;
            break;
        default:
            assert (false);
    }

    return work;
}

int64_t GetBlockProofEquivalentTime(const CBlockIndex& to, const CBlockIndex& from, const CBlockIndex& tip, const Consensus::Params& params)
{
    arith_uint256 r;
    int sign = 1;
    if (to.nChainWork > from.nChainWork) {
        r = to.nChainWork - from.nChainWork;
    } else {
        r = from.nChainWork - to.nChainWork;
        sign = -1;
    }
    r = r * arith_uint256(params.nPowTargetSpacing) / GetBlockProof(tip);
    if (r.bits() > 63) {
        return sign * std::numeric_limits<int64_t>::max();
    }
    return sign * r.GetLow64();
=======
>>>>>>> cb765737
}<|MERGE_RESOLUTION|>--- conflicted
+++ resolved
@@ -116,55 +116,4 @@
         return error("CheckProofOfWork(): hash doesn't match nBits");
 
     return true;
-<<<<<<< HEAD
-}
-
-arith_uint256 GetBlockProof(const CBlockIndex& block)
-{
-    arith_uint256 bnTarget;
-    bool fNegative;
-    bool fOverflow;
-    bnTarget.SetCompact(block.nBits, &fNegative, &fOverflow);
-    if (fNegative || fOverflow || bnTarget == 0)
-        return 0;
-    // We need to compute 2**256 / (bnTarget+1), but we can't represent 2**256
-    // as it's too large for a arith_uint256. However, as 2**256 is at least as large
-    // as bnTarget+1, it is equal to ((2**256 - bnTarget - 1) / (bnTarget+1)) + 1,
-    // or ~bnTarget / (nTarget+1) + 1.
-    arith_uint256 work = (~bnTarget / (bnTarget + 1)) + 1;
-
-    // Apply scrypt-to-SHA ratio
-    // We assume that scrypt is 2^12 times harder to mine (for the same difficulty target)
-    // This only affects how a longer chain is selected in case of conflict
-    switch (block.nVersion.GetAlgo())
-    {
-        case ALGO_SHA256D:
-            break;
-        case ALGO_SCRYPT:
-            work <<= 12;
-            break;
-        default:
-            assert (false);
-    }
-
-    return work;
-}
-
-int64_t GetBlockProofEquivalentTime(const CBlockIndex& to, const CBlockIndex& from, const CBlockIndex& tip, const Consensus::Params& params)
-{
-    arith_uint256 r;
-    int sign = 1;
-    if (to.nChainWork > from.nChainWork) {
-        r = to.nChainWork - from.nChainWork;
-    } else {
-        r = from.nChainWork - to.nChainWork;
-        sign = -1;
-    }
-    r = r * arith_uint256(params.nPowTargetSpacing) / GetBlockProof(tip);
-    if (r.bits() > 63) {
-        return sign * std::numeric_limits<int64_t>::max();
-    }
-    return sign * r.GetLow64();
-=======
->>>>>>> cb765737
 }