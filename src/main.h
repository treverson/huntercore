// Copyright (c) 2009-2010 Satoshi Nakamoto
// Copyright (c) 2009-2015 The Bitcoin Core developers
// Distributed under the MIT software license, see the accompanying
// file COPYING or http://www.opensource.org/licenses/mit-license.php.

#ifndef BITCOIN_MAIN_H
#define BITCOIN_MAIN_H

#if defined(HAVE_CONFIG_H)
#include "config/bitcoin-config.h"
#endif

#include "amount.h"
#include "chain.h"
#include "coins.h"
#include "net.h"
#include "script/script_error.h"
#include "sync.h"
#include "versionbits.h"

#include <algorithm>
#include <exception>
#include <map>
#include <set>
#include <stdint.h>
#include <string>
#include <utility>
#include <vector>

#include <boost/thread.hpp>
#include <boost/unordered_map.hpp>

class CBlockIndex;
class CBlockTreeDB;
class CBloomFilter;
class CChainParams;
class CGameDB;
class CInv;
class CScriptCheck;
class CTxInUndo;
class CTxMemPool;
class CTxUndo;
class CValidationInterface;
class CValidationState;

struct CNodeStateStats;
struct LockPoints;

/** Default for DEFAULT_WHITELISTRELAY. */
static const bool DEFAULT_WHITELISTRELAY = true;
/** Default for DEFAULT_WHITELISTFORCERELAY. */
static const bool DEFAULT_WHITELISTFORCERELAY = true;
/** Default for -minrelaytxfee, minimum relay fee for transactions */
static const unsigned int DEFAULT_MIN_RELAY_TX_FEE = COIN / 1000;
//! -maxtxfee default
static const CAmount DEFAULT_TRANSACTION_MAXFEE = 0.1 * COIN;
//! Discourage users to set fees higher than this amount (in satoshis) per kB
static const CAmount HIGH_TX_FEE_PER_KB = 0.01 * COIN;
//! -maxtxfee will warn if called with a higher fee than this amount (in satoshis)
static const CAmount HIGH_MAX_TX_FEE = 100 * HIGH_TX_FEE_PER_KB;
/** Default for -maxorphantx, maximum number of orphan transactions kept in memory */
static const unsigned int DEFAULT_MAX_ORPHAN_TRANSACTIONS = 100;
/** Default for -limitancestorcount, max number of in-mempool ancestors */
static const unsigned int DEFAULT_ANCESTOR_LIMIT = 25;
/** Default for -limitancestorsize, maximum kilobytes of tx + all in-mempool ancestors */
static const unsigned int DEFAULT_ANCESTOR_SIZE_LIMIT = 101;
/** Default for -limitdescendantcount, max number of in-mempool descendants */
static const unsigned int DEFAULT_DESCENDANT_LIMIT = 25;
/** Default for -limitdescendantsize, maximum kilobytes of in-mempool descendants */
static const unsigned int DEFAULT_DESCENDANT_SIZE_LIMIT = 101;
/** Default for -mempoolexpiry, expiration time for mempool transactions in hours */
static const unsigned int DEFAULT_MEMPOOL_EXPIRY = 72;
/** The maximum size of a blk?????.dat file (since 0.8) */
static const unsigned int MAX_BLOCKFILE_SIZE = 0x8000000; // 128 MiB
/** The pre-allocation chunk size for blk?????.dat files (since 0.8) */
static const unsigned int BLOCKFILE_CHUNK_SIZE = 0x1000000; // 16 MiB
/** The pre-allocation chunk size for rev?????.dat files (since 0.8) */
static const unsigned int UNDOFILE_CHUNK_SIZE = 0x100000; // 1 MiB

/** Maximum number of script-checking threads allowed */
static const int MAX_SCRIPTCHECK_THREADS = 16;
/** -par default (number of script-checking threads, 0 = auto) */
static const int DEFAULT_SCRIPTCHECK_THREADS = 0;
/** Number of blocks that can be requested at any given time from a single peer. */
static const int MAX_BLOCKS_IN_TRANSIT_PER_PEER = 16;
/** Timeout in seconds during which a peer must stall block download progress before being disconnected. */
static const unsigned int BLOCK_STALLING_TIMEOUT = 2;
/** Number of headers sent in one getheaders result. We rely on the assumption that if a peer sends
 *  less than this number, we reached its tip. Changing this value is a protocol upgrade.
 *
 *  With a protocol upgrade, we now enforce an additional restriction on the
 *  total size of a "headers" message (see below).  The absolute limit
 *  on the number of headers still applies as well, so that we do not get
 *  overloaded both with small and large headers.
 */
static const unsigned int MAX_HEADERS_RESULTS = 2000;
/** Maximum size of a "headers" message.  This is enforced starting with
 *  SIZE_HEADERS_LIMIT_VERSION peers and prevents overloading if we have
 *  very large headers (due to auxpow).
 */
static const unsigned int MAX_HEADERS_SIZE = (6 << 20); // 6 MiB
/** Size of a headers message that is the threshold for assuming that the
 *  peer has more headers (even if we have less than MAX_HEADERS_RESULTS).
 *  This is used starting with SIZE_HEADERS_LIMIT_VERSION peers.
 */
static const unsigned int THRESHOLD_HEADERS_SIZE = (4 << 20); // 4 MiB
/** Size of the "block download window": how far ahead of our current height do we fetch?
 *  Larger windows tolerate larger download speed differences between peer, but increase the potential
 *  degree of disordering of blocks on disk (which make reindexing and in the future perhaps pruning
 *  harder). We'll probably want to make this a per-peer adaptive value at some point. */
static const unsigned int BLOCK_DOWNLOAD_WINDOW = 1024;
/** Time to wait (in seconds) between writing blocks/block index to disk. */
static const unsigned int DATABASE_WRITE_INTERVAL = 60 * 60;
/** Time to wait (in seconds) between flushing chainstate to disk. */
static const unsigned int DATABASE_FLUSH_INTERVAL = 24 * 60 * 60;
/** Maximum length of reject messages. */
static const unsigned int MAX_REJECT_MESSAGE_LENGTH = 111;
/** Average delay between local address broadcasts in seconds. */
static const unsigned int AVG_LOCAL_ADDRESS_BROADCAST_INTERVAL = 24 * 24 * 60;
/** Average delay between peer address broadcasts in seconds. */
static const unsigned int AVG_ADDRESS_BROADCAST_INTERVAL = 30;
/** Average delay between trickled inventory transmissions in seconds.
 *  Blocks and whitelisted receivers bypass this, outbound peers get half this delay. */
static const unsigned int INVENTORY_BROADCAST_INTERVAL = 5;
/** Maximum number of inventory items to send per transmission.
 *  Limits the impact of low-fee transaction floods. */
static const unsigned int INVENTORY_BROADCAST_MAX = 7 * INVENTORY_BROADCAST_INTERVAL;
/** Average delay between feefilter broadcasts in seconds. */
static const unsigned int AVG_FEEFILTER_BROADCAST_INTERVAL = 10 * 60;
/** Maximum feefilter broadcast delay after significant change. */
static const unsigned int MAX_FEEFILTER_CHANGE_DELAY = 5 * 60;
/** Block download timeout base, expressed in millionths of the block interval (i.e. 10 min) */
static const int64_t BLOCK_DOWNLOAD_TIMEOUT_BASE = 1000000;
/** Additional block download timeout per parallel downloading peer (i.e. 5 min) */
static const int64_t BLOCK_DOWNLOAD_TIMEOUT_PER_PEER = 500000;

static const unsigned int DEFAULT_LIMITFREERELAY = 15;
static const bool DEFAULT_RELAYPRIORITY = true;
static const int64_t DEFAULT_MAX_TIP_AGE = 24 * 60 * 60;

/** Default for -permitbaremultisig */
static const bool DEFAULT_PERMIT_BAREMULTISIG = true;
static const unsigned int DEFAULT_BYTES_PER_SIGOP = 20;
static const bool DEFAULT_CHECKPOINTS_ENABLED = true;
static const bool DEFAULT_TXINDEX = false;
static const unsigned int DEFAULT_BANSCORE_THRESHOLD = 100;

static const bool DEFAULT_TESTSAFEMODE = false;
/** Default for -mempoolreplacement */
static const bool DEFAULT_ENABLE_REPLACEMENT = true;
/** Default for using fee filter */
static const bool DEFAULT_FEEFILTER = true;

/** Maximum number of headers to announce when relaying blocks with headers message.*/
static const unsigned int MAX_BLOCKS_TO_ANNOUNCE = 8;

static const bool DEFAULT_PEERBLOOMFILTERS = true;

struct BlockHasher
{
    size_t operator()(const uint256& hash) const { return hash.GetCheapHash(); }
};

extern CScript COINBASE_FLAGS;
extern CCriticalSection cs_main;
extern CTxMemPool mempool;
typedef boost::unordered_map<uint256, CBlockIndex*, BlockHasher> BlockMap;
extern BlockMap mapBlockIndex;
extern uint64_t nLastBlockTx;
extern uint64_t nLastBlockSize;
extern const std::string strMessageMagic;
extern CWaitableCriticalSection csBestBlock;
extern CConditionVariable cvBlockChange;
extern bool fImporting;
extern bool fReindex;
extern int nScriptCheckThreads;
extern bool fTxIndex;
extern bool fIsBareMultisigStd;
extern bool fRequireStandard;
extern unsigned int nBytesPerSigOp;
extern bool fCheckBlockIndex;
extern bool fCheckpointsEnabled;
extern size_t nCoinCacheUsage;
/** A fee rate smaller than this is considered zero fee (for relaying, mining and transaction creation) */
extern CFeeRate minRelayTxFee;
/** Absolute maximum transaction fee (in satoshis) used by wallet and mempool (rejects high fee in sendrawtransaction) */
extern CAmount maxTxFee;
/** If the tip is older than this (in seconds), the node is considered to be in initial block download. */
extern int64_t nMaxTipAge;
extern bool fEnableReplacement;

/* Lock and condition variable for game_waitforchange.  */
extern boost::mutex mut_currentState;
extern boost::condition_variable cv_stateChange;

/** Best header we've seen so far (used for getheaders queries' starting points). */
extern CBlockIndex *pindexBestHeader;

/** Minimum disk space required - used in CheckDiskSpace() */
static const uint64_t nMinDiskSpace = 52428800;

/** Pruning-related variables and constants */
/** True if any block files have ever been pruned. */
extern bool fHavePruned;
/** True if we're running in -prune mode. */
extern bool fPruneMode;
/** Number of MiB of block files that we're trying to stay below. */
extern uint64_t nPruneTarget;
/** Block files containing a block-height within MIN_BLOCKS_TO_KEEP of chainActive.Tip() will not be pruned. */
static const unsigned int MIN_BLOCKS_TO_KEEP = 288;

static const signed int DEFAULT_CHECKBLOCKS = MIN_BLOCKS_TO_KEEP;
static const unsigned int DEFAULT_CHECKLEVEL = 3;

// Require that user allocate at least 550MB for block & undo files (blk???.dat and rev???.dat)
// At 1MB per block, 288 blocks = 288MB.
// Add 15% for Undo data = 331MB
// Add 20% for Orphan block rate = 397MB
// We want the low water mark after pruning to be at least 397 MB and since we prune in
// full block file chunks, we need the high water mark which triggers the prune to be
// one 128MB block file + added 15% undo data = 147MB greater for a total of 545MB
// Setting the target to > than 550MB will make it likely we can respect the target.
static const uint64_t MIN_DISK_SPACE_FOR_BLOCK_FILES = 550 * 1024 * 1024;

/** Register with a network node to receive its signals */
void RegisterNodeSignals(CNodeSignals& nodeSignals);
/** Unregister a network node */
void UnregisterNodeSignals(CNodeSignals& nodeSignals);

/** 
 * Process an incoming block. This only returns after the best known valid
 * block is made active. Note that it does not, however, guarantee that the
 * specific block passed to it has been checked for validity!
 * 
 * @param[out]  state   This may be set to an Error state if any error occurred processing it, including during validation/connection/etc of otherwise unrelated blocks during reorganisation; or it may be set to an Invalid state if pblock is itself invalid (but this is not guaranteed even when the block is checked). If you want to *possibly* get feedback on whether pblock is valid, you must also install a CValidationInterface (see validationinterface.h) - this will have its BlockChecked method called whenever *any* block completes validation.
 * @param[in]   pfrom   The node which we are receiving the block from; it is added to mapBlockSource and may be penalised if the block is invalid.
 * @param[in]   pblock  The block we want to process.
 * @param[in]   fForceProcessing Process this block even if unrequested; used for non-network block sources and whitelisted peers.
 * @param[out]  dbp     The already known disk position of pblock, or NULL if not yet stored.
 * @return True if state.IsValid()
 */
bool ProcessNewBlock(CValidationState& state, const CChainParams& chainparams, const CNode* pfrom, const CBlock* pblock, bool fForceProcessing, const CDiskBlockPos* dbp);
/** Check whether enough disk space is available for an incoming block */
bool CheckDiskSpace(uint64_t nAdditionalBytes = 0);
/** Open a block file (blk?????.dat) */
FILE* OpenBlockFile(const CDiskBlockPos &pos, bool fReadOnly = false);
/** Open an undo file (rev?????.dat) */
FILE* OpenUndoFile(const CDiskBlockPos &pos, bool fReadOnly = false);
/** Translation to a filesystem path */
boost::filesystem::path GetBlockPosFilename(const CDiskBlockPos &pos, const char *prefix);
/** Import blocks from an external file */
bool LoadExternalBlockFile(const CChainParams& chainparams, FILE* fileIn, CDiskBlockPos *dbp = NULL);
/** Initialize a new block tree database + block data on disk */
bool InitBlockIndex(const CChainParams& chainparams);
/** Load the block tree and coins database from disk */
bool LoadBlockIndex();
/** Unload database information */
void UnloadBlockIndex();
/** Process protocol messages received from a given node */
bool ProcessMessages(CNode* pfrom);
/**
 * Send queued protocol messages to be sent to a give node.
 *
 * @param[in]   pto             The node which we are sending messages to.
 */
bool SendMessages(CNode* pto);
/** Run an instance of the script checking thread */
void ThreadScriptCheck();
/** Try to detect Partition (network isolation) attacks against us */
void PartitionCheck(bool (*initialDownloadCheck)(), CCriticalSection& cs, const CBlockIndex *const &bestHeader, int64_t nPowTargetSpacing);
/** Check whether we are doing an initial block download (synchronizing from disk or network) */
bool IsInitialBlockDownload();
/** Format a string that describes several potential problems detected by the core.
 * strFor can have three values:
 * - "rpc": get critical warnings, which should put the client in safe mode if non-empty
 * - "statusbar": get all warnings
 * - "gui": get all warnings, translated (where possible) for GUI
 * This function only returns the highest priority warning of the set selected by strFor.
 */
std::string GetWarnings(const std::string& strFor);
/** Retrieve a transaction (from memory pool, or from disk, if possible) */
bool GetTransaction(const uint256 &hash, CTransaction &tx, const Consensus::Params& params, uint256 &hashBlock, bool fAllowSlow = false);
/** Find the best known block, and make it the tip of the block chain */
bool ActivateBestChain(CValidationState& state, const CChainParams& chainparams, const CBlock* pblock = NULL);
CAmount GetBlockSubsidy(int nHeight, const Consensus::Params& consensusParams);

/**
 * Prune block and undo files (blk???.dat and undo???.dat) so that the disk space used is less than a user-defined target.
 * The user sets the target (in MB) on the command line or in config file.  This will be run on startup and whenever new
 * space is allocated in a block or undo file, staying below the target. Changing back to unpruned requires a reindex
 * (which in this case means the blockchain must be re-downloaded.)
 *
 * Pruning functions are called from FlushStateToDisk when the global fCheckForPruning flag has been set.
 * Block and undo files are deleted in lock-step (when blk00003.dat is deleted, so is rev00003.dat.)
 * Pruning cannot take place until the longest chain is at least a certain length (100000 on mainnet, 1000 on testnet, 1000 on regtest).
 * Pruning will never delete a block within a defined distance (currently 288) from the active chain's tip.
 * The block index is updated by unsetting HAVE_DATA and HAVE_UNDO for any blocks that were stored in the deleted files.
 * A db flag records the fact that at least some block files have been pruned.
 *
 * @param[out]   setFilesToPrune   The set of file indices that can be unlinked will be returned
 */
void FindFilesToPrune(std::set<int>& setFilesToPrune, uint64_t nPruneAfterHeight);

/**
 *  Actually unlink the specified files
 */
void UnlinkPrunedFiles(std::set<int>& setFilesToPrune);

/** Create a new block index entry for a given block hash */
CBlockIndex * InsertBlockIndex(uint256 hash);
/** Get statistics from node state */
bool GetNodeStateStats(NodeId nodeid, CNodeStateStats &stats);
/** Increase a node's misbehavior score. */
void Misbehaving(NodeId nodeid, int howmuch);
/** Flush all state, indexes and buffers to disk. */
void FlushStateToDisk();
/** Prune block files and flush state to disk. */
void PruneAndFlush();

/** (try to) add transaction to memory pool **/
bool AcceptToMemoryPool(CTxMemPool& pool, CValidationState &state, const CTransaction &tx, bool fLimitFree,
                        bool* pfMissingInputs, bool fOverrideMempoolLimit=false, const CAmount nAbsurdFee=0);

/** Convert CValidationState to a human-readable message for logging */
std::string FormatStateMessage(const CValidationState &state);

/** Get the BIP9 state for a given deployment at the current tip. */
ThresholdState VersionBitsTipState(const Consensus::Params& params, Consensus::DeploymentPos pos);

struct CNodeStateStats {
    int nMisbehavior;
    int nSyncHeight;
    int nCommonHeight;
    std::vector<int> vHeightInFlight;
};



/** 
 * Count ECDSA signature operations the old-fashioned (pre-0.6) way
 * @return number of sigops this transaction's outputs will produce when spent
 * @see CTransaction::FetchInputs
 */
unsigned int GetLegacySigOpCount(const CTransaction& tx);

/**
 * Count ECDSA signature operations in pay-to-script-hash inputs.
 * 
 * @param[in] mapInputs Map of previous transactions that have outputs we're spending
 * @return maximum number of sigops required to validate this transaction's inputs
 * @see CTransaction::FetchInputs
 */
unsigned int GetP2SHSigOpCount(const CTransaction& tx, const CCoinsViewCache& mapInputs);


/**
 * Check whether all inputs of this transaction are valid (no double spends, scripts & sigs, amounts)
 * This does not modify the UTXO set. If pvChecks is not NULL, script checks are pushed onto it
 * instead of being performed inline.
 */
bool CheckInputs(const CTransaction& tx, CValidationState &state, const CCoinsViewCache &view, bool fScriptChecks,
                 unsigned int flags, bool cacheStore,
                 std::vector<CScriptCheck> *pvChecks = NULL);

/** Apply the effects of this transaction on the UTXO set represented by view */
<<<<<<< HEAD
void UpdateCoins(const CTransaction& tx, CValidationState &state, CCoinsViewCache &inputs, CTxUndo &txundo, int nHeight);
void UpdateCoins(const CTransaction& tx, CValidationState &state, CCoinsViewCache &inputs, int nHeight);
=======
void UpdateCoins(const CTransaction& tx, CCoinsViewCache& inputs, int nHeight);
>>>>>>> 7f97cc07

/** Context-independent validity checks */
bool CheckTransaction(const CTransaction& tx, CValidationState& state);

/**
 * Check if transaction is final and can be included in a block with the
 * specified height and time. Consensus critical.
 */
bool IsFinalTx(const CTransaction &tx, int nBlockHeight, int64_t nBlockTime);

/**
 * Check if transaction will be final in the next block to be created.
 *
 * Calls IsFinalTx() with current block height and appropriate block time.
 *
 * See consensus/consensus.h for flag definitions.
 */
bool CheckFinalTx(const CTransaction &tx, int flags = -1);

/**
 * Test whether the LockPoints height and time are still valid on the current chain
 */
bool TestLockPointValidity(const LockPoints* lp);

/**
 * Check if transaction is final per BIP 68 sequence numbers and can be included in a block.
 * Consensus critical. Takes as input a list of heights at which tx's inputs (in order) confirmed.
 */
bool SequenceLocks(const CTransaction &tx, int flags, std::vector<int>* prevHeights, const CBlockIndex& block);

/**
 * Check if transaction will be BIP 68 final in the next block to be created.
 *
 * Simulates calling SequenceLocks() with data from the tip of the current active chain.
 * Optionally stores in LockPoints the resulting height and time calculated and the hash
 * of the block needed for calculation or skips the calculation and uses the LockPoints
 * passed in for evaluation.
 * The LockPoints should not be considered valid if CheckSequenceLocks returns false.
 *
 * See consensus/consensus.h for flag definitions.
 */
bool CheckSequenceLocks(const CTransaction &tx, int flags, LockPoints* lp = NULL, bool useExistingLockPoints = false);

/**
 * Closure representing one script verification
 * Note that this stores references to the spending transaction 
 */
class CScriptCheck
{
private:
    CScript scriptPubKey;
    const CTransaction *ptxTo;
    unsigned int nIn;
    unsigned int nFlags;
    bool cacheStore;
    ScriptError error;

public:
    CScriptCheck(): ptxTo(0), nIn(0), nFlags(0), cacheStore(false), error(SCRIPT_ERR_UNKNOWN_ERROR) {}
    CScriptCheck(const CCoins& txFromIn, const CTransaction& txToIn, unsigned int nInIn, unsigned int nFlagsIn, bool cacheIn) :
        scriptPubKey(txFromIn.vout[txToIn.vin[nInIn].prevout.n].scriptPubKey),
        ptxTo(&txToIn), nIn(nInIn), nFlags(nFlagsIn), cacheStore(cacheIn), error(SCRIPT_ERR_UNKNOWN_ERROR) { }

    bool operator()();

    void swap(CScriptCheck &check) {
        scriptPubKey.swap(check.scriptPubKey);
        std::swap(ptxTo, check.ptxTo);
        std::swap(nIn, check.nIn);
        std::swap(nFlags, check.nFlags);
        std::swap(cacheStore, check.cacheStore);
        std::swap(error, check.error);
    }

    ScriptError GetScriptError() const { return error; }
};


/** Functions for disk access for blocks */
bool WriteBlockToDisk(const CBlock& block, CDiskBlockPos& pos, const CMessageHeader::MessageStartChars& messageStart);
bool ReadBlockFromDisk(CBlock& block, const CDiskBlockPos& pos, const Consensus::Params& consensusParams);
bool ReadBlockFromDisk(CBlock& block, const CBlockIndex* pindex, const Consensus::Params& consensusParams);
bool ReadBlockHeaderFromDisk(CBlockHeader& block, const CBlockIndex* pindex, const Consensus::Params& consensusParams);
bool ReadBlockFromDisk(CBlock& block, std::vector<CTransaction>& vGameTx,
                       const CBlockIndex* pindex, const Consensus::Params& consensusParams);

/** Functions for validating blocks and updating the block tree */

bool ApplyTxInUndo(const CTxInUndo& undo, CCoinsViewCache& view, const COutPoint& out);

/** Context-independent validity checks */
bool CheckBlockHeader(const CBlockHeader& block, CValidationState& state, bool fCheckPOW = true);
bool CheckBlock(const CBlock& block, CValidationState& state, bool fCheckPOW = true, bool fCheckMerkleRoot = true);

/** Context-dependent validity checks.
 *  By "context", we mean only the previous block headers, but not the UTXO
 *  set; UTXO-related validity checks are done in ConnectBlock(). */
bool ContextualCheckBlockHeader(const CBlockHeader& block, CValidationState& state, CBlockIndex *pindexPrev);
bool ContextualCheckBlock(const CBlock& block, CValidationState& state, CBlockIndex *pindexPrev);

/** Apply the effects of this block (with given index) on the UTXO set represented by coins.
 *  Validity checks that depend on the UTXO set are also done; ConnectBlock()
 *  can fail if those validity checks fail (among other reasons). */
bool ConnectBlock(const CBlock& block, CValidationState& state, CBlockIndex* pindex, CCoinsViewCache& coins,
                  const CChainParams& chainparams, bool fJustCheck = false);

/** Undo the effects of this block (with given index) on the UTXO set represented by coins.
 *  In case pfClean is provided, operation will try to be tolerant about errors, and *pfClean
 *  will be true if no problems were found. Otherwise, the return value will be false in case
 *  of problems. Note that in any case, coins may be modified. */
bool DisconnectBlock(const CBlock& block, CValidationState& state, const CBlockIndex* pindex, CCoinsViewCache& coins, bool* pfClean = NULL);

/** Check a block is completely valid from start to finish (only works on top of our current best block, with cs_main held) */
bool TestBlockValidity(CValidationState& state, const CChainParams& chainparams, const CBlock& block, CBlockIndex* pindexPrev, bool fCheckPOW = true, bool fCheckMerkleRoot = true);

/**
 * Check proof-of-work of a block header, taking auxpow into account.
 * @param block The block header.
 * @param params Consensus parameters.
 * @return True iff the PoW is correct.
 */
bool CheckProofOfWork(const CBlockHeader& block, const Consensus::Params& params);

/** RAII wrapper for VerifyDB: Verify consistency of the block and coin databases */
class CVerifyDB {
public:
    CVerifyDB();
    ~CVerifyDB();
    bool VerifyDB(const CChainParams& chainparams, CCoinsView *coinsview, int nCheckLevel, int nCheckDepth);
};

/** Find the last common block between the parameter chain and a locator. */
CBlockIndex* FindForkInGlobalIndex(const CChain& chain, const CBlockLocator& locator);

/** Mark a block as invalid. */
bool InvalidateBlock(CValidationState& state, const CChainParams& chainparams, CBlockIndex *pindex);

/** Remove invalidity status from a block and its descendants. */
bool ResetBlockFailureFlags(CBlockIndex *pindex);

/** The currently-connected chain of blocks (protected by cs_main). */
extern CChain chainActive;

/** Global variable that points to the active CCoinsView (protected by cs_main) */
extern CCoinsViewCache *pcoinsTip;

/** Global variable that points to the active block tree (protected by cs_main) */
extern CBlockTreeDB *pblocktree;

/** Global variable for game db.  */
extern CGameDB *pgameDb;

/**
 * Return the spend height, which is one more than the inputs.GetBestBlock().
 * While checking, GetBestBlock() refers to the parent block. (protected by cs_main)
 * This is also true for mempool checks.
 */
int GetSpendHeight(const CCoinsViewCache& inputs);

/**
 * Determine what nVersion a new block should use.
 */
int32_t ComputeBlockVersion(const CBlockIndex* pindexPrev, const Consensus::Params& params);

/** Reject codes greater or equal to this can be returned by AcceptToMemPool
 * for transactions, to signal internal conditions. They cannot and should not
 * be sent over the P2P network.
 */
static const unsigned int REJECT_INTERNAL = 0x100;
/** Too high fee. Can not be triggered by P2P transactions */
static const unsigned int REJECT_HIGHFEE = 0x100;
/** Transaction is already known (either in mempool or blockchain) */
static const unsigned int REJECT_ALREADY_KNOWN = 0x101;
/** Transaction conflicts with a transaction already known */
static const unsigned int REJECT_CONFLICT = 0x102;

#endif // BITCOIN_MAIN_H<|MERGE_RESOLUTION|>--- conflicted
+++ resolved
@@ -363,12 +363,8 @@
                  std::vector<CScriptCheck> *pvChecks = NULL);
 
 /** Apply the effects of this transaction on the UTXO set represented by view */
-<<<<<<< HEAD
-void UpdateCoins(const CTransaction& tx, CValidationState &state, CCoinsViewCache &inputs, CTxUndo &txundo, int nHeight);
-void UpdateCoins(const CTransaction& tx, CValidationState &state, CCoinsViewCache &inputs, int nHeight);
-=======
-void UpdateCoins(const CTransaction& tx, CCoinsViewCache& inputs, int nHeight);
->>>>>>> 7f97cc07
+void UpdateCoins(const CTransaction& tx, CCoinsViewCache &inputs, CTxUndo &txundo, int nHeight);
+void UpdateCoins(const CTransaction& tx, CCoinsViewCache &inputs, int nHeight);
 
 /** Context-independent validity checks */
 bool CheckTransaction(const CTransaction& tx, CValidationState& state);
