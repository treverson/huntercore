--- conflicted
+++ resolved
@@ -440,41 +440,27 @@
 /** Functions for validating blocks and updating the block tree */
 
 bool ApplyTxInUndo(const CTxInUndo& undo, CCoinsViewCache& view, const COutPoint& out);
-<<<<<<< HEAD
+
+/** Context-independent validity checks */
+bool CheckBlockHeader(const CBlockHeader& block, CValidationState& state, bool fCheckPOW = true);
+bool CheckBlock(const CBlock& block, CValidationState& state, bool fCheckPOW = true, bool fCheckMerkleRoot = true);
+
+/** Context-dependent validity checks.
+ *  By "context", we mean only the previous block headers, but not the UTXO
+ *  set; UTXO-related validity checks are done in ConnectBlock(). */
+bool ContextualCheckBlockHeader(const CBlockHeader& block, CValidationState& state, CBlockIndex *pindexPrev);
+bool ContextualCheckBlock(const CBlock& block, CValidationState& state, CBlockIndex *pindexPrev);
+
+/** Apply the effects of this block (with given index) on the UTXO set represented by coins.
+ *  Validity checks that depend on the UTXO set are also done; ConnectBlock()
+ *  can fail if those validity checks fail (among other reasons). */
+bool ConnectBlock(const CBlock& block, CValidationState& state, CBlockIndex* pindex, CCoinsViewCache& coins, bool fJustCheck = false);
 
 /** Undo the effects of this block (with given index) on the UTXO set represented by coins.
  *  In case pfClean is provided, operation will try to be tolerant about errors, and *pfClean
  *  will be true if no problems were found. Otherwise, the return value will be false in case
  *  of problems. Note that in any case, coins may be modified. */
 bool DisconnectBlock(const CBlock& block, CValidationState& state, const CBlockIndex* pindex, CCoinsViewCache& coins, bool* pfClean = NULL);
-
-/** Apply the effects of this block (with given index) on the UTXO set represented by coins */
-bool ConnectBlock(const CBlock& block, CValidationState& state, CBlockIndex* pindex, CCoinsViewCache& coins, bool fJustCheck = false);
-=======
-// TODO: Remove when this check is no longer necessary.
-bool CheckDbLockLimit(const CBlock& block, const CTransaction* extraTx = NULL);
->>>>>>> cb765737
-
-/** Context-independent validity checks */
-bool CheckBlockHeader(const CBlockHeader& block, CValidationState& state, bool fCheckPOW = true);
-bool CheckBlock(const CBlock& block, CValidationState& state, bool fCheckPOW = true, bool fCheckMerkleRoot = true);
-
-/** Context-dependent validity checks.
- *  By "context", we mean only the previous block headers, but not the UTXO
- *  set; UTXO-related validity checks are done in ConnectBlock(). */
-bool ContextualCheckBlockHeader(const CBlockHeader& block, CValidationState& state, CBlockIndex *pindexPrev);
-bool ContextualCheckBlock(const CBlock& block, CValidationState& state, CBlockIndex *pindexPrev);
-
-/** Apply the effects of this block (with given index) on the UTXO set represented by coins.
- *  Validity checks that depend on the UTXO set are also done; ConnectBlock()
- *  can fail if those validity checks fail (among other reasons). */
-bool ConnectBlock(const CBlock& block, CValidationState& state, CBlockIndex* pindex, CCoinsViewCache& coins, std::set<valtype>& expiredNames, bool fJustCheck = false);
-
-/** Undo the effects of this block (with given index) on the UTXO set represented by coins.
- *  In case pfClean is provided, operation will try to be tolerant about errors, and *pfClean
- *  will be true if no problems were found. Otherwise, the return value will be false in case
- *  of problems. Note that in any case, coins may be modified. */
-bool DisconnectBlock(const CBlock& block, CValidationState& state, const CBlockIndex* pindex, CCoinsViewCache& coins, std::set<valtype>& unexpiredNames, bool* pfClean = NULL);
 
 /** Check a block is completely valid from start to finish (only works on top of our current best block, with cs_main held) */
 bool TestBlockValidity(CValidationState& state, const CChainParams& chainparams, const CBlock& block, CBlockIndex* pindexPrev, bool fCheckPOW = true, bool fCheckMerkleRoot = true);
