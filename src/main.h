// Copyright (c) 2009-2010 Satoshi Nakamoto
// Copyright (c) 2009-2014 The Bitcoin Core developers
// Distributed under the MIT software license, see the accompanying
// file COPYING or http://www.opensource.org/licenses/mit-license.php.

#ifndef BITCOIN_MAIN_H
#define BITCOIN_MAIN_H

#if defined(HAVE_CONFIG_H)
#include "config/bitcoin-config.h"
#endif

#include "amount.h"
#include "chain.h"
#include "coins.h"
#include "net.h"
#include "script/script_error.h"
#include "sync.h"

#include <algorithm>
#include <exception>
#include <map>
#include <set>
#include <stdint.h>
#include <string>
#include <utility>
#include <vector>

#include <boost/unordered_map.hpp>

class CBlockIndex;
class CBlockTreeDB;
class CBloomFilter;
class CInv;
class CScriptCheck;
<<<<<<< HEAD
class CTxInUndo;
=======
class CTxMemPool;
>>>>>>> 7cebab95
class CValidationInterface;
class CValidationState;

struct CNodeStateStats;

/** Default for accepting alerts from the P2P network. */
static const bool DEFAULT_ALERTS = true;
/** Default for -maxorphantx, maximum number of orphan transactions kept in memory */
static const unsigned int DEFAULT_MAX_ORPHAN_TRANSACTIONS = 100;
/** The maximum size of a blk?????.dat file (since 0.8) */
static const unsigned int MAX_BLOCKFILE_SIZE = 0x8000000; // 128 MiB
/** The pre-allocation chunk size for blk?????.dat files (since 0.8) */
static const unsigned int BLOCKFILE_CHUNK_SIZE = 0x1000000; // 16 MiB
/** The pre-allocation chunk size for rev?????.dat files (since 0.8) */
static const unsigned int UNDOFILE_CHUNK_SIZE = 0x100000; // 1 MiB
/** Maximum number of script-checking threads allowed */
static const int MAX_SCRIPTCHECK_THREADS = 16;
/** -par default (number of script-checking threads, 0 = auto) */
static const int DEFAULT_SCRIPTCHECK_THREADS = 0;
/** Number of blocks that can be requested at any given time from a single peer. */
static const int MAX_BLOCKS_IN_TRANSIT_PER_PEER = 16;
/** Timeout in seconds during which a peer must stall block download progress before being disconnected. */
static const unsigned int BLOCK_STALLING_TIMEOUT = 2;
/** Number of headers sent in one getheaders result. We rely on the assumption that if a peer sends
 *  less than this number, we reached its tip. Changing this value is a protocol upgrade. */
static const unsigned int MAX_HEADERS_RESULTS = 2000;
/** Size of the "block download window": how far ahead of our current height do we fetch?
 *  Larger windows tolerate larger download speed differences between peer, but increase the potential
 *  degree of disordering of blocks on disk (which make reindexing and in the future perhaps pruning
 *  harder). We'll probably want to make this a per-peer adaptive value at some point. */
static const unsigned int BLOCK_DOWNLOAD_WINDOW = 1024;
/** Time to wait (in seconds) between writing blocks/block index to disk. */
static const unsigned int DATABASE_WRITE_INTERVAL = 60 * 60;
/** Time to wait (in seconds) between flushing chainstate to disk. */
static const unsigned int DATABASE_FLUSH_INTERVAL = 24 * 60 * 60;
/** Maximum length of reject messages. */
static const unsigned int MAX_REJECT_MESSAGE_LENGTH = 111;

struct BlockHasher
{
    size_t operator()(const uint256& hash) const { return hash.GetCheapHash(); }
};

extern CScript COINBASE_FLAGS;
extern CCriticalSection cs_main;
extern CTxMemPool mempool;
typedef boost::unordered_map<uint256, CBlockIndex*, BlockHasher> BlockMap;
extern BlockMap mapBlockIndex;
extern uint64_t nLastBlockTx;
extern uint64_t nLastBlockSize;
extern const std::string strMessageMagic;
extern CWaitableCriticalSection csBestBlock;
extern CConditionVariable cvBlockChange;
extern bool fImporting;
extern bool fReindex;
extern int nScriptCheckThreads;
extern bool fTxIndex;
extern bool fIsBareMultisigStd;
extern bool fRequireStandard;
extern bool fCheckBlockIndex;
extern bool fCheckpointsEnabled;
extern size_t nCoinCacheUsage;
extern CFeeRate minRelayTxFee;
extern bool fAlerts;

/** Best header we've seen so far (used for getheaders queries' starting points). */
extern CBlockIndex *pindexBestHeader;

/** Minimum disk space required - used in CheckDiskSpace() */
static const uint64_t nMinDiskSpace = 52428800;

/** Pruning-related variables and constants */
/** True if any block files have ever been pruned. */
extern bool fHavePruned;
/** True if we're running in -prune mode. */
extern bool fPruneMode;
/** Number of MiB of block files that we're trying to stay below. */
extern uint64_t nPruneTarget;
/** Block files containing a block-height within MIN_BLOCKS_TO_KEEP of chainActive.Tip() will not be pruned. */
static const unsigned int MIN_BLOCKS_TO_KEEP = 288;

// Require that user allocate at least 550MB for block & undo files (blk???.dat and rev???.dat)
// At 1MB per block, 288 blocks = 288MB.
// Add 15% for Undo data = 331MB
// Add 20% for Orphan block rate = 397MB
// We want the low water mark after pruning to be at least 397 MB and since we prune in
// full block file chunks, we need the high water mark which triggers the prune to be
// one 128MB block file + added 15% undo data = 147MB greater for a total of 545MB
// Setting the target to > than 550MB will make it likely we can respect the target.
static const uint64_t MIN_DISK_SPACE_FOR_BLOCK_FILES = 550 * 1024 * 1024;

/** Register with a network node to receive its signals */
void RegisterNodeSignals(CNodeSignals& nodeSignals);
/** Unregister a network node */
void UnregisterNodeSignals(CNodeSignals& nodeSignals);

/** 
 * Process an incoming block. This only returns after the best known valid
 * block is made active. Note that it does not, however, guarantee that the
 * specific block passed to it has been checked for validity!
 * 
 * @param[out]  state   This may be set to an Error state if any error occurred processing it, including during validation/connection/etc of otherwise unrelated blocks during reorganisation; or it may be set to an Invalid state if pblock is itself invalid (but this is not guaranteed even when the block is checked). If you want to *possibly* get feedback on whether pblock is valid, you must also install a CValidationInterface (see validationinterface.h) - this will have its BlockChecked method called whenever *any* block completes validation.
 * @param[in]   pfrom   The node which we are receiving the block from; it is added to mapBlockSource and may be penalised if the block is invalid.
 * @param[in]   pblock  The block we want to process.
 * @param[in]   fForceProcessing Process this block even if unrequested; used for non-network block sources and whitelisted peers.
 * @param[out]  dbp     If pblock is stored to disk (or already there), this will be set to its location.
 * @return True if state.IsValid()
 */
bool ProcessNewBlock(CValidationState &state, CNode* pfrom, CBlock* pblock, bool fForceProcessing, CDiskBlockPos *dbp);
/** Check whether enough disk space is available for an incoming block */
bool CheckDiskSpace(uint64_t nAdditionalBytes = 0);
/** Open a block file (blk?????.dat) */
FILE* OpenBlockFile(const CDiskBlockPos &pos, bool fReadOnly = false);
/** Open an undo file (rev?????.dat) */
FILE* OpenUndoFile(const CDiskBlockPos &pos, bool fReadOnly = false);
/** Translation to a filesystem path */
boost::filesystem::path GetBlockPosFilename(const CDiskBlockPos &pos, const char *prefix);
/** Import blocks from an external file */
bool LoadExternalBlockFile(FILE* fileIn, CDiskBlockPos *dbp = NULL);
/** Initialize a new block tree database + block data on disk */
bool InitBlockIndex();
/** Load the block tree and coins database from disk */
bool LoadBlockIndex();
/** Unload database information */
void UnloadBlockIndex();
/** Process protocol messages received from a given node */
bool ProcessMessages(CNode* pfrom);
/**
 * Send queued protocol messages to be sent to a give node.
 *
 * @param[in]   pto             The node which we are sending messages to.
 * @param[in]   fSendTrickle    When true send the trickled data, otherwise trickle the data until true.
 */
bool SendMessages(CNode* pto, bool fSendTrickle);
/** Run an instance of the script checking thread */
void ThreadScriptCheck();
/** Try to detect Partition (network isolation) attacks against us */
void PartitionCheck(bool (*initialDownloadCheck)(), CCriticalSection& cs, const CBlockIndex *const &bestHeader, int64_t nPowTargetSpacing);
/** Check whether we are doing an initial block download (synchronizing from disk or network) */
bool IsInitialBlockDownload();
/** Format a string that describes several potential problems detected by the core */
std::string GetWarnings(const std::string& strFor);
/** Retrieve a transaction (from memory pool, or from disk, if possible) */
bool GetTransaction(const uint256 &hash, CTransaction &tx, uint256 &hashBlock, bool fAllowSlow = false);
/** Find the best known block, and make it the tip of the block chain */
bool ActivateBestChain(CValidationState &state, CBlock *pblock = NULL);
CAmount GetBlockSubsidy(int nHeight, const Consensus::Params& consensusParams);

/**
 * Prune block and undo files (blk???.dat and undo???.dat) so that the disk space used is less than a user-defined target.
 * The user sets the target (in MB) on the command line or in config file.  This will be run on startup and whenever new
 * space is allocated in a block or undo file, staying below the target. Changing back to unpruned requires a reindex
 * (which in this case means the blockchain must be re-downloaded.)
 *
 * Pruning functions are called from FlushStateToDisk when the global fCheckForPruning flag has been set.
 * Block and undo files are deleted in lock-step (when blk00003.dat is deleted, so is rev00003.dat.)
 * Pruning cannot take place until the longest chain is at least a certain length (100000 on mainnet, 1000 on testnet, 10 on regtest).
 * Pruning will never delete a block within a defined distance (currently 288) from the active chain's tip.
 * The block index is updated by unsetting HAVE_DATA and HAVE_UNDO for any blocks that were stored in the deleted files.
 * A db flag records the fact that at least some block files have been pruned.
 *
 * @param[out]   setFilesToPrune   The set of file indices that can be unlinked will be returned
 */
void FindFilesToPrune(std::set<int>& setFilesToPrune);

/**
 *  Actually unlink the specified files
 */
void UnlinkPrunedFiles(std::set<int>& setFilesToPrune);

/** Create a new block index entry for a given block hash */
CBlockIndex * InsertBlockIndex(uint256 hash);
/** Get statistics from node state */
bool GetNodeStateStats(NodeId nodeid, CNodeStateStats &stats);
/** Increase a node's misbehavior score. */
void Misbehaving(NodeId nodeid, int howmuch);
/** Flush all state, indexes and buffers to disk. */
void FlushStateToDisk();
/** Prune block files and flush state to disk. */
void PruneAndFlush();

/** (try to) add transaction to memory pool **/
bool AcceptToMemoryPool(CTxMemPool& pool, CValidationState &state, const CTransaction &tx, bool fLimitFree,
                        bool* pfMissingInputs, bool fRejectAbsurdFee=false);


struct CNodeStateStats {
    int nMisbehavior;
    int nSyncHeight;
    int nCommonHeight;
    std::vector<int> vHeightInFlight;
};

struct CDiskTxPos : public CDiskBlockPos
{
    unsigned int nTxOffset; // after header

    ADD_SERIALIZE_METHODS;

    template <typename Stream, typename Operation>
    inline void SerializationOp(Stream& s, Operation ser_action, int nType, int nVersion) {
        READWRITE(*(CDiskBlockPos*)this);
        READWRITE(VARINT(nTxOffset));
    }

    CDiskTxPos(const CDiskBlockPos &blockIn, unsigned int nTxOffsetIn) : CDiskBlockPos(blockIn.nFile, blockIn.nPos), nTxOffset(nTxOffsetIn) {
    }

    CDiskTxPos() {
        SetNull();
    }

    void SetNull() {
        CDiskBlockPos::SetNull();
        nTxOffset = 0;
    }
};


CAmount GetMinRelayFee(const CTransaction& tx, unsigned int nBytes, bool fAllowFree);

/** 
 * Count ECDSA signature operations the old-fashioned (pre-0.6) way
 * @return number of sigops this transaction's outputs will produce when spent
 * @see CTransaction::FetchInputs
 */
unsigned int GetLegacySigOpCount(const CTransaction& tx);

/**
 * Count ECDSA signature operations in pay-to-script-hash inputs.
 * 
 * @param[in] mapInputs Map of previous transactions that have outputs we're spending
 * @return maximum number of sigops required to validate this transaction's inputs
 * @see CTransaction::FetchInputs
 */
unsigned int GetP2SHSigOpCount(const CTransaction& tx, const CCoinsViewCache& mapInputs);


/**
 * Check whether all inputs of this transaction are valid (no double spends, scripts & sigs, amounts)
 * This does not modify the UTXO set. If pvChecks is not NULL, script checks are pushed onto it
 * instead of being performed inline.
 */
bool CheckInputs(const CTransaction& tx, CValidationState &state, const CCoinsViewCache &view, bool fScriptChecks,
                 unsigned int flags, bool cacheStore,
                 std::vector<CScriptCheck> *pvChecks = NULL);

/** Apply the effects of this transaction on the UTXO set represented by view */
void UpdateCoins(const CTransaction& tx, CValidationState &state, CCoinsViewCache &inputs, int nHeight);

/** Context-independent validity checks */
bool CheckTransaction(const CTransaction& tx, CValidationState& state);

/**
 * Check if transaction is final and can be included in a block with the
 * specified height and time. Consensus critical.
 */
bool IsFinalTx(const CTransaction &tx, int nBlockHeight, int64_t nBlockTime);

/**
 * Check if transaction will be final in the next block to be created.
 *
 * Calls IsFinalTx() with current block height and appropriate block time.
 */
bool CheckFinalTx(const CTransaction &tx);

/** 
 * Closure representing one script verification
 * Note that this stores references to the spending transaction 
 */
class CScriptCheck
{
private:
    CScript scriptPubKey;
    const CTransaction *ptxTo;
    unsigned int nIn;
    unsigned int nFlags;
    bool cacheStore;
    ScriptError error;

public:
    CScriptCheck(): ptxTo(0), nIn(0), nFlags(0), cacheStore(false), error(SCRIPT_ERR_UNKNOWN_ERROR) {}
    CScriptCheck(const CCoins& txFromIn, const CTransaction& txToIn, unsigned int nInIn, unsigned int nFlagsIn, bool cacheIn) :
        scriptPubKey(txFromIn.vout[txToIn.vin[nInIn].prevout.n].scriptPubKey),
        ptxTo(&txToIn), nIn(nInIn), nFlags(nFlagsIn), cacheStore(cacheIn), error(SCRIPT_ERR_UNKNOWN_ERROR) { }

    bool operator()();

    void swap(CScriptCheck &check) {
        scriptPubKey.swap(check.scriptPubKey);
        std::swap(ptxTo, check.ptxTo);
        std::swap(nIn, check.nIn);
        std::swap(nFlags, check.nFlags);
        std::swap(cacheStore, check.cacheStore);
        std::swap(error, check.error);
    }

    ScriptError GetScriptError() const { return error; }
};


/** Functions for disk access for blocks */
bool WriteBlockToDisk(CBlock& block, CDiskBlockPos& pos, const CMessageHeader::MessageStartChars& messageStart);
bool ReadBlockFromDisk(CBlock& block, const CDiskBlockPos& pos);
bool ReadBlockFromDisk(CBlock& block, const CBlockIndex* pindex);
bool ReadBlockHeaderFromDisk(CBlockHeader& block, const CBlockIndex* pindex);


/** Functions for validating blocks and updating the block tree */

bool ApplyTxInUndo(const CTxInUndo& undo, CCoinsViewCache& view, const COutPoint& out);

/** Undo the effects of this block (with given index) on the UTXO set represented by coins.
 *  In case pfClean is provided, operation will try to be tolerant about errors, and *pfClean
 *  will be true if no problems were found. Otherwise, the return value will be false in case
 *  of problems. Note that in any case, coins may be modified. */
bool DisconnectBlock(CBlock& block, CValidationState& state, CBlockIndex* pindex, CCoinsViewCache& coins, std::set<valtype>& unexpiredNames, bool* pfClean = NULL);

/** Apply the effects of this block (with given index) on the UTXO set represented by coins */
bool ConnectBlock(const CBlock& block, CValidationState& state, CBlockIndex* pindex, CCoinsViewCache& coins, std::set<valtype>& expiredNames, bool fJustCheck = false);

// TODO: Remove when this check is no longer necessary.
bool CheckDbLockLimit(const CBlock& block, const CTransaction* extraTx = NULL);

/** Context-independent validity checks */
bool CheckBlockHeader(const CBlockHeader& block, CValidationState& state, bool fCheckPOW = true);
bool CheckBlock(const CBlock& block, CValidationState& state, bool fCheckPOW = true, bool fCheckMerkleRoot = true);

/** Context-dependent validity checks */
bool ContextualCheckBlockHeader(const CBlockHeader& block, CValidationState& state, CBlockIndex *pindexPrev);
bool ContextualCheckBlock(const CBlock& block, CValidationState& state, CBlockIndex *pindexPrev);

/** Check a block is completely valid from start to finish (only works on top of our current best block, with cs_main held) */
bool TestBlockValidity(CValidationState &state, const CBlock& block, CBlockIndex *pindexPrev, bool fCheckPOW = true, bool fCheckMerkleRoot = true);

/**
 * Check proof-of-work of a block header, taking auxpow into account.
 * @param block The block header.
 * @param params Consensus parameters.
 * @return True iff the PoW is correct.
 */
bool CheckProofOfWork(const CBlockHeader& block, const Consensus::Params& params);

/** Store block on disk. If dbp is non-NULL, the file is known to already reside on disk */
bool AcceptBlock(CBlock& block, CValidationState& state, CBlockIndex **pindex, bool fRequested, CDiskBlockPos* dbp);
bool AcceptBlockHeader(const CBlockHeader& block, CValidationState& state, CBlockIndex **ppindex= NULL);



class CBlockFileInfo
{
public:
    unsigned int nBlocks;      //! number of blocks stored in file
    unsigned int nSize;        //! number of used bytes of block file
    unsigned int nUndoSize;    //! number of used bytes in the undo file
    unsigned int nHeightFirst; //! lowest height of block in file
    unsigned int nHeightLast;  //! highest height of block in file
    uint64_t nTimeFirst;         //! earliest time of block in file
    uint64_t nTimeLast;          //! latest time of block in file

    ADD_SERIALIZE_METHODS;

    template <typename Stream, typename Operation>
    inline void SerializationOp(Stream& s, Operation ser_action, int nType, int nVersion) {
        READWRITE(VARINT(nBlocks));
        READWRITE(VARINT(nSize));
        READWRITE(VARINT(nUndoSize));
        READWRITE(VARINT(nHeightFirst));
        READWRITE(VARINT(nHeightLast));
        READWRITE(VARINT(nTimeFirst));
        READWRITE(VARINT(nTimeLast));
    }

     void SetNull() {
         nBlocks = 0;
         nSize = 0;
         nUndoSize = 0;
         nHeightFirst = 0;
         nHeightLast = 0;
         nTimeFirst = 0;
         nTimeLast = 0;
     }

     CBlockFileInfo() {
         SetNull();
     }

     std::string ToString() const;

     /** update statistics (does not update nSize) */
     void AddBlock(unsigned int nHeightIn, uint64_t nTimeIn) {
         if (nBlocks==0 || nHeightFirst > nHeightIn)
             nHeightFirst = nHeightIn;
         if (nBlocks==0 || nTimeFirst > nTimeIn)
             nTimeFirst = nTimeIn;
         nBlocks++;
         if (nHeightIn > nHeightLast)
             nHeightLast = nHeightIn;
         if (nTimeIn > nTimeLast)
             nTimeLast = nTimeIn;
     }
};

/** RAII wrapper for VerifyDB: Verify consistency of the block and coin databases */
class CVerifyDB {
public:
    CVerifyDB();
    ~CVerifyDB();
    bool VerifyDB(CCoinsView *coinsview, int nCheckLevel, int nCheckDepth);
};

/** Find the last common block between the parameter chain and a locator. */
CBlockIndex* FindForkInGlobalIndex(const CChain& chain, const CBlockLocator& locator);

/** Mark a block as invalid. */
bool InvalidateBlock(CValidationState& state, CBlockIndex *pindex);

/** Remove invalidity status from a block and its descendants. */
bool ReconsiderBlock(CValidationState& state, CBlockIndex *pindex);

/** The currently-connected chain of blocks. */
extern CChain chainActive;

/** Global variable that points to the active CCoinsView (protected by cs_main) */
extern CCoinsViewCache *pcoinsTip;

/** Global variable that points to the active block tree (protected by cs_main) */
extern CBlockTreeDB *pblocktree;

/**
 * Return the spend height, which is one more than the inputs.GetBestBlock().
 * While checking, GetBestBlock() refers to the parent block. (protected by cs_main)
 * This is also true for mempool checks.
 */
int GetSpendHeight(const CCoinsViewCache& inputs);

#endif // BITCOIN_MAIN_H<|MERGE_RESOLUTION|>--- conflicted
+++ resolved
@@ -33,11 +33,8 @@
 class CBloomFilter;
 class CInv;
 class CScriptCheck;
-<<<<<<< HEAD
 class CTxInUndo;
-=======
 class CTxMemPool;
->>>>>>> 7cebab95
 class CValidationInterface;
 class CValidationState;
 
