--- conflicted
+++ resolved
@@ -16,7 +16,6 @@
 
 #include "chainparamsseeds.h"
 
-<<<<<<< HEAD
 bool CChainParams::IsHistoricBug(const uint256& txid, unsigned nHeight, BugType& type) const
 {
     const std::pair<unsigned, uint256> key(nHeight, txid);
@@ -32,10 +31,7 @@
     return false;
 }
 
-static CBlock CreateGenesisBlock(const CScript& genesisInputScript, const CScript& genesisOutputScript, uint32_t nTime=1303000001, uint32_t nNonce=0xa21ea192u, uint32_t nBits=0x1c007fff, int32_t nVersion=1, const CAmount& genesisReward=50 * COIN)
-=======
-static CBlock CreateGenesisBlock(const char* pszTimestamp, const CScript& genesisOutputScript, uint32_t nTime, uint32_t nNonce, uint32_t nBits, int32_t nVersion, const CAmount& genesisReward)
->>>>>>> 3abaf765
+static CBlock CreateGenesisBlock(const CScript& genesisInputScript, const CScript& genesisOutputScript, uint32_t nTime, uint32_t nNonce, uint32_t nBits, int32_t nVersion, const CAmount& genesisReward)
 {
     CMutableTransaction txNew;
     txNew.nVersion = 1;
@@ -61,8 +57,7 @@
  * transaction cannot be spent since it did not originally exist in the
  * database.
  */
-<<<<<<< HEAD
-static CBlock CreateGenesisBlock(uint32_t nTime=1303000001, uint32_t nNonce=0xa21ea192u, uint32_t nBits=0x1c007fff, int32_t nVersion=1, const CAmount& genesisReward=50 * COIN)
+static CBlock CreateGenesisBlock(uint32_t nTime, uint32_t nNonce, uint32_t nBits, int32_t nVersion, const CAmount& genesisReward)
 {
     const char* pszTimestamp = "... choose what comes next.  Lives of your own, or a return to chains. -- V";
     const CScript genesisInputScript = CScript() << 0x1c007fff << CScriptNum(522) << vector<unsigned char>((const unsigned char*)pszTimestamp, (const unsigned char*)pszTimestamp + strlen(pszTimestamp));
@@ -74,19 +69,12 @@
  * Build genesis block for testnet.  In Namecoin, it has a changed timestamp
  * and output script (it uses Bitcoin's).
  */
-static CBlock CreateTestnetGenesisBlock(uint32_t nTime=1296688602, uint32_t nNonce=0x16ec0bff, uint32_t nBits=0x1d07fff8, int32_t nVersion=1, const CAmount& genesisReward=50 * COIN)
+static CBlock CreateTestnetGenesisBlock(uint32_t nTime, uint32_t nNonce, uint32_t nBits, int32_t nVersion, const CAmount& genesisReward)
 {
     const char* pszTimestamp = "The Times 03/Jan/2009 Chancellor on brink of second bailout for banks";
     const CScript genesisInputScript = CScript() << 0x1d00ffff << CScriptNum(4) << vector<unsigned char>((const unsigned char*)pszTimestamp, (const unsigned char*)pszTimestamp + strlen(pszTimestamp));
     const CScript genesisOutputScript = CScript() << ParseHex("04678afdb0fe5548271967f1a67130b7105cd6a828e03909a67962e0ea1f61deb649f6bc3f4cef38c4f35504e51ec112de5c384df7ba0b8d578a4c702b6bf11d5f") << OP_CHECKSIG;
     return CreateGenesisBlock(genesisInputScript, genesisOutputScript, nTime, nNonce, nBits, nVersion, genesisReward);
-=======
-static CBlock CreateGenesisBlock(uint32_t nTime, uint32_t nNonce, uint32_t nBits, int32_t nVersion, const CAmount& genesisReward)
-{
-    const char* pszTimestamp = "The Times 03/Jan/2009 Chancellor on brink of second bailout for banks";
-    const CScript genesisOutputScript = CScript() << ParseHex("04678afdb0fe5548271967f1a67130b7105cd6a828e03909a67962e0ea1f61deb649f6bc3f4cef38c4f35504e51ec112de5c384df7ba0b8d578a4c702b6bf11d5f") << OP_CHECKSIG;
-    return CreateGenesisBlock(pszTimestamp, genesisOutputScript, nTime, nNonce, nBits, nVersion, genesisReward);
->>>>>>> 3abaf765
 }
 
 /**
@@ -133,7 +121,7 @@
         nDefaultPort = 8334;
         nPruneAfterHeight = 100000;
 
-        genesis = CreateGenesisBlock(1231006505, 2083236893, 0x1d00ffff, 1, 50 * COIN);
+        genesis = CreateGenesisBlock(1303000001, 0xa21ea192u, 0x1c007fff, 1, 50 * COIN);
         consensus.hashGenesisBlock = genesis.GetHash();
         assert(consensus.hashGenesisBlock == uint256S("0x000000000062b72c5e2ceb45fbc8587e807c155b0da735e6483dfba2f0a9c770"));
         assert(genesis.hashMerkleRoot == uint256S("0x41c62dbd9068c89a449525e3cd5ac61b20ece28c3c38b3f35b2161f0e6d3cb0d"));
@@ -262,17 +250,10 @@
         nDefaultPort = 18334;
         nPruneAfterHeight = 1000;
 
-<<<<<<< HEAD
-        genesis = CreateTestnetGenesisBlock();
+        genesis = CreateTestnetGenesisBlock(1296688602, 0x16ec0bff, 0x1d07fff8, 1, 50 * COIN);
         consensus.hashGenesisBlock = genesis.GetHash();
         assert(consensus.hashGenesisBlock == uint256S("00000007199508e34a9ff81e6ec0c477a4cccff2a4767a8eee39c11db367b008"));
         assert(genesis.hashMerkleRoot == uint256S("4a5e1e4baab89f3a32518a88c31bc87f618f76673e2cc77ab2127b7afdeda33b"));
-=======
-        genesis = CreateGenesisBlock(1296688602, 414098458, 0x1d00ffff, 1, 50 * COIN);
-        consensus.hashGenesisBlock = genesis.GetHash();
-        assert(consensus.hashGenesisBlock == uint256S("0x000000000933ea01ad0ee984209779baaec3ced90fa3f408719526f8d77f4943"));
-        assert(genesis.hashMerkleRoot == uint256S("0x4a5e1e4baab89f3a32518a88c31bc87f618f76673e2cc77ab2127b7afdeda33b"));
->>>>>>> 3abaf765
 
         vFixedSeeds.clear();
         vSeeds.clear();
@@ -350,17 +331,10 @@
         pchMessageStart[1] = 0xbf;
         pchMessageStart[2] = 0xb5;
         pchMessageStart[3] = 0xda;
-<<<<<<< HEAD
-        genesis = CreateTestnetGenesisBlock(1296688602, 2, 0x207fffff);
-        consensus.hashGenesisBlock = genesis.GetHash();
         nDefaultPort = 18445;
-        assert(consensus.hashGenesisBlock == uint256S("0x0f9188f13cb7b2c71f2a335e3a4fc328bf5beb436012afca590b1a11466e2206"));
-=======
-        nDefaultPort = 18444;
->>>>>>> 3abaf765
         nPruneAfterHeight = 1000;
 
-        genesis = CreateGenesisBlock(1296688602, 2, 0x207fffff, 1, 50 * COIN);
+        genesis = CreateTestnetGenesisBlock(1296688602, 2, 0x207fffff, 1, 50 * COIN);
         consensus.hashGenesisBlock = genesis.GetHash();
         assert(consensus.hashGenesisBlock == uint256S("0x0f9188f13cb7b2c71f2a335e3a4fc328bf5beb436012afca590b1a11466e2206"));
         assert(genesis.hashMerkleRoot == uint256S("0x4a5e1e4baab89f3a32518a88c31bc87f618f76673e2cc77ab2127b7afdeda33b"));
