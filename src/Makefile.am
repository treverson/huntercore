--- conflicted
+++ resolved
@@ -106,17 +106,12 @@
   consensus/validation.h \
   core_io.h \
   core_memusage.h \
-<<<<<<< HEAD
-  eccryptoverify.h \
-  ecwrapper.h \
   game/common.h \
   game/db.h \
   game/map.h \
   game/move.h \
   game/state.h \
   game/tx.h \
-=======
->>>>>>> b3300458
   hash.h \
   httprpc.h \
   httpserver.h \
