// Copyright (c) 2009-2010 Satoshi Nakamoto
// Copyright (c) 2009-2015 The Bitcoin Core developers
// Distributed under the MIT software license, see the accompanying
// file COPYING or http://www.opensource.org/licenses/mit-license.php.

#include "primitives/transaction.h"

#include "script/names.h"

#include "hash.h"
#include "tinyformat.h"
#include "utilstrencodings.h"

std::string COutPoint::ToString() const
{
    return strprintf("COutPoint(%s, %u)", hash.ToString().substr(0,10), n);
}

CTxIn::CTxIn(COutPoint prevoutIn, CScript scriptSigIn, uint32_t nSequenceIn)
{
    prevout = prevoutIn;
    scriptSig = scriptSigIn;
    nSequence = nSequenceIn;
}

CTxIn::CTxIn(uint256 hashPrevTx, uint32_t nOut, CScript scriptSigIn, uint32_t nSequenceIn)
{
    prevout = COutPoint(hashPrevTx, nOut);
    scriptSig = scriptSigIn;
    nSequence = nSequenceIn;
}

std::string CTxIn::ToString() const
{
    std::string str;
    str += "CTxIn(";
    str += prevout.ToString();
    if (prevout.IsNull())
        str += strprintf(", coinbase %s", HexStr(scriptSig));
    else
        str += strprintf(", scriptSig=%s", HexStr(scriptSig).substr(0, 24));
    if (nSequence != SEQUENCE_FINAL)
        str += strprintf(", nSequence=%u", nSequence);
    str += ")";
    return str;
}

CTxOut::CTxOut(const CAmount& nValueIn, CScript scriptPubKeyIn)
{
    nValue = nValueIn;
    scriptPubKey = scriptPubKeyIn;
}

std::string CTxOut::ToString() const
{
    return strprintf("CTxOut(nValue=%d.%08d, scriptPubKey=%s)", nValue / COIN, nValue % COIN, HexStr(scriptPubKey).substr(0, 30));
}

CMutableTransaction::CMutableTransaction() : nVersion(CTransaction::CURRENT_VERSION), nLockTime(0) {}
CMutableTransaction::CMutableTransaction(const CTransaction& tx) : nVersion(tx.nVersion), vin(tx.vin), vout(tx.vout), wit(tx.wit), nLockTime(tx.nLockTime) {}

uint256 CMutableTransaction::GetHash() const
{
    return SerializeHash(*this, SER_GETHASH, SERIALIZE_TRANSACTION_NO_WITNESS);
}

void CMutableTransaction::SetNamecoin()
{
    assert (nVersion == CTransaction::CURRENT_VERSION);
    nVersion = CTransaction::NAMECOIN_VERSION;
}

<<<<<<< HEAD
void CMutableTransaction::SetGameTx()
{
    assert (nVersion == CTransaction::CURRENT_VERSION);
    nVersion = CTransaction::GAMETX_VERSION;
}

void CTransaction::UpdateHash() const
=======
uint256 CTransaction::ComputeHash() const
>>>>>>> 23d77ad1
{
    return SerializeHash(*this, SER_GETHASH, SERIALIZE_TRANSACTION_NO_WITNESS);
}

uint256 CTransaction::GetWitnessHash() const
{
    return SerializeHash(*this, SER_GETHASH, 0);
}

/* For backward compatibility, the hash is initialized to 0. TODO: remove the need for this default constructor entirely. */
CTransaction::CTransaction() : nVersion(CTransaction::CURRENT_VERSION), vin(), vout(), nLockTime(0), hash() {}
CTransaction::CTransaction(const CMutableTransaction &tx) : nVersion(tx.nVersion), vin(tx.vin), vout(tx.vout), wit(tx.wit), nLockTime(tx.nLockTime), hash(ComputeHash()) {}
CTransaction::CTransaction(CMutableTransaction &&tx) : nVersion(tx.nVersion), vin(std::move(tx.vin)), vout(std::move(tx.vout)), wit(std::move(tx.wit)), nLockTime(tx.nLockTime), hash(ComputeHash()) {}

CAmount CTransaction::GetValueOut(bool fExcludeNames) const
{
    CAmount nValueOut = 0;
    for (std::vector<CTxOut>::const_iterator it(vout.begin()); it != vout.end(); ++it)
    {
        if (!fExcludeNames || !CNameScript::isNameScript(it->scriptPubKey))
            nValueOut += it->nValue;
        if (!MoneyRange(it->nValue) || !MoneyRange(nValueOut))
            throw std::runtime_error(std::string(__func__) + ": value out of range");
    }
    return nValueOut;
}

double CTransaction::ComputePriority(double dPriorityInputs, unsigned int nTxSize) const
{
    nTxSize = CalculateModifiedSize(nTxSize);
    if (nTxSize == 0) return 0.0;

    return dPriorityInputs / nTxSize;
}

unsigned int CTransaction::CalculateModifiedSize(unsigned int nTxSize) const
{
    // In order to avoid disincentivizing cleaning up the UTXO set we don't count
    // the constant overhead for each txin and up to 110 bytes of scriptSig (which
    // is enough to cover a compressed pubkey p2sh redemption) for priority.
    // Providing any more cleanup incentive than making additional inputs free would
    // risk encouraging people to create junk outputs to redeem later.
    if (nTxSize == 0)
        nTxSize = (GetTransactionWeight(*this) + WITNESS_SCALE_FACTOR - 1) / WITNESS_SCALE_FACTOR;
    for (std::vector<CTxIn>::const_iterator it(vin.begin()); it != vin.end(); ++it)
    {
        unsigned int offset = 41U + std::min(110U, (unsigned int)it->scriptSig.size());
        if (nTxSize > offset)
            nTxSize -= offset;
    }
    return nTxSize;
}

bool CTransaction::IsBountyTx() const
{
    /* Bounty transactions are game tx with the same number of inputs
       and outputs, but where all inputs have null prevout.  */

    if (!IsGameTx() || vin.size() != vout.size())
        return false;

    for (unsigned i = 0; i < vin.size(); ++i)
        if (!vin[i].prevout.IsNull())
            return false;

    return true;
}

bool CTransaction::IsKillTx() const
{
    /* Kill transactions are game transactions with no outputs.  */
    return IsGameTx() && vout.empty() && !vin.empty();
}

unsigned int CTransaction::GetTotalSize() const
{
    return ::GetSerializeSize(*this, SER_NETWORK, PROTOCOL_VERSION);
}

std::string CTransaction::ToString() const
{
    std::string str;
    str += strprintf("CTransaction(hash=%s, ver=%d, vin.size=%u, vout.size=%u, nLockTime=%u)\n",
        GetHash().ToString().substr(0,10),
        nVersion,
        vin.size(),
        vout.size(),
        nLockTime);
    for (unsigned int i = 0; i < vin.size(); i++)
        str += "    " + vin[i].ToString() + "\n";
    for (unsigned int i = 0; i < wit.vtxinwit.size(); i++)
        str += "    " + wit.vtxinwit[i].scriptWitness.ToString() + "\n";
    for (unsigned int i = 0; i < vout.size(); i++)
        str += "    " + vout[i].ToString() + "\n";
    return str;
}

int64_t GetTransactionWeight(const CTransaction& tx)
{
    return ::GetSerializeSize(tx, SER_NETWORK, PROTOCOL_VERSION | SERIALIZE_TRANSACTION_NO_WITNESS) * (WITNESS_SCALE_FACTOR -1) + ::GetSerializeSize(tx, SER_NETWORK, PROTOCOL_VERSION);
}<|MERGE_RESOLUTION|>--- conflicted
+++ resolved
@@ -70,17 +70,13 @@
     nVersion = CTransaction::NAMECOIN_VERSION;
 }
 
-<<<<<<< HEAD
 void CMutableTransaction::SetGameTx()
 {
     assert (nVersion == CTransaction::CURRENT_VERSION);
     nVersion = CTransaction::GAMETX_VERSION;
 }
 
-void CTransaction::UpdateHash() const
-=======
 uint256 CTransaction::ComputeHash() const
->>>>>>> 23d77ad1
 {
     return SerializeHash(*this, SER_GETHASH, SERIALIZE_TRANSACTION_NO_WITNESS);
 }
